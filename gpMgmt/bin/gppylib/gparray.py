--- conflicted
+++ resolved
@@ -234,13 +234,8 @@
         """
         tup = s.strip().split('|')
 
-<<<<<<< HEAD
         if len(tup) != 10:
-            raise Exception("GpDB unknown input format: %s" % s)
-=======
-        if len(tup) != 13:
             raise Exception("Segment unknown input format: %s" % s)
->>>>>>> c7457ea0
 
         # This describes the gp_segment_configuration catalog
         dbid            = int(tup[0])
@@ -255,18 +250,6 @@
         datadir         = tup[9]  # from the gp_segment_config table
 
         # Initialize segment without filespace information
-<<<<<<< HEAD
-        gpdb = GpDB(content         = content,
-                    preferred_role  = preferred_role,
-                    dbid            = dbid,
-                    role            = role,
-                    mode            = mode,
-                    status          = status,
-                    hostname        = hostname,
-                    address         = address,
-                    port            = port,
-                    datadir         = datadir)
-=======
         gpdb = Segment(content         = content,
                        preferred_role  = preferred_role,
                        dbid            = dbid,
@@ -276,23 +259,7 @@
                        hostname        = hostname,
                        address         = address,
                        port            = port,
-                       datadir         = datadir,
-                       replicationPort = replicationPort)
-
-        # Add in filespace information, if present
-        for fs in filespaces.split(","):
-            if fs == "":
-                continue
-            (fsoid, fselocation) = fs.split(":")
-            gpdb.addSegmentFilespace(fsoid, fselocation)
-
-        # Add Catalog Dir, if present
-        gpdb.catdirs = []
-        for d in catdirs.split(","):
-            if d == "":
-                continue
-            gpdb.catdirs.append(d)
->>>>>>> c7457ea0
+                       datadir         = datadir)
 
         # Return the completed segment
         return gpdb
@@ -306,36 +273,6 @@
         return retValue
 
     # --------------------------------------------------------------------
-<<<<<<< HEAD
-=======
-    @staticmethod
-    def getFileSpaceDirsWithNewSuffix(fileSpaceDictionary, suffix, includeSystemFilespace = True):
-        """
-        This method will take the a dictionary of file spaces and return the same dictionary with the new sufix.
-        """
-        retValue = {}
-
-        for entry in fileSpaceDictionary:
-            if entry == SYSTEM_FILESPACE and includeSystemFilespace == False:
-                continue
-            newDir = Segment.getDataDirPrefix(fileSpaceDictionary[entry])
-            newDir = newDir + "/" + suffix
-            retValue[entry] = newDir
-        return retValue
-
-    # --------------------------------------------------------------------
-    @staticmethod
-    def replaceFileSpaceContentID(fileSpaceDictionary, oldContent, newContent):
-        retValue = {}
-        for entry in fileSpaceDictionary:
-            tempDir  = fileSpaceDictionary[entry]
-            tempDir  = tempDir[:tempDir.rfind(str(oldContent))]
-            tempDir += ('%d' % newContent)
-            retValue[entry] = tempDir
-        return retValue
-
-    # --------------------------------------------------------------------
->>>>>>> c7457ea0
     def copy(self):
         """
         Creates a copy of the segment, shallow for everything
@@ -819,12 +756,7 @@
                 interfaceDict[content] = index % len(interface_list)
             else:
                 address = host
-<<<<<<< HEAD
-            newFulldir = "%s/%s%d" % (GpDB.getDataDirPrefix(pSeg.getSegmentDataDirectory()), dir_prefix, content)
-=======
             newFulldir = "%s/%s%d" % (Segment.getDataDirPrefix(pSeg.getSegmentDataDirectory()), dir_prefix, content)
-            newFileSpaceDictionary = Segment.getFileSpaceDirsWithNewSuffix(pSeg.getSegmentFilespaces(), dir_prefix + str(content), includeSystemFilespace = False)
->>>>>>> c7457ea0
             rows.append( SegmentRow( content = content
                                    , isprimary = isprimary
                                    , dbid = dbid
@@ -857,12 +789,7 @@
             mirror_host_offset = last_mirror_offset + 1
             last_mirror_offset += 1
             for mSeg in mirror_segment_list:
-<<<<<<< HEAD
-                newFulldir = "%s/%s%d" % (GpDB.getDataDirPrefix(mSeg.getSegmentDataDirectory()), dir_prefix, content)
-=======
                 newFulldir = "%s/%s%d" % (Segment.getDataDirPrefix(mSeg.getSegmentDataDirectory()), dir_prefix, content)
-                newFileSpaceDictionary = Segment.getFileSpaceDirsWithNewSuffix(mSeg.getSegmentFilespaces(), dir_prefix + str(content), includeSystemFilespace = False)
->>>>>>> c7457ea0
                 mirror_host = newHostlist[mirror_host_offset % num_hosts]
                 if mirror_host == host:
                     mirror_host_offset += 1
@@ -913,12 +840,7 @@
                     address = mirror_host + '-' + str(interfaceNumber)
                 else:
                     address = mirror_host
-<<<<<<< HEAD
-                newFulldir = "%s/%s%d" % (GpDB.getDataDirPrefix(mSeg.getSegmentDataDirectory()), dir_prefix, content)
-=======
                 newFulldir = "%s/%s%d" % (Segment.getDataDirPrefix(mSeg.getSegmentDataDirectory()), dir_prefix, content)
-                newFileSpaceDictionary = Segment.getFileSpaceDirsWithNewSuffix(mSeg.getSegmentFilespaces(), dir_prefix + str(content), includeSystemFilespace = False)
->>>>>>> c7457ea0
                 rows.append( SegmentRow( content = content
                                        , isprimary = isprimary
                                        , dbid = dbid
@@ -1169,45 +1091,9 @@
                 if mode == MODE_SYNCHRONIZED and status == STATUS_UP:
                     recoveredSegmentDbids.append(dbid)
 
-<<<<<<< HEAD
-            seg = GpDB(content, preferred_role, dbid, role, mode, status,
-                           hostname, address, port, datadir)
+            seg = Segment(content, preferred_role, dbid, role, mode, status,
+                          hostname, address, port, datadir)
             segments.append(seg)
-=======
-            # The query returns all the filespaces for a segment on separate
-            # rows.  If this row is the same dbid as the previous row simply
-            # add this filespace to the existing list, otherwise create a
-            # new segment.
-            if seg and seg.getSegmentDbId() == dbid:
-                seg.addSegmentFilespace(fsoid, fslocation)
-            else:
-                seg = Segment(content, preferred_role, dbid, role, mode, status,
-                              hostname, address, port, fslocation, replicationPort)
-                segments.append(seg)
-
-        datcatloc = dbconn.execSQL(conn, '''
-            select fsloc.dbid, fsloc.fselocation || '/' ||
-                   case when db.dattablespace = 1663
-                      then 'base'
-                      else db.dattablespace::text
-                   end || '/'||db.oid as catloc
-            from pg_Database db, pg_tablespace ts,
-                 (SELECT dbid, fs.oid, fselocation
-                  FROM pg_catalog.gp_segment_configuration
-                  JOIN pg_catalog.pg_filespace_entry on (dbid = fsedbid)
-                  JOIN pg_catalog.pg_filespace fs on (fsefsoid = fs.oid)) fsloc
-                  where db.dattablespace = ts.oid
-                  and ts.spcfsoid = fsloc.oid''')
-        conn.close()
-        catlocmap = {}
-        for row in datcatloc:
-            if catlocmap.has_key(row[0]):
-                catlocmap[row[0]].append(row[1])
-            else:
-                catlocmap[row[0]] = [row[1]]
-        for seg in segments:
-            seg.catdirs = catlocmap[seg.dbid]
->>>>>>> c7457ea0
 
         origSegments = [seg.copy() for seg in segments]
 
@@ -1516,66 +1402,6 @@
         return max_mirror_port
 
     # --------------------------------------------------------------------
-<<<<<<< HEAD
-=======
-    def get_min_primary_replication_port(self):
-        """Returns the minimum primary segment db replication port"""
-        if self.get_mirroring_enabled() is False:
-            raise Exception('Mirroring is not enabled')
-
-        min_primary_replication_port = self.segmentPairs[0].primaryDB.replicationPort
-        for segPair in self.segmentPairs:
-            if segPair.primaryDB.replicationPort < min_primary_replication_port:
-                min_primary_replication_port = segPair.primaryDB.replicationPort
-
-        return min_primary_replication_port
-
-    # --------------------------------------------------------------------
-    def get_max_primary_replication_port(self):
-        """Returns the maximum primary segment db replication port"""
-        if self.get_mirroring_enabled() is False:
-            raise Exception('Mirroring is not enabled')
-
-        max_primary_replication_port = self.segmentPairs[0].primaryDB.replicationPort
-        for segPair in self.segmentPairs:
-            if segPair.primaryDB.replicationPort > max_primary_replication_port:
-                max_primary_replication_port = segPair.primaryDB.replicationPort
-
-        return max_primary_replication_port
-
-    # --------------------------------------------------------------------
-    def get_min_mirror_replication_port(self):
-        """Returns the minimum mirror segment db replication port"""
-        if self.get_mirroring_enabled() is False:
-            raise Exception('Mirroring is not enabled')
-
-        min_mirror_replication_port = self.segmentPairs[0].mirrorDB.replicationPort
-
-        for segPair in self.segmentPairs:
-            mirror = segPair.mirrorDB
-            if mirror and mirror.replicationPort < min_mirror_replication_port:
-                    min_mirror_replication_port = mirror.replicationPort
-
-        return min_mirror_replication_port
-
-    # --------------------------------------------------------------------
-    def get_max_mirror_replication_port(self):
-        """Returns the maximum mirror segment db replication port"""
-        if self.get_mirroring_enabled() is False:
-            raise Exception('Mirroring is not enabled')
-
-        max_mirror_replication_port = self.segmentPairs[0].mirrorDB.replicationPort
-
-
-        for segPair in self.segmentPairs:
-            mirror = segPair.mirrorDB
-            if mirror and mirror.replicationPort > max_mirror_replication_port:
-                max_mirror_replication_port = mirror.replicationPort
-
-        return max_mirror_replication_port
-
-    # --------------------------------------------------------------------
->>>>>>> c7457ea0
     def get_interface_numbers(self):
         """Returns interface numbers in the array.  Assumes that addresses are named
         <hostname>-<int_num>.  If the nodes just have <hostname> then an empty
@@ -1733,18 +1559,6 @@
         if (content <= self.segmentPairs[-1].get_dbs()[0].content):
             raise Exception('Invalid content ID for expansion segment')
 
-<<<<<<< HEAD
-        segdb = GpDB(content = content,
-                     preferred_role = preferred_role,
-                     dbid = dbid,
-                     role = role,
-                     mode = MODE_SYNCHRONIZED,
-                     status = STATUS_UP,
-                     hostname = hostname,
-                     address = address,
-                     port = port,
-                     datadir = datadir)
-=======
         segdb = Segment(content = content,
                         preferred_role = preferred_role,
                         dbid = dbid,
@@ -1754,13 +1568,7 @@
                         hostname = hostname,
                         address = address,
                         port = port,
-                        datadir = datadir,
-                        replicationPort = replication_port)  # todo: add to parameters
-
-        if fileSpaces != None:
-            for fsOid in fileSpaces:
-                segdb.addSegmentFilespace(oid = fsOid, path = fileSpaces[fsOid])
->>>>>>> c7457ea0
+                        datadir = datadir)
 
         seglen = len(self.segmentPairs)
         expseglen = len(self.expansionSegmentPairs)
@@ -2003,13 +1811,6 @@
             new_datadir = row.fulldir[:row.fulldir.rfind(str(row.content))]
             if row.isprimary == 't':
                 new_datadir += ('%d' % curr_content)
-<<<<<<< HEAD
-=======
-                new_filespaces = Segment.replaceFileSpaceContentID(fileSpaceDictionary = row.fileSpaceDictionary
-                                                                   , oldContent = row.content
-                                                                   , newContent = curr_content
-                                                                   )
->>>>>>> c7457ea0
                 self.addExpansionSeg(curr_content, ROLE_PRIMARY, curr_dbid,
                                         ROLE_PRIMARY, hostname, address, int(row.port), new_datadir)
                 # The content id was adjusted, so we need to save it for the mirror
@@ -2018,13 +1819,6 @@
             else:
                 new_content = mirror_dict[int(row.content)]
                 new_datadir += ('%d' % int(new_content))
-<<<<<<< HEAD
-=======
-                new_filespaces = Segment.replaceFileSpaceContentID(fileSpaceDictionary = row.fileSpaceDictionary
-                                                                   , oldContent = row.content
-                                                                   , newContent = new_content
-                                                                   )
->>>>>>> c7457ea0
                 self.addExpansionSeg(new_content, ROLE_MIRROR, curr_dbid,
                                      ROLE_MIRROR, hostname, address, int(row.port), new_datadir)
             curr_dbid += 1
