import os
import sys

import StringIO
from mock import *
from gp_unittest import *
from gppylib.programs.clsAddMirrors import GpAddMirrorsProgram, ProgramArgumentValidationException
from gparray import Segment, GpArray
from gppylib.system.environment import GpMasterEnvironment
from gppylib.system.configurationInterface import GpConfigurationProvider


class GpAddMirrorsTest(GpTestCase):
    def setUp(self):
        # because gpaddmirrors does not have a .py extension,
        # we have to use imp to import it
        # if we had a gpaddmirrors.py, this is equivalent to:
        #   import gpaddmirrors
        #   self.subject = gpaddmirrors
        self.subject = GpAddMirrorsProgram(None)
        self.gparrayMock = self._createGpArrayWith2Primary2Mirrors()
        self.gparray_get_segments_by_hostname = dict(sdw1=[self.primary0])
        self.apply_patches([
            patch('gppylib.programs.clsAddMirrors.base.WorkerPool'),
            patch('gppylib.programs.clsAddMirrors.logger', return_value=Mock(spec=['log', 'info', 'debug', 'error'])),
            patch('gppylib.programs.clsAddMirrors.log_to_file_only', return_value=Mock()),
            patch('gppylib.programs.clsAddMirrors.GpMasterEnvironment', return_value=Mock(), spec=GpMasterEnvironment),
            patch('gppylib.system.faultProberInterface.getFaultProber'),
            patch('gppylib.programs.clsAddMirrors.configInterface.getConfigurationProvider', return_value=Mock()),
            patch('gppylib.programs.clsAddMirrors.heapchecksum.HeapChecksum'),
            patch('gppylib.gparray.GpArray.getSegmentsByHostName', return_value=self.gparray_get_segments_by_hostname),

        ])
        self.mock_logger = self.get_mock_from_apply_patch('logger')
        self.gpMasterEnvironmentMock = self.get_mock_from_apply_patch("GpMasterEnvironment")
        self.gpMasterEnvironmentMock.return_value.getMasterPort.return_value = 123456
        self.getConfigProviderFunctionMock = self.get_mock_from_apply_patch('getConfigurationProvider')
        self.config_provider_mock = Mock(spec=GpConfigurationProvider)
        self.getConfigProviderFunctionMock.return_value = self.config_provider_mock
        self.config_provider_mock.initializeProvider.return_value = self.config_provider_mock
        self.config_provider_mock.loadSystemConfig.return_value = self.gparrayMock
        self.mock_heap_checksum = self.get_mock_from_apply_patch('HeapChecksum')
        self.mock_heap_checksum.return_value.get_master_value.return_value = 1
        self.mock_heap_checksum.return_value.get_segments_checksum_settings.return_value = ([1], [0])
        self.mock_heap_checksum.return_value.are_segments_consistent.return_value = False
        self.master.heap_checksum = 1
        self.mock_heap_checksum.return_value.check_segment_consistency.return_value = (
            [self.primary0], [], self.master.heap_checksum)
        self.mdd = os.getenv("MASTER_DATA_DIRECTORY")
        if not self.mdd:
            self.mdd = "/Users/pivotal/workspace/gpdb/gpAux/gpdemo/datadirs/qddir/demoDataDir-1"
            os.environ["MASTER_DATA_DIRECTORY"] = self.mdd

        self.parser = GpAddMirrorsProgram.createParser()

    def tearDown(self):
        super(GpAddMirrorsTest, self).tearDown()

    def test_validate_heap_checksum_succeeds_if_cluster_consistent(self):
        self.mock_heap_checksum.return_value.get_segments_checksum_settings.return_value = ([1], [1])
        self.mock_heap_checksum.return_value.are_segments_consistent.return_value = True
        self.mock_heap_checksum.return_value.check_segment_consistency.return_value = ([2], [], 1)
        self.subject.validate_heap_checksums(self.gparrayMock)
        self.mock_logger.info.assert_any_call("Heap checksum setting consistent across cluster")

    def test_run_calls_validate_heap_checksum(self):
        self.primary0.heap_checksum = 1
        self.primary1.heap_checksum = 0
        self.master.heap_checksum = 1
        self.mock_heap_checksum.return_value.check_segment_consistency.return_value = (
            [self.primary0], [self.primary1], self.master.heap_checksum)
        sys.argv = ['gpaddmirrors', '-a']
        options, args = self.parser.parse_args()
        command_obj = self.subject.createProgram(options, args)
        with self.assertRaisesRegexp(Exception, 'Segments have heap_checksum set inconsistently to master'):
            command_obj.run()

    def test_option_batch_of_size_0_will_raise(self):
        sys.argv = ['gpaddmirrors', '-B', '0']
        options, _ = self.parser.parse_args()
        self.subject = GpAddMirrorsProgram(options)
        with self.assertRaises(ProgramArgumentValidationException):
            self.subject.run()

    @patch('sys.stdout', new_callable=StringIO.StringIO)
    def test_option_version(self, mock_stdout):
        sys.argv = ['gpaddmirrors', '--version']
        with self.assertRaises(SystemExit) as cm:
            options, _ = self.parser.parse_args()

        self.assertIn("gpaddmirrors version $Revision$", mock_stdout.getvalue())
        self.assertEquals(cm.exception.code, 0)

    def test_generated_file_contains_default_port_offsets(self):
        datadir_config = _write_datadir_config(self.mdd)
        mirror_config_output_file = "/tmp/test_gpaddmirrors.config"
        sys.argv = ['gpaddmirrors', '-o', mirror_config_output_file, '-m', datadir_config]
        self.config_provider_mock.loadSystemConfig.return_value = GpArray([self.master, self.primary0, self.primary1])
        options, _ = self.parser.parse_args()
        subject = GpAddMirrorsProgram(options)
        subject.run()

        with open(mirror_config_output_file, 'r') as fp:
            result = fp.readlines()

        self.assertIn("41000", result[0])
        # GPDB_SEGWALREP_FIXME: we have removed the replication port; what other
		# fallout is there from that decision?
        #self.assertIn("42000", result[0])
        #self.assertIn("43000", result[0])

    def test_generated_file_contains_port_offsets(self):
        datadir_config = _write_datadir_config(self.mdd)
        mirror_config_output_file = "/tmp/test_gpaddmirrors.config"
        sys.argv = ['gpaddmirrors', '-p', '5000', '-o', mirror_config_output_file, '-m', datadir_config]
        options, _ = self.parser.parse_args()
        self.config_provider_mock.loadSystemConfig.return_value = GpArray([self.master, self.primary0, self.primary1])
        subject = GpAddMirrorsProgram(options)
        subject.run()

        with open(mirror_config_output_file, 'r') as fp:
            result = fp.readlines()

        self.assertIn("45000", result[0])
        # GPDB_SEGWALREP_FIXME: we have removed the replication port; what other
		# fallout is there from that decision?
        #self.assertIn("50000", result[0])
        #self.assertIn("55000", result[0])

    def _createGpArrayWith2Primary2Mirrors(self):
<<<<<<< HEAD
        self.master = GpDB.initFromString(
            "1|-1|p|p|s|u|mdw|mdw|5432|/data/master")
        self.primary0 = GpDB.initFromString(
            "2|0|p|p|s|u|sdw1|sdw1|40000|/Users/pivotal/workspace/gpdb/gpAux/gpdemo/datadirs/qddir/demoDataDir-1")
        self.primary1 = GpDB.initFromString(
            "3|1|p|p|s|u|sdw2|sdw2|40001|/data/primary1")
        mirror0 = GpDB.initFromString(
            "4|0|m|m|s|u|sdw2|sdw2|50000|/data/mirror0")
        mirror1 = GpDB.initFromString(
            "5|1|m|m|s|u|sdw1|sdw1|50001|/data/mirror1")
=======
        self.master = Segment.initFromString(
            "1|-1|p|p|s|u|mdw|mdw|5432|None|/data/master||/data/master/base/10899,/data/master/base/1,/data/master/base/10898,/data/master/base/25780,/data/master/base/34782")
        self.primary0 = Segment.initFromString(
            "2|0|p|p|s|u|sdw1|sdw1|40000|41000|/Users/pivotal/workspace/gpdb/gpAux/gpdemo/datadirs/qddir/demoDataDir-1||/data/primary0/base/10899,/data/primary0/base/1,/data/primary0/base/10898,/data/primary0/base/25780,/data/primary0/base/34782")
        self.primary1 = Segment.initFromString(
            "3|1|p|p|s|u|sdw2|sdw2|40001|41001|/data/primary1||/data/primary1/base/10899,/data/primary1/base/1,/data/primary1/base/10898,/data/primary1/base/25780,/data/primary1/base/34782")
        mirror0 = Segment.initFromString(
            "4|0|m|m|s|u|sdw2|sdw2|50000|51000|/data/mirror0||/data/mirror0/base/10899,/data/mirror0/base/1,/data/mirror0/base/10898,/data/mirror0/base/25780,/data/mirror0/base/34782")
        mirror1 = Segment.initFromString(
            "5|1|m|m|s|u|sdw1|sdw1|50001|51001|/data/mirror1||/data/mirror1/base/10899,/data/mirror1/base/1,/data/mirror1/base/10898,/data/mirror1/base/25780,/data/mirror1/base/34782")
>>>>>>> c7457ea0

        return GpArray([self.master, self.primary0, self.primary1, mirror0, mirror1])


def _write_datadir_config(mdd):
    mdd_parent_parent = os.path.realpath(mdd + "../../../")
    mirror_data_dir = os.path.join(mdd_parent_parent, 'mirror')
    if not os.path.exists(mirror_data_dir):
        os.mkdir(mirror_data_dir)
    datadir_config = '/tmp/gpaddmirrors_datadir_config'
    contents = \
"""
{0}
""".format(mirror_data_dir)
    with open(datadir_config, 'w') as fp:
        fp.write(contents)
    return datadir_config


if __name__ == '__main__':
    run_tests()<|MERGE_RESOLUTION|>--- conflicted
+++ resolved
@@ -128,29 +128,16 @@
         #self.assertIn("55000", result[0])
 
     def _createGpArrayWith2Primary2Mirrors(self):
-<<<<<<< HEAD
-        self.master = GpDB.initFromString(
+        self.master = Segment.initFromString(
             "1|-1|p|p|s|u|mdw|mdw|5432|/data/master")
-        self.primary0 = GpDB.initFromString(
+        self.primary0 = Segment.initFromString(
             "2|0|p|p|s|u|sdw1|sdw1|40000|/Users/pivotal/workspace/gpdb/gpAux/gpdemo/datadirs/qddir/demoDataDir-1")
-        self.primary1 = GpDB.initFromString(
+        self.primary1 = Segment.initFromString(
             "3|1|p|p|s|u|sdw2|sdw2|40001|/data/primary1")
-        mirror0 = GpDB.initFromString(
+        mirror0 = Segment.initFromString(
             "4|0|m|m|s|u|sdw2|sdw2|50000|/data/mirror0")
-        mirror1 = GpDB.initFromString(
+        mirror1 = Segment.initFromString(
             "5|1|m|m|s|u|sdw1|sdw1|50001|/data/mirror1")
-=======
-        self.master = Segment.initFromString(
-            "1|-1|p|p|s|u|mdw|mdw|5432|None|/data/master||/data/master/base/10899,/data/master/base/1,/data/master/base/10898,/data/master/base/25780,/data/master/base/34782")
-        self.primary0 = Segment.initFromString(
-            "2|0|p|p|s|u|sdw1|sdw1|40000|41000|/Users/pivotal/workspace/gpdb/gpAux/gpdemo/datadirs/qddir/demoDataDir-1||/data/primary0/base/10899,/data/primary0/base/1,/data/primary0/base/10898,/data/primary0/base/25780,/data/primary0/base/34782")
-        self.primary1 = Segment.initFromString(
-            "3|1|p|p|s|u|sdw2|sdw2|40001|41001|/data/primary1||/data/primary1/base/10899,/data/primary1/base/1,/data/primary1/base/10898,/data/primary1/base/25780,/data/primary1/base/34782")
-        mirror0 = Segment.initFromString(
-            "4|0|m|m|s|u|sdw2|sdw2|50000|51000|/data/mirror0||/data/mirror0/base/10899,/data/mirror0/base/1,/data/mirror0/base/10898,/data/mirror0/base/25780,/data/mirror0/base/34782")
-        mirror1 = Segment.initFromString(
-            "5|1|m|m|s|u|sdw1|sdw1|50001|51001|/data/mirror1||/data/mirror1/base/10899,/data/mirror1/base/1,/data/mirror1/base/10898,/data/mirror1/base/25780,/data/mirror1/base/34782")
->>>>>>> c7457ea0
 
         return GpArray([self.master, self.primary0, self.primary1, mirror0, mirror1])
 
