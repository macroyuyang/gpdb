/*
 * pg_controldata
 *
 * reads the data from $PGDATA/global/pg_control
 *
 * copyright (c) Oliver Elphick <olly@lfix.co.uk>, 2001;
 * licence: BSD
 *
<<<<<<< HEAD
 * $PostgreSQL: pgsql/src/bin/pg_controldata/pg_controldata.c,v 1.36.2.1 2008/09/24 08:59:46 mha Exp $
=======
 * $PostgreSQL: pgsql/src/bin/pg_controldata/pg_controldata.c,v 1.37 2008/02/17 02:09:29 tgl Exp $
>>>>>>> 0f855d62
 */
#include "postgres_fe.h"

#include <unistd.h>
#include <time.h>
#include <sys/stat.h>
#include <fcntl.h>

#include "catalog/pg_control.h"


static void
usage(const char *progname)
{
	printf(_("%s displays control information of a PostgreSQL database cluster.\n\n"), progname);
	printf
		(
		 _(
		   "Usage:\n"
		   "  %s [OPTION] [DATADIR]\n\n"
		   "Options:\n"
		   "  --help         show this help, then exit\n"
		   "  --version      output version information, then exit\n"
		   "  --gp-version   output Greenplum version information, then exit\n"
		   ),
		 progname
		);
	printf(_("\nIf no data directory (DATADIR) is specified, "
			 "the environment variable PGDATA\nis used.\n\n"));
	printf(_("Report bugs to <bugs@greenplum.org>.\n"));
}


static const char *
dbState(DBState state)
{
	switch (state)
	{
		case DB_STARTUP:
			return _("starting up");
		case DB_SHUTDOWNED:
			return _("shut down");
		case DB_SHUTDOWNING:
			return _("shutting down");
		case DB_IN_CRASH_RECOVERY:
			return _("in crash recovery");
		case DB_IN_STANDBY_MODE:
			return _("in standby mode");
		case DB_IN_STANDBY_PROMOTED:
			return _("in standby mode (promoted)");
		case DB_IN_STANDBY_NEW_TLI_SET:
			return _("in standby mode (new tli set)");
		case DB_IN_PRODUCTION:
			return _("in production");
	}
	return _("unrecognized status code");
}


int
main(int argc, char *argv[])
{
	ControlFileData ControlFile;
	int			fd;
	char		ControlFilePath[MAXPGPATH];
	char	   *DataDir;
<<<<<<< HEAD
	pg_crc32c	crc;
=======
	pg_crc32	crc;
	time_t		time_tmp;
>>>>>>> 0f855d62
	char		pgctime_str[128];
	char		ckpttime_str[128];
	char		sysident_str[32];
	const char *strftime_fmt = "%c";
	const char *progname;

	set_pglocale_pgservice(argv[0], "pg_controldata");

	progname = get_progname(argv[0]);

	if (argc > 1)
	{
		if (strcmp(argv[1], "--help") == 0 || strcmp(argv[1], "-?") == 0)
		{
			usage(progname);
			exit(0);
		}
		if (strcmp(argv[1], "--version") == 0 || strcmp(argv[1], "-V") == 0)
		{
			puts("pg_controldata (Greenplum Database) " PG_VERSION);
			exit(0);
		}
		if (strcmp(argv[1], "--gp-version") == 0)
		{
			puts("pg_controldata (Greenplum Database) " GP_VERSION);
			exit(0);
		}

	}

	if (argc > 1)
		DataDir = argv[1];
	else
		DataDir = getenv("PGDATA");
	if (DataDir == NULL)
	{
		fprintf(stderr, _("%s: no data directory specified\n"), progname);
		fprintf(stderr, _("Try \"%s --help\" for more information.\n"), progname);
		exit(1);
	}

	snprintf(ControlFilePath, MAXPGPATH, "%s/global/pg_control", DataDir);

	if ((fd = open(ControlFilePath, O_RDONLY | PG_BINARY, 0)) == -1)
	{
		fprintf(stderr, _("%s: could not open file \"%s\" for reading: %s\n"),
				progname, ControlFilePath, strerror(errno));
		exit(2);
	}

	if (read(fd, &ControlFile, sizeof(ControlFileData)) != sizeof(ControlFileData))
	{
		fprintf(stderr, _("%s: could not read file \"%s\": %s\n"),
				progname, ControlFilePath, strerror(errno));
		exit(2);
	}
	close(fd);

	/* Check the CRC. */
	INIT_CRC32C(crc);
	COMP_CRC32C(crc, &ControlFile, offsetof(ControlFileData, crc));
	FIN_CRC32C(crc);

	if (!EQ_CRC32C(crc, ControlFile.crc))
		printf(_("WARNING: Calculated CRC checksum does not match value stored in file.\n"
				 "Either the file is corrupt, or it has a different layout than this program\n"
				 "is expecting.  The results below are untrustworthy.\n\n"));

	/*
	 * This slightly-chintzy coding will work as long as the control file
	 * timestamps are within the range of time_t; that should be the case
	 * in all foreseeable circumstances, so we don't bother importing the
	 * backend's timezone library into pg_controldata.
	 *
	 * Use variable for format to suppress overly-anal-retentive gcc warning
	 * about %c
	 */
	time_tmp = (time_t) ControlFile.time;
	strftime(pgctime_str, sizeof(pgctime_str), strftime_fmt,
			 localtime(&time_tmp));
	time_tmp = (time_t) ControlFile.checkPointCopy.time;
	strftime(ckpttime_str, sizeof(ckpttime_str), strftime_fmt,
			 localtime(&time_tmp));

	/*
	 * Format system_identifier separately to keep platform-dependent format
	 * code out of the translatable message string.
	 */
	snprintf(sysident_str, sizeof(sysident_str), UINT64_FORMAT,
			 ControlFile.system_identifier);

	printf(_("pg_control version number:            %u\n"),
		   ControlFile.pg_control_version);
	if (ControlFile.pg_control_version % 65536 == 0 && ControlFile.pg_control_version / 65536 != 0)
		printf(_("WARNING: possible byte ordering mismatch\n"
				 "The byte ordering used to store the pg_control file might not match the one\n"
				 "used by this program.  In that case the results below would be incorrect, and\n"
				 "the PostgreSQL installation would be incompatible with this data directory.\n"));
	printf(_("Catalog version number:               %u\n"),
		   ControlFile.catalog_version_no);
	printf(_("Database system identifier:           %s\n"),
		   sysident_str);
	printf(_("Database cluster state:               %s\n"),
		   dbState(ControlFile.state));
	printf(_("pg_control last modified:             %s\n"),
		   pgctime_str);
	printf(_("Latest checkpoint location:           %X/%X\n"),
		   ControlFile.checkPoint.xlogid,
		   ControlFile.checkPoint.xrecoff);
	printf(_("Prior checkpoint location:            %X/%X\n"),
		   ControlFile.prevCheckPoint.xlogid,
		   ControlFile.prevCheckPoint.xrecoff);
	printf(_("Latest checkpoint's REDO location:    %X/%X\n"),
		   ControlFile.checkPointCopy.redo.xlogid,
		   ControlFile.checkPointCopy.redo.xrecoff);
	printf(_("Latest checkpoint's TimeLineID:       %u\n"),
		   ControlFile.checkPointCopy.ThisTimeLineID);
	printf(_("Latest checkpoint's NextXID:          %u/%u\n"),
		   ControlFile.checkPointCopy.nextXidEpoch,
		   ControlFile.checkPointCopy.nextXid);
	printf(_("Latest checkpoint's NextOID:          %u\n"),
		   ControlFile.checkPointCopy.nextOid);
	printf(_("Latest checkpoint's NextRelfilenode:  %u\n"),
		   ControlFile.checkPointCopy.nextRelfilenode);
	printf(_("Latest checkpoint's NextMultiXactId:  %u\n"),
		   ControlFile.checkPointCopy.nextMulti);
	printf(_("Latest checkpoint's NextMultiOffset:  %u\n"),
		   ControlFile.checkPointCopy.nextMultiOffset);
	printf(_("Time of latest checkpoint:            %s\n"),
		   ckpttime_str);
	printf(_("Minimum recovery ending location:     %X/%X\n"),
		   ControlFile.minRecoveryPoint.xlogid,
		   ControlFile.minRecoveryPoint.xrecoff);
	printf(_("Backup start location:                %X/%X\n"),
		   ControlFile.backupStartPoint.xlogid,
		   ControlFile.backupStartPoint.xrecoff);
	printf(_("End-of-backup record required:        %s\n"),
		   ControlFile.backupEndRequired ? _("yes") : _("no"));
	printf(_("Maximum data alignment:               %u\n"),
		   ControlFile.maxAlign);
	/* we don't print floatFormat since can't say much useful about it */
	printf(_("Database block size:                  %u\n"),
		   ControlFile.blcksz);
	printf(_("Blocks per segment of large relation: %u\n"),
		   ControlFile.relseg_size);
	printf(_("WAL block size:                       %u\n"),
		   ControlFile.xlog_blcksz);
	printf(_("Bytes per WAL segment:                %u\n"),
		   ControlFile.xlog_seg_size);
	printf(_("Maximum length of identifiers:        %u\n"),
		   ControlFile.nameDataLen);
	printf(_("Maximum columns in an index:          %u\n"),
		   ControlFile.indexMaxKeys);
	printf(_("Maximum size of a TOAST chunk:        %u\n"),
		   ControlFile.toast_max_chunk_size);
	printf(_("Date/time type storage:               %s\n"),
		   (ControlFile.enableIntTimes ? _("64-bit integers") : _("floating-point numbers")));
	printf(_("Maximum length of locale name:        %u\n"),
		   ControlFile.localeBuflen);
	printf(_("LC_COLLATE:                           %s\n"),
		   ControlFile.lc_collate);
	printf(_("LC_CTYPE:                             %s\n"),
		   ControlFile.lc_ctype);
	printf(_("Data page checksum version:           %u\n"),
		   ControlFile.data_checksum_version);
	return 0;
}<|MERGE_RESOLUTION|>--- conflicted
+++ resolved
@@ -6,11 +6,7 @@
  * copyright (c) Oliver Elphick <olly@lfix.co.uk>, 2001;
  * licence: BSD
  *
-<<<<<<< HEAD
- * $PostgreSQL: pgsql/src/bin/pg_controldata/pg_controldata.c,v 1.36.2.1 2008/09/24 08:59:46 mha Exp $
-=======
  * $PostgreSQL: pgsql/src/bin/pg_controldata/pg_controldata.c,v 1.37 2008/02/17 02:09:29 tgl Exp $
->>>>>>> 0f855d62
  */
 #include "postgres_fe.h"
 
@@ -77,12 +73,8 @@
 	int			fd;
 	char		ControlFilePath[MAXPGPATH];
 	char	   *DataDir;
-<<<<<<< HEAD
 	pg_crc32c	crc;
-=======
-	pg_crc32	crc;
 	time_t		time_tmp;
->>>>>>> 0f855d62
 	char		pgctime_str[128];
 	char		ckpttime_str[128];
 	char		sysident_str[32];
