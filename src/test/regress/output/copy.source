--
-- COPY
--
-- CLASS POPULATION
--	(any resemblance to real life is purely coincidental)
--
COPY aggtest FROM '@abs_srcdir@/data/agg.data';
COPY onek FROM '@abs_srcdir@/data/onek.data';
COPY onek TO '@abs_builddir@/results/onek.data';
DELETE FROM onek;
COPY onek FROM '@abs_builddir@/results/onek.data';
COPY tenk1 FROM '@abs_srcdir@/data/tenk.data';
-- Create a table that's identical to 'tenk1', but all the data is in a single
-- segment. This comes handy in making some PostgreSQL tests pass on GPDB,
-- where data distribution might make a difference to a test result.
CREATE SCHEMA singleseg;
create table singleseg.tenk1 (like tenk1, distkey int4) distributed by (distkey);
COPY singleseg.tenk1 (unique1,unique2,two,four,ten,twenty,hundred,thousand,twothousand,fivethous,tenthous,odd,even,stringu1,stringu2,string4) FROM '@abs_srcdir@/data/tenk.data';
COPY slow_emp4000 FROM '@abs_srcdir@/data/rect.data';
COPY person FROM '@abs_srcdir@/data/person.data';
COPY emp FROM '@abs_srcdir@/data/emp.data';
COPY student FROM '@abs_srcdir@/data/student.data';
COPY stud_emp FROM '@abs_srcdir@/data/stud_emp.data';
COPY road FROM '@abs_srcdir@/data/streets.data';
COPY real_city FROM '@abs_srcdir@/data/real_city.data';
COPY hash_i4_heap FROM '@abs_srcdir@/data/hash.data';
COPY hash_name_heap FROM '@abs_srcdir@/data/hash.data';
COPY hash_txt_heap FROM '@abs_srcdir@/data/hash.data';
COPY hash_f8_heap FROM '@abs_srcdir@/data/hash.data';
COPY test_tsvector FROM '@abs_srcdir@/data/tsearch.data';
-- the data in this file has a lot of duplicates in the index key
-- fields, leading to long bucket chains and lots of table expansion.
-- this is therefore a stress test of the bucket overflow code (unlike
-- the data in hash.data, which has unique index keys).
--
-- COPY hash_ovfl_heap FROM '@abs_srcdir@/data/hashovfl.data';
COPY bt_i4_heap FROM '@abs_srcdir@/data/desc.data';
COPY bt_name_heap FROM '@abs_srcdir@/data/hash.data';
COPY bt_txt_heap FROM '@abs_srcdir@/data/desc.data';
COPY bt_f8_heap FROM '@abs_srcdir@/data/hash.data';
COPY array_op_test FROM '@abs_srcdir@/data/array.data';
COPY array_index_op_test FROM '@abs_srcdir@/data/array.data';
--- test copying in CSV mode with various styles
--- of embedded line ending characters
create temp table copytest (
	style	text,
	test 	text,
	filler	int);
insert into copytest values('DOS',E'abc\r\ndef',1);
insert into copytest values('Unix',E'abc\ndef',2);
insert into copytest values('Mac',E'abc\rdef',3);
insert into copytest values(E'esc\\ape',E'a\\r\\\r\\\n\\nb',4);
copy copytest to '@abs_builddir@/results/copytest.csv' csv;
create temp table copytest2 (like copytest);
copy copytest2 from '@abs_builddir@/results/copytest.csv' csv;
copy copytest2 from '@abs_builddir@/results/copytest.csv' csv LOG ERRORS SEGMENT REJECT LIMIT 10 ROWS;
select * from copytest except select * from copytest2 order by 1,2,3;
 style | test | filler 
-------+------+--------
(0 rows)

truncate copytest2;
--- same test but with an escape char different from quote char
copy copytest to '@abs_builddir@/results/copytest.csv' csv quote '''' escape E'\\';
copy copytest2 from '@abs_builddir@/results/copytest.csv' csv quote '''' escape E'\\';
select * from copytest except select * from copytest2 order by 1,2,3;
 style | test | filler 
-------+------+--------
(0 rows)

-- test header line feature
create temp table copytest3 (
<<<<<<< HEAD
	c1 int, 
	"col with , comma" text, 
	"col with "" quote"  int) distributed by (c1);
=======
	c1 int,
	"col with , comma" text,
	"col with "" quote"  int);
>>>>>>> a4bebdd9
copy copytest3 from stdin csv header;
copy copytest3 to stdout csv header;
c1,"col with , comma","col with "" quote"
1,a,1
2,b,2
-- test copy force quote
create temp table copytest4 (id int, id1 int);
insert into copytest4 values (1,2);
insert into copytest4 values (1,3);
insert into copytest4 values (1,4);
copy (select * from copytest4) to stdout csv delimiter ',' force quote id, id1, id2;
ERROR:  column "id2" does not exist
copy (select * from copytest4) to stdout csv delimiter ',' force quote id, id1;
"1","2"
"1","3"
"1","4"
-- test null string with CRLF for text mode
CREATE TEMP TABLE venue(
    venueid smallint not null,
    venuename varchar(100),
    venuecity varchar(30),
    venuestate char(2),
    venueseats integer) DISTRIBUTED BY (venueid);
COPY venue FROM '@abs_srcdir@/data/venue_pipe.txt' WITH DELIMITER AS '|';
SELECT count(*) FROM venue;
 count 
-------
    10
(1 row)
<|MERGE_RESOLUTION|>--- conflicted
+++ resolved
@@ -70,15 +70,9 @@
 
 -- test header line feature
 create temp table copytest3 (
-<<<<<<< HEAD
-	c1 int, 
-	"col with , comma" text, 
-	"col with "" quote"  int) distributed by (c1);
-=======
 	c1 int,
 	"col with , comma" text,
-	"col with "" quote"  int);
->>>>>>> a4bebdd9
+	"col with "" quote"  int) distributed by (c1);
 copy copytest3 from stdin csv header;
 copy copytest3 to stdout csv header;
 c1,"col with , comma","col with "" quote"
