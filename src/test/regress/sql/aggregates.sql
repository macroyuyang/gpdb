--
-- AGGREGATES
--

SELECT avg(four) AS avg_1 FROM onek;

SELECT avg(a) AS avg_32 FROM aggtest WHERE a < 100;

-- In 7.1, avg(float4) is computed using float8 arithmetic.
-- Round the result to 3 digits to avoid platform-specific results.

SELECT avg(b)::numeric(10,3) AS avg_107_943 FROM aggtest;

SELECT avg(gpa) AS avg_3_4 FROM ONLY student;


SELECT sum(four) AS sum_1500 FROM onek;
SELECT sum(a) AS sum_198 FROM aggtest;
SELECT sum(b) AS avg_431_773 FROM aggtest;
SELECT sum(gpa) AS avg_6_8 FROM ONLY student;

SELECT max(four) AS max_3 FROM onek;
SELECT max(a) AS max_100 FROM aggtest;
SELECT max(aggtest.b) AS max_324_78 FROM aggtest;
SELECT max(student.gpa) AS max_3_7 FROM student;

SELECT stddev_pop(b) FROM aggtest;
SELECT stddev_samp(b) FROM aggtest;
SELECT var_pop(b) FROM aggtest;
SELECT var_samp(b) FROM aggtest;

SELECT stddev_pop(b::numeric) FROM aggtest;
SELECT stddev_samp(b::numeric) FROM aggtest;
SELECT var_pop(b::numeric) FROM aggtest;
SELECT var_samp(b::numeric) FROM aggtest;

-- population variance is defined for a single tuple, sample variance
-- is not
SELECT var_pop(1.0), var_samp(2.0);
SELECT stddev_pop(3.0::numeric), stddev_samp(4.0::numeric);

-- SQL2003 binary aggregates
SELECT regr_count(b, a) FROM aggtest;
SELECT regr_sxx(b, a) FROM aggtest;
SELECT regr_syy(b, a) FROM aggtest;
SELECT regr_sxy(b, a) FROM aggtest;
SELECT regr_avgx(b, a), regr_avgy(b, a) FROM aggtest;
SELECT regr_r2(b, a) FROM aggtest;
SELECT regr_slope(b, a), regr_intercept(b, a) FROM aggtest;
SELECT covar_pop(b, a), covar_samp(b, a) FROM aggtest;
SELECT corr(b, a) FROM aggtest;

SELECT count(four) AS cnt_1000 FROM onek;
SELECT count(DISTINCT four) AS cnt_4 FROM onek;

select ten, count(*), sum(four) from onek
group by ten order by ten;

select ten, count(four), sum(DISTINCT four) from onek
group by ten order by ten;

-- user-defined aggregates
SELECT newavg(four) AS avg_1 FROM onek;
SELECT newsum(four) AS sum_1500 FROM onek;
SELECT newcnt(four) AS cnt_1000 FROM onek;
SELECT newcnt(*) AS cnt_1000 FROM onek;
SELECT oldcnt(*) AS cnt_1000 FROM onek;
SELECT sum2(q1,q2) FROM int8_tbl;

-- test for outer-level aggregates

-- this should work
select ten, sum(distinct four) from onek a
group by ten
having exists (select 1 from onek b where sum(distinct a.four) = b.four);

-- this should fail because subquery has an agg of its own in WHERE
select ten, sum(distinct four) from onek a
group by ten
having exists (select 1 from onek b
               where sum(distinct a.four + b.four) = b.four);

-- Test handling of sublinks within outer-level aggregates.
-- Per bug report from Daniel Grace.
select
  (select max((select i.unique2 from tenk1 i where i.unique1 = o.unique1)))
from tenk1 o;

--
-- test for bitwise integer aggregates
--
CREATE TEMPORARY TABLE bitwise_test(
  i2 INT2,
  i4 INT4,
  i8 INT8,
  i INTEGER,
  x INT2,
  y BIT(4)
);

-- empty case
SELECT 
  BIT_AND(i2) AS "?",
  BIT_OR(i4)  AS "?"
FROM bitwise_test;

COPY bitwise_test FROM STDIN NULL 'null';
1	1	1	1	1	B0101
3	3	3	null	2	B0100
7	7	7	3	4	B1100
\.

SELECT
  BIT_AND(i2) AS "1",
  BIT_AND(i4) AS "1",
  BIT_AND(i8) AS "1",
  BIT_AND(i)  AS "?",
  BIT_AND(x)  AS "0",
  BIT_AND(y)  AS "0100",

  BIT_OR(i2)  AS "7",
  BIT_OR(i4)  AS "7",
  BIT_OR(i8)  AS "7",
  BIT_OR(i)   AS "?",
  BIT_OR(x)   AS "7",
  BIT_OR(y)   AS "1101"
FROM bitwise_test;

--
-- test boolean aggregates
--
-- first test all possible transition and final states

SELECT
  -- boolean and transitions
  -- null because strict
  booland_statefunc(NULL, NULL)  IS NULL AS "t",
  booland_statefunc(TRUE, NULL)  IS NULL AS "t",
  booland_statefunc(FALSE, NULL) IS NULL AS "t",
  booland_statefunc(NULL, TRUE)  IS NULL AS "t",
  booland_statefunc(NULL, FALSE) IS NULL AS "t",
  -- and actual computations
  booland_statefunc(TRUE, TRUE) AS "t",
  NOT booland_statefunc(TRUE, FALSE) AS "t",
  NOT booland_statefunc(FALSE, TRUE) AS "t",
  NOT booland_statefunc(FALSE, FALSE) AS "t";

SELECT
  -- boolean or transitions
  -- null because strict
  boolor_statefunc(NULL, NULL)  IS NULL AS "t",
  boolor_statefunc(TRUE, NULL)  IS NULL AS "t",
  boolor_statefunc(FALSE, NULL) IS NULL AS "t",
  boolor_statefunc(NULL, TRUE)  IS NULL AS "t",
  boolor_statefunc(NULL, FALSE) IS NULL AS "t",
  -- actual computations
  boolor_statefunc(TRUE, TRUE) AS "t",
  boolor_statefunc(TRUE, FALSE) AS "t",
  boolor_statefunc(FALSE, TRUE) AS "t",
  NOT boolor_statefunc(FALSE, FALSE) AS "t";

CREATE TEMPORARY TABLE bool_test(  
  b1 BOOL,
  b2 BOOL,
  b3 BOOL,
  b4 BOOL);

-- empty case
SELECT
  BOOL_AND(b1)   AS "n",
  BOOL_OR(b3)    AS "n"
FROM bool_test;

COPY bool_test FROM STDIN NULL 'null';
TRUE	null	FALSE	null
FALSE	TRUE	null	null
null	TRUE	FALSE	null
\.

SELECT
  BOOL_AND(b1)     AS "f",
  BOOL_AND(b2)     AS "t",
  BOOL_AND(b3)     AS "f",
  BOOL_AND(b4)     AS "n",
  BOOL_AND(NOT b2) AS "f",
  BOOL_AND(NOT b3) AS "t"
FROM bool_test;

SELECT
  EVERY(b1)     AS "f",
  EVERY(b2)     AS "t",
  EVERY(b3)     AS "f",
  EVERY(b4)     AS "n",
  EVERY(NOT b2) AS "f",
  EVERY(NOT b3) AS "t"
FROM bool_test;

SELECT
  BOOL_OR(b1)      AS "t",
  BOOL_OR(b2)      AS "t",
  BOOL_OR(b3)      AS "f",
  BOOL_OR(b4)      AS "n",
  BOOL_OR(NOT b2)  AS "f",
  BOOL_OR(NOT b3)  AS "t"
FROM bool_test;

--
-- Test several cases that should be optimized into indexscans instead of
-- the generic aggregate implementation.  We can't actually verify that they
-- are done as indexscans, but we can check that the results are correct.
--

-- Basic cases
select max(unique1) from tenk1;
select max(unique1) from tenk1 where unique1 < 42;
select max(unique1) from tenk1 where unique1 > 42;
select max(unique1) from tenk1 where unique1 > 42000;

-- multi-column index (uses tenk1_thous_tenthous)
select max(tenthous) from tenk1 where thousand = 33;
select min(tenthous) from tenk1 where thousand = 33;

-- check parameter propagation into an indexscan subquery
select f1, (select min(unique1) from tenk1 where unique1 > f1) AS gt
from int4_tbl;

-- check some cases that were handled incorrectly in 8.3.0
select distinct max(unique2) from tenk1;
select max(unique2) from tenk1 order by 1;
select max(unique2) from tenk1 order by max(unique2);
select max(unique2) from tenk1 order by max(unique2)+1;
<<<<<<< HEAD

-- MPP: This works in Postgres
select max(unique2), generate_series(1,3) as g from tenk1 order by g desc;

--
-- Test combinations of DISTINCT and/or ORDER BY
--

select array_agg(a order by b)
  from (values (1,4),(2,3),(3,1),(4,2)) v(a,b);
select array_agg(a order by a)
  from (values (1,4),(2,3),(3,1),(4,2)) v(a,b);
select array_agg(a order by a desc)
  from (values (1,4),(2,3),(3,1),(4,2)) v(a,b);
select array_agg(b order by a desc)
  from (values (1,4),(2,3),(3,1),(4,2)) v(a,b);

select array_agg(distinct a)
  from (values (1),(2),(1),(3),(null),(2)) v(a);

-- TODO: support distinct + order by
/*
select array_agg(distinct a order by a)
  from (values (1),(2),(1),(3),(null),(2)) v(a);
select array_agg(distinct a order by a desc)
  from (values (1),(2),(1),(3),(null),(2)) v(a);
select array_agg(distinct a order by a desc nulls last)
  from (values (1),(2),(1),(3),(null),(2)) v(a);
*/

-- multi-arg aggs, strict/nonstrict, distinct/order by
select aggfstr(a,b,c)
  from (values (1,3,'foo'),(0,null,null),(2,2,'bar'),(3,1,'baz')) v(a,b,c);
select aggfns(a,b,c)
  from (values (1,3,'foo'),(0,null,null),(2,2,'bar'),(3,1,'baz')) v(a,b,c);

/*
select aggfstr(distinct a,b,c)
  from (values (1,3,'foo'),(0,null,null),(2,2,'bar'),(3,1,'baz')) v(a,b,c),
       generate_series(1,3) i;
select aggfns(distinct a,b,c)
  from (values (1,3,'foo'),(0,null,null),(2,2,'bar'),(3,1,'baz')) v(a,b,c),
       generate_series(1,3) i;

select aggfstr(distinct a,b,c order by b)
  from (values (1,3,'foo'),(0,null,null),(2,2,'bar'),(3,1,'baz')) v(a,b,c),
       generate_series(1,3) i;
select aggfns(distinct a,b,c order by b)
  from (values (1,3,'foo'),(0,null,null),(2,2,'bar'),(3,1,'baz')) v(a,b,c),
       generate_series(1,3) i;

-- test specific code paths

select aggfns(distinct a,a,c order by c using ~<~,a)
  from (values (1,3,'foo'),(0,null,null),(2,2,'bar'),(3,1,'baz')) v(a,b,c),
       generate_series(1,2) i;
select aggfns(distinct a,a,c order by c using ~<~)
  from (values (1,3,'foo'),(0,null,null),(2,2,'bar'),(3,1,'baz')) v(a,b,c),
       generate_series(1,2) i;
select aggfns(distinct a,a,c order by a)
  from (values (1,3,'foo'),(0,null,null),(2,2,'bar'),(3,1,'baz')) v(a,b,c),
       generate_series(1,2) i;
select aggfns(distinct a,b,c order by a,c using ~<~,b)
  from (values (1,3,'foo'),(0,null,null),(2,2,'bar'),(3,1,'baz')) v(a,b,c),
       generate_series(1,2) i;
*/


-- check node I/O via view creation and usage, also deparsing logic
create view agg_view1 as
  select aggfns(a,b,c)
    from (values (1,3,'foo'),(0,null,null),(2,2,'bar'),(3,1,'baz')) v(a,b,c);

select * from agg_view1;
select pg_get_viewdef('agg_view1'::regclass);

create or replace view agg_view1 as
  select aggfns(distinct a,b,c)
    from (values (1,3,'foo'),(0,null,null),(2,2,'bar'),(3,1,'baz')) v(a,b,c),
         generate_series(1,3) i;

select * from agg_view1;
select pg_get_viewdef('agg_view1'::regclass);


-- TODO: support distinct + order by
/*
create or replace view agg_view1 as
  select aggfns(distinct a,b,c order by b)
    from (values (1,3,'foo'),(0,null,null),(2,2,'bar'),(3,1,'baz')) v(a,b,c),
         generate_series(1,3) i;

select * from agg_view1;
select pg_get_viewdef('agg_view1'::regclass);
*/

create or replace view agg_view1 as
  select aggfns(a,b,c order by b+1)
    from (values (1,3,'foo'),(0,null,null),(2,2,'bar'),(3,1,'baz')) v(a,b,c);

select * from agg_view1;
select pg_get_viewdef('agg_view1'::regclass);

create or replace view agg_view1 as
  select aggfns(a,a,c order by b)
    from (values (1,3,'foo'),(0,null,null),(2,2,'bar'),(3,1,'baz')) v(a,b,c);

select * from agg_view1;
select pg_get_viewdef('agg_view1'::regclass);

create or replace view agg_view1 as
  select aggfns(a,b,c order by c using ~<~)
    from (values (1,3,'foo'),(0,null,null),(2,2,'bar'),(3,1,'baz')) v(a,b,c);

select * from agg_view1;
select pg_get_viewdef('agg_view1'::regclass);

-- TODO: support distinct + order by
/*
create or replace view agg_view1 as
  select aggfns(distinct a,b,c order by a,c using ~<~,b)
    from (values (1,3,'foo'),(0,null,null),(2,2,'bar'),(3,1,'baz')) v(a,b,c),
         generate_series(1,2) i;

select * from agg_view1;
select pg_get_viewdef('agg_view1'::regclass);
*/

drop view agg_view1;

-- incorrect DISTINCT usage errors
select array_agg(distinct a,b,c order by i)
  from (values (1,1,'foo')) v(a,b,c), generate_series(1,2) i;
select array_agg(distinct a,b,c order by a,b+1)
  from (values (1,1,'foo')) v(a,b,c), generate_series(1,2) i;
select array_agg(distinct a,b,c order by a,b,i,c)
  from (values (1,1,'foo')) v(a,b,c), generate_series(1,2) i;
select array_agg(distinct a,a,c order by a,b)
  from (values (1,1,'foo')) v(a,b,c), generate_series(1,2) i;

-- string_agg tests
select string_agg(a) from (values('aaaa'),('bbbb'),('cccc')) g(a);
select string_agg(a,',') from (values('aaaa'),('bbbb'),('cccc')) g(a);
select string_agg(a,',') from (values('aaaa'),(null),('bbbb'),('cccc')) g(a);
select string_agg(a,',') from (values(null),(null),('bbbb'),('cccc')) g(a);
select string_agg(a,',') from (values(null),(null)) g(a);

-- array_agg tests
SELECT array_agg(a order by a) as a_by_a from aggtest;
SELECT array_agg(b order by b) as b_by_b from aggtest;
SELECT array_agg(a order by a) as a_by_a, 
       array_agg(a order by b) as a_by_b,
       array_agg(b order by a) as b_by_a,
       array_agg(b order by b) as b_by_b 
  FROM aggtest;

-- Negative test cases for ordered aggregate syntax
SELECT count(order by a) from aggtest;       -- zero parameter aggregate
SELECT count(a order by a) from aggtest;     -- regular (non-orderd) aggregate
SELECT abs(a order by a) from aggtest;       -- regular function
SELECT a(aggtest order by a) from aggtest;   -- function-like column reference
SELECT nosuchagg(a order by a) FROM aggtest; -- no such function
SELECT lag(a order by a) from aggtest;       -- window function (no window clause)
SELECT lag(a order by a) over (order by a) FROM aggtest;  -- window function
SELECT count(a order by a) over (order by a) FROM aggtest;  -- window derived aggregate
SELECT array_agg(a order by a) over (order by a) FROM aggtest; -- window derived ordered aggregate

-- check for mpp-2687
CREATE TEMPORARY TABLE mpp2687t (
    dk text,
    gk text
) DISTRIBUTED BY (dk);

CREATE VIEW mpp2687v AS
    SELECT DISTINCT gk
    FROM mpp2687t 
    GROUP BY gk;

SELECT * FROM mpp2687v;

-- MPP-4617
select case when ten < 5 then ten else ten * 2 end, count(distinct two), count(distinct four) from tenk1 group by 1;
select ten, ten, count(distinct two), count(distinct four) from tenk1 group by 1,2;

--MPP-20151: distinct is transformed to a group-by
select distinct two from tenk1 order by two;
select distinct two, four from tenk1 order by two, four;
select distinct two, max(two) over() from tenk1 order by two;
select distinct two, sum(four) over() from tenk1 order by two;
select distinct two, sum(four) from tenk1 group by two order by two;
select distinct two, sum(four) from tenk1 group by two having sum(four) > 5000;
select distinct t1.two, t2.two, t1.four, t2.four from tenk1 t1, tenk1 t2 where t1.hundred=t2.hundred order by t1.two, t1.four;


-- Test for a planner bug we used to have, when this query gets planned
-- as a merge join. This should perform a merge join between 'l' and 'ps',
-- using both pk and sk as the merge keys. Due to the bug, the planner
-- used mix up the columns in the path keys, and used incorrect columns
-- as the merge keys. (This is a modified version of a TPC-H query)

create table l (ok bigint, pk integer, sk integer, quantity numeric) distributed by (ok);
create table ps (pk integer, sk integer, availqty integer) distributed by (pk);

insert into l select g%5, 50-g, g, 5 from generate_series(1, 50) g;
insert into ps select g, 50-g, 10 from generate_series(1, 25) g;

select  g.pk, g.sk, ps.availqty
from ps,
     (select sum(l.quantity) as qty_sum, l.pk, l.sk
      from l
      group by l.pk, l.sk ) g
where g.pk = ps.pk and g.sk = ps.sk
and ps.availqty > g.qty_sum ;

-- the same, but force a merge join and sorted agg.
set enable_hashagg=off;
set enable_hashjoin=off;
set enable_mergejoin=on;

select  g.pk, g.sk, ps.availqty
from ps,
     (select sum(l.quantity) as qty_sum, l.pk, l.sk
      from l
      group by l.pk, l.sk ) g
where g.pk = ps.pk and g.sk = ps.sk
and ps.availqty > g.qty_sum ;

reset enable_hashagg;
reset enable_hashjoin;
reset enable_mergejoin;

drop table l, ps;
=======
select max(unique2), generate_series(1,3) as g from tenk1 order by g desc;
>>>>>>> d13f41d2
<|MERGE_RESOLUTION|>--- conflicted
+++ resolved
@@ -229,7 +229,6 @@
 select max(unique2) from tenk1 order by 1;
 select max(unique2) from tenk1 order by max(unique2);
 select max(unique2) from tenk1 order by max(unique2)+1;
-<<<<<<< HEAD
 
 -- MPP: This works in Postgres
 select max(unique2), generate_series(1,3) as g from tenk1 order by g desc;
@@ -461,7 +460,4 @@
 reset enable_hashjoin;
 reset enable_mergejoin;
 
-drop table l, ps;
-=======
-select max(unique2), generate_series(1,3) as g from tenk1 order by g desc;
->>>>>>> d13f41d2
+drop table l, ps;