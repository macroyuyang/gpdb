--- conflicted
+++ resolved
@@ -920,9 +920,6 @@
 SELECT * FROM tasks;
 DELETE FROM users WHERE id = 2;
 SELECT * FROM tasks;
-<<<<<<< HEAD
-COMMIT;
-=======
 COMMIT;
 
 --
@@ -945,5 +942,4 @@
     select a, b from selfref;
     update selfref set a = 456 where a = 123;
     select a, b from selfref;
-commit;
->>>>>>> d13f41d2
+commit;