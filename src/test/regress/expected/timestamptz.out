--
-- TIMESTAMPTZ
--
CREATE TABLE TIMESTAMPTZ_TBL (d1 timestamp(2) with time zone);
-- Test shorthand input values
-- We can't just "select" the results since they aren't constants; test for
-- equality instead.  We can do that by running the test inside a transaction
-- block, within which the value of 'now' shouldn't change.  We also check
-- that 'now' *does* change over a reasonable interval such as 100 msec.
-- NOTE: it is possible for this part of the test to fail if the transaction
-- block is entered exactly at local midnight; then 'now' and 'today' have
-- the same values and the counts will come out different.
INSERT INTO TIMESTAMPTZ_TBL VALUES ('now');
SELECT pg_sleep(0.1);
 pg_sleep 
----------
 
(1 row)

BEGIN;
INSERT INTO TIMESTAMPTZ_TBL VALUES ('now');
INSERT INTO TIMESTAMPTZ_TBL VALUES ('today');
INSERT INTO TIMESTAMPTZ_TBL VALUES ('yesterday');
INSERT INTO TIMESTAMPTZ_TBL VALUES ('tomorrow');
INSERT INTO TIMESTAMPTZ_TBL VALUES ('tomorrow EST');
INSERT INTO TIMESTAMPTZ_TBL VALUES ('tomorrow zulu');
SELECT count(*) AS One FROM TIMESTAMPTZ_TBL WHERE d1 = timestamp with time zone 'today';
 one 
-----
   1
(1 row)

SELECT count(*) AS One FROM TIMESTAMPTZ_TBL WHERE d1 = timestamp with time zone 'tomorrow';
 one 
-----
   1
(1 row)

SELECT count(*) AS One FROM TIMESTAMPTZ_TBL WHERE d1 = timestamp with time zone 'yesterday';
 one 
-----
   1
(1 row)

SELECT count(*) AS One FROM TIMESTAMPTZ_TBL WHERE d1 = timestamp(2) with time zone 'now';
 one 
-----
   1
(1 row)

COMMIT;
DELETE FROM TIMESTAMPTZ_TBL;
-- verify uniform transaction time within transaction block
BEGIN;
INSERT INTO TIMESTAMPTZ_TBL VALUES ('now');
SELECT pg_sleep(0.1);
 pg_sleep 
----------
 
(1 row)

INSERT INTO TIMESTAMPTZ_TBL VALUES ('now');
SELECT pg_sleep(0.1);
 pg_sleep 
----------
 
(1 row)

SELECT count(*) AS two FROM TIMESTAMPTZ_TBL WHERE d1 = timestamp(2) with time zone 'now';
 two 
-----
   2
(1 row)

COMMIT;
DELETE FROM TIMESTAMPTZ_TBL;
-- Special values
INSERT INTO TIMESTAMPTZ_TBL VALUES ('-infinity');
INSERT INTO TIMESTAMPTZ_TBL VALUES ('infinity');
INSERT INTO TIMESTAMPTZ_TBL VALUES ('epoch');
-- Obsolete special values
INSERT INTO TIMESTAMPTZ_TBL VALUES ('invalid');
ERROR:  date/time value "invalid" is no longer supported
<<<<<<< HEAD
LINE 1: INSERT INTO TIMESTAMPTZ_TBL VALUES ('invalid');
                                            ^
INSERT INTO TIMESTAMPTZ_TBL VALUES ('current');
ERROR:  date/time value "current" is no longer supported
LINE 1: INSERT INTO TIMESTAMPTZ_TBL VALUES ('current');
                                            ^
=======
INSERT INTO TIMESTAMPTZ_TBL VALUES ('current');
ERROR:  date/time value "current" is no longer supported
>>>>>>> d13f41d2
-- Postgres v6.0 standard output format
INSERT INTO TIMESTAMPTZ_TBL VALUES ('Mon Feb 10 17:32:01 1997 PST');
-- Variations on Postgres v6.1 standard output format
INSERT INTO TIMESTAMPTZ_TBL VALUES ('Mon Feb 10 17:32:01.000001 1997 PST');
INSERT INTO TIMESTAMPTZ_TBL VALUES ('Mon Feb 10 17:32:01.999999 1997 PST');
INSERT INTO TIMESTAMPTZ_TBL VALUES ('Mon Feb 10 17:32:01.4 1997 PST');
INSERT INTO TIMESTAMPTZ_TBL VALUES ('Mon Feb 10 17:32:01.5 1997 PST');
INSERT INTO TIMESTAMPTZ_TBL VALUES ('Mon Feb 10 17:32:01.6 1997 PST');
-- ISO 8601 format
INSERT INTO TIMESTAMPTZ_TBL VALUES ('1997-01-02');
INSERT INTO TIMESTAMPTZ_TBL VALUES ('1997-01-02 03:04:05');
INSERT INTO TIMESTAMPTZ_TBL VALUES ('1997-02-10 17:32:01-08');
INSERT INTO TIMESTAMPTZ_TBL VALUES ('1997-02-10 17:32:01-0800');
INSERT INTO TIMESTAMPTZ_TBL VALUES ('1997-02-10 17:32:01 -08:00');
INSERT INTO TIMESTAMPTZ_TBL VALUES ('19970210 173201 -0800');
INSERT INTO TIMESTAMPTZ_TBL VALUES ('1997-06-10 17:32:01 -07:00');
INSERT INTO TIMESTAMPTZ_TBL VALUES ('2001-09-22T18:19:20');
-- POSIX format (note that the timezone abbrev is just decoration here)
INSERT INTO TIMESTAMPTZ_TBL VALUES ('2000-03-15 08:14:01 GMT+8');
INSERT INTO TIMESTAMPTZ_TBL VALUES ('2000-03-15 13:14:02 GMT-1');
INSERT INTO TIMESTAMPTZ_TBL VALUES ('2000-03-15 12:14:03 GMT-2');
INSERT INTO TIMESTAMPTZ_TBL VALUES ('2000-03-15 03:14:04 PST+8');
INSERT INTO TIMESTAMPTZ_TBL VALUES ('2000-03-15 02:14:05 MST+7:00');
-- Variations for acceptable input formats
INSERT INTO TIMESTAMPTZ_TBL VALUES ('Feb 10 17:32:01 1997 -0800');
INSERT INTO TIMESTAMPTZ_TBL VALUES ('Feb 10 17:32:01 1997');
INSERT INTO TIMESTAMPTZ_TBL VALUES ('Feb 10 5:32PM 1997');
INSERT INTO TIMESTAMPTZ_TBL VALUES ('1997/02/10 17:32:01-0800');
INSERT INTO TIMESTAMPTZ_TBL VALUES ('1997-02-10 17:32:01 PST');
INSERT INTO TIMESTAMPTZ_TBL VALUES ('Feb-10-1997 17:32:01 PST');
INSERT INTO TIMESTAMPTZ_TBL VALUES ('02-10-1997 17:32:01 PST');
INSERT INTO TIMESTAMPTZ_TBL VALUES ('19970210 173201 PST');
set datestyle to ymd;
INSERT INTO TIMESTAMPTZ_TBL VALUES ('97FEB10 5:32:01PM UTC');
INSERT INTO TIMESTAMPTZ_TBL VALUES ('97/02/10 17:32:01 UTC');
reset datestyle;
INSERT INTO TIMESTAMPTZ_TBL VALUES ('1997.041 17:32:01 UTC');
-- timestamps at different timezones
INSERT INTO TIMESTAMPTZ_TBL VALUES ('19970210 173201 America/New_York');
SELECT '19970210 173201' AT TIME ZONE 'America/New_York';
         timezone         
--------------------------
 Mon Feb 10 20:32:01 1997
(1 row)

INSERT INTO TIMESTAMPTZ_TBL VALUES ('19970710 173201 America/New_York');
SELECT '19970710 173201' AT TIME ZONE 'America/New_York';
         timezone         
--------------------------
 Thu Jul 10 20:32:01 1997
(1 row)

INSERT INTO TIMESTAMPTZ_TBL VALUES ('19970710 173201 America/Does_not_exist');
ERROR:  time zone "america/does_not_exist" not recognized
LINE 1: INSERT INTO TIMESTAMPTZ_TBL VALUES ('19970710 173201 America...
                                            ^
SELECT '19970710 173201' AT TIME ZONE 'America/Does_not_exist';
ERROR:  time zone "America/Does_not_exist" not recognized
-- Check date conversion and date arithmetic
INSERT INTO TIMESTAMPTZ_TBL VALUES ('1997-06-10 18:32:01 PDT');
INSERT INTO TIMESTAMPTZ_TBL VALUES ('Feb 10 17:32:01 1997');
INSERT INTO TIMESTAMPTZ_TBL VALUES ('Feb 11 17:32:01 1997');
INSERT INTO TIMESTAMPTZ_TBL VALUES ('Feb 12 17:32:01 1997');
INSERT INTO TIMESTAMPTZ_TBL VALUES ('Feb 13 17:32:01 1997');
INSERT INTO TIMESTAMPTZ_TBL VALUES ('Feb 14 17:32:01 1997');
INSERT INTO TIMESTAMPTZ_TBL VALUES ('Feb 15 17:32:01 1997');
INSERT INTO TIMESTAMPTZ_TBL VALUES ('Feb 16 17:32:01 1997');
INSERT INTO TIMESTAMPTZ_TBL VALUES ('Feb 16 17:32:01 0097 BC');
INSERT INTO TIMESTAMPTZ_TBL VALUES ('Feb 16 17:32:01 0097');
INSERT INTO TIMESTAMPTZ_TBL VALUES ('Feb 16 17:32:01 0597');
INSERT INTO TIMESTAMPTZ_TBL VALUES ('Feb 16 17:32:01 1097');
INSERT INTO TIMESTAMPTZ_TBL VALUES ('Feb 16 17:32:01 1697');
INSERT INTO TIMESTAMPTZ_TBL VALUES ('Feb 16 17:32:01 1797');
INSERT INTO TIMESTAMPTZ_TBL VALUES ('Feb 16 17:32:01 1897');
INSERT INTO TIMESTAMPTZ_TBL VALUES ('Feb 16 17:32:01 1997');
INSERT INTO TIMESTAMPTZ_TBL VALUES ('Feb 16 17:32:01 2097');
INSERT INTO TIMESTAMPTZ_TBL VALUES ('Feb 28 17:32:01 1996');
INSERT INTO TIMESTAMPTZ_TBL VALUES ('Feb 29 17:32:01 1996');
INSERT INTO TIMESTAMPTZ_TBL VALUES ('Mar 01 17:32:01 1996');
INSERT INTO TIMESTAMPTZ_TBL VALUES ('Dec 30 17:32:01 1996');
INSERT INTO TIMESTAMPTZ_TBL VALUES ('Dec 31 17:32:01 1996');
INSERT INTO TIMESTAMPTZ_TBL VALUES ('Jan 01 17:32:01 1997');
INSERT INTO TIMESTAMPTZ_TBL VALUES ('Feb 28 17:32:01 1997');
INSERT INTO TIMESTAMPTZ_TBL VALUES ('Feb 29 17:32:01 1997');
ERROR:  date/time field value out of range: "Feb 29 17:32:01 1997"
LINE 1: INSERT INTO TIMESTAMPTZ_TBL VALUES ('Feb 29 17:32:01 1997');
                                            ^
INSERT INTO TIMESTAMPTZ_TBL VALUES ('Mar 01 17:32:01 1997');
INSERT INTO TIMESTAMPTZ_TBL VALUES ('Dec 30 17:32:01 1997');
INSERT INTO TIMESTAMPTZ_TBL VALUES ('Dec 31 17:32:01 1997');
INSERT INTO TIMESTAMPTZ_TBL VALUES ('Dec 31 17:32:01 1999');
INSERT INTO TIMESTAMPTZ_TBL VALUES ('Jan 01 17:32:01 2000');
INSERT INTO TIMESTAMPTZ_TBL VALUES ('Dec 31 17:32:01 2000');
INSERT INTO TIMESTAMPTZ_TBL VALUES ('Jan 01 17:32:01 2001');
-- Currently unsupported syntax and ranges
INSERT INTO TIMESTAMPTZ_TBL VALUES ('Feb 16 17:32:01 -0097');
ERROR:  time zone displacement out of range: "Feb 16 17:32:01 -0097"
LINE 1: INSERT INTO TIMESTAMPTZ_TBL VALUES ('Feb 16 17:32:01 -0097')...
                                            ^
INSERT INTO TIMESTAMPTZ_TBL VALUES ('Feb 16 17:32:01 5097 BC');
ERROR:  timestamp out of range: "Feb 16 17:32:01 5097 BC"
<<<<<<< HEAD
LINE 1: INSERT INTO TIMESTAMPTZ_TBL VALUES ('Feb 16 17:32:01 5097 BC...
                                            ^
-- Alternate field order that we've historically supported (sort of)
=======
-- Alternative field order that we've historically supported (sort of)
>>>>>>> d13f41d2
-- with regular and POSIXy timezone specs
SELECT 'Wed Jul 11 10:51:14 America/New_York 2001'::timestamptz;
         timestamptz          
------------------------------
 Wed Jul 11 07:51:14 2001 PDT
(1 row)

SELECT 'Wed Jul 11 10:51:14 GMT-4 2001'::timestamptz;
         timestamptz          
------------------------------
 Tue Jul 10 23:51:14 2001 PDT
(1 row)

SELECT 'Wed Jul 11 10:51:14 GMT+4 2001'::timestamptz;
         timestamptz          
------------------------------
 Wed Jul 11 07:51:14 2001 PDT
(1 row)

SELECT 'Wed Jul 11 10:51:14 PST-03:00 2001'::timestamptz;
         timestamptz          
------------------------------
 Wed Jul 11 00:51:14 2001 PDT
(1 row)

SELECT 'Wed Jul 11 10:51:14 PST+03:00 2001'::timestamptz;
         timestamptz          
------------------------------
 Wed Jul 11 06:51:14 2001 PDT
(1 row)

SELECT '' AS "64", d1 FROM TIMESTAMPTZ_TBL; 
 64 |               d1                
----+---------------------------------
    | Wed Dec 31 16:00:00 1969 PST
    | Thu Jan 02 00:00:00 1997 PST
    | Sat Sep 22 18:19:20 2001 PDT
    | Wed Mar 15 04:14:02 2000 PST
    | Sat Feb 16 17:32:01 0097 PST
    | Tue Feb 16 17:32:01 1097 PST
    | Thu Feb 16 17:32:01 1797 PST
    | Sat Mar 01 17:32:01 1997 PST
    | Mon Feb 10 17:32:02 1997 PST
    | Mon Feb 10 17:32:01.6 1997 PST
    | Thu Jan 02 03:04:05 1997 PST
    | Wed Mar 15 03:14:04 2000 PST
    | Tue Jun 10 18:32:01 1997 PDT
    | Tue Feb 11 17:32:01 1997 PST
    | Thu Feb 13 17:32:01 1997 PST
    | Sat Feb 16 17:32:01 1697 PST
    | Thu Feb 29 17:32:01 1996 PST
    | Fri Mar 01 17:32:01 1996 PST
    | Tue Dec 31 17:32:01 1996 PST
    | Wed Jan 01 17:32:01 1997 PST
    | Fri Feb 28 17:32:01 1997 PST
    | Wed Dec 31 17:32:01 1997 PST
    | Sat Jan 01 17:32:01 2000 PST
    | Mon Feb 10 17:32:01 1997 PST
    | Mon Feb 10 17:32:01 1997 PST
    | Mon Feb 10 17:32:01.4 1997 PST
    | Mon Feb 10 17:32:01 1997 PST
    | Mon Feb 10 17:32:01 1997 PST
    | Mon Feb 10 17:32:01 1997 PST
    | Mon Feb 10 17:32:01 1997 PST
    | Wed Mar 15 02:14:03 2000 PST
    | Wed Mar 15 01:14:05 2000 PST
    | Mon Feb 10 17:32:01 1997 PST
    | Mon Feb 10 17:32:01 1997 PST
    | Mon Feb 10 17:32:01 1997 PST
    | Mon Feb 10 17:32:01 1997 PST
    | Mon Feb 10 17:32:01 1997 PST
    | Mon Feb 10 17:32:01 1997 PST
    | Mon Feb 10 17:32:01 1997 PST
    | Mon Feb 10 14:32:01 1997 PST
    | Mon Feb 10 17:32:01 1997 PST
    | Sun Feb 16 17:32:01 1997 PST
    | Tue Feb 16 17:32:01 0097 PST BC
    | Thu Feb 16 17:32:01 0597 PST
    | Sun Feb 16 17:32:01 1997 PST
    | Wed Feb 28 17:32:01 1996 PST
    | Mon Dec 30 17:32:01 1996 PST
    | Tue Dec 30 17:32:01 1997 PST
    | Fri Dec 31 17:32:01 1999 PST
    | -infinity
    | infinity
    | Mon Feb 10 17:32:01.5 1997 PST
    | Tue Jun 10 17:32:01 1997 PDT
    | Wed Mar 15 08:14:01 2000 PST
    | Mon Feb 10 17:32:00 1997 PST
    | Mon Feb 10 09:32:01 1997 PST
    | Mon Feb 10 09:32:01 1997 PST
    | Mon Feb 10 09:32:01 1997 PST
    | Thu Jul 10 14:32:01 1997 PDT
    | Wed Feb 12 17:32:01 1997 PST
    | Fri Feb 14 17:32:01 1997 PST
    | Sat Feb 15 17:32:01 1997 PST
    | Tue Feb 16 17:32:01 1897 PST
    | Sat Feb 16 17:32:01 2097 PST
    | Sun Dec 31 17:32:01 2000 PST
    | Mon Jan 01 17:32:01 2001 PST
(66 rows)

-- Demonstrate functions and operators
SELECT '' AS "48", d1 FROM TIMESTAMPTZ_TBL
   WHERE d1 > timestamp with time zone '1997-01-02';
 48 |               d1               
----+--------------------------------
    | Mon Feb 10 17:32:01 1997 PST
    | Mon Feb 10 17:32:01 1997 PST
    | Mon Feb 10 17:32:01.4 1997 PST
    | Mon Feb 10 17:32:01 1997 PST
    | Mon Feb 10 17:32:01 1997 PST
    | Mon Feb 10 17:32:01 1997 PST
    | Mon Feb 10 17:32:01 1997 PST
    | Wed Mar 15 02:14:03 2000 PST
    | Wed Mar 15 01:14:05 2000 PST
    | Mon Feb 10 17:32:01 1997 PST
    | Mon Feb 10 17:32:01 1997 PST
    | Mon Feb 10 17:32:01 1997 PST
    | Mon Feb 10 17:32:01 1997 PST
    | Mon Feb 10 17:32:01 1997 PST
    | Mon Feb 10 17:32:01 1997 PST
    | Mon Feb 10 17:32:01 1997 PST
    | Mon Feb 10 14:32:01 1997 PST
    | Mon Feb 10 17:32:01 1997 PST
    | Sun Feb 16 17:32:01 1997 PST
    | Sun Feb 16 17:32:01 1997 PST
    | Tue Dec 30 17:32:01 1997 PST
    | Fri Dec 31 17:32:01 1999 PST
    | infinity
    | Mon Feb 10 17:32:01.5 1997 PST
    | Tue Jun 10 17:32:01 1997 PDT
    | Wed Mar 15 08:14:01 2000 PST
    | Mon Feb 10 17:32:00 1997 PST
    | Mon Feb 10 09:32:01 1997 PST
    | Mon Feb 10 09:32:01 1997 PST
    | Mon Feb 10 09:32:01 1997 PST
    | Thu Jul 10 14:32:01 1997 PDT
    | Wed Feb 12 17:32:01 1997 PST
    | Fri Feb 14 17:32:01 1997 PST
    | Sat Feb 15 17:32:01 1997 PST
    | Sat Feb 16 17:32:01 2097 PST
    | Sun Dec 31 17:32:01 2000 PST
    | Mon Jan 01 17:32:01 2001 PST
    | Sat Sep 22 18:19:20 2001 PDT
    | Wed Mar 15 04:14:02 2000 PST
    | Sat Mar 01 17:32:01 1997 PST
    | Mon Feb 10 17:32:02 1997 PST
    | Mon Feb 10 17:32:01.6 1997 PST
    | Thu Jan 02 03:04:05 1997 PST
    | Wed Mar 15 03:14:04 2000 PST
    | Tue Jun 10 18:32:01 1997 PDT
    | Tue Feb 11 17:32:01 1997 PST
    | Thu Feb 13 17:32:01 1997 PST
    | Fri Feb 28 17:32:01 1997 PST
    | Wed Dec 31 17:32:01 1997 PST
    | Sat Jan 01 17:32:01 2000 PST
(50 rows)

SELECT '' AS "15", d1 FROM TIMESTAMPTZ_TBL
   WHERE d1 < timestamp with time zone '1997-01-02';
 15 |               d1                
----+---------------------------------
    | Wed Dec 31 16:00:00 1969 PST
    | Sat Feb 16 17:32:01 0097 PST
    | Tue Feb 16 17:32:01 1097 PST
    | Thu Feb 16 17:32:01 1797 PST
    | Sat Feb 16 17:32:01 1697 PST
    | Thu Feb 29 17:32:01 1996 PST
    | Fri Mar 01 17:32:01 1996 PST
    | Tue Dec 31 17:32:01 1996 PST
    | Wed Jan 01 17:32:01 1997 PST
    | Tue Feb 16 17:32:01 0097 PST BC
    | Thu Feb 16 17:32:01 0597 PST
    | Wed Feb 28 17:32:01 1996 PST
    | Mon Dec 30 17:32:01 1996 PST
    | -infinity
    | Tue Feb 16 17:32:01 1897 PST
(15 rows)

SELECT '' AS one, d1 FROM TIMESTAMPTZ_TBL
   WHERE d1 = timestamp with time zone '1997-01-02';
 one |              d1              
-----+------------------------------
     | Thu Jan 02 00:00:00 1997 PST
(1 row)

SELECT '' AS "63", d1 FROM TIMESTAMPTZ_TBL
   WHERE d1 != timestamp with time zone '1997-01-02';
 63 |               d1                
----+---------------------------------
    | Mon Feb 10 17:32:01 1997 PST
    | Mon Feb 10 17:32:01 1997 PST
    | Mon Feb 10 17:32:01.4 1997 PST
    | Mon Feb 10 17:32:01 1997 PST
    | Mon Feb 10 17:32:01 1997 PST
    | Mon Feb 10 17:32:01 1997 PST
    | Mon Feb 10 17:32:01 1997 PST
    | Wed Mar 15 02:14:03 2000 PST
    | Wed Mar 15 01:14:05 2000 PST
    | Mon Feb 10 17:32:01 1997 PST
    | Mon Feb 10 17:32:01 1997 PST
    | Mon Feb 10 17:32:01 1997 PST
    | Mon Feb 10 17:32:01 1997 PST
    | Mon Feb 10 17:32:01 1997 PST
    | Mon Feb 10 17:32:01 1997 PST
    | Mon Feb 10 17:32:01 1997 PST
    | Mon Feb 10 14:32:01 1997 PST
    | Mon Feb 10 17:32:01 1997 PST
    | Sun Feb 16 17:32:01 1997 PST
    | Tue Feb 16 17:32:01 0097 PST BC
    | Thu Feb 16 17:32:01 0597 PST
    | Sun Feb 16 17:32:01 1997 PST
    | Wed Feb 28 17:32:01 1996 PST
    | Mon Dec 30 17:32:01 1996 PST
    | Tue Dec 30 17:32:01 1997 PST
    | Fri Dec 31 17:32:01 1999 PST
    | -infinity
    | infinity
    | Mon Feb 10 17:32:01.5 1997 PST
    | Tue Jun 10 17:32:01 1997 PDT
    | Wed Mar 15 08:14:01 2000 PST
    | Mon Feb 10 17:32:00 1997 PST
    | Mon Feb 10 09:32:01 1997 PST
    | Mon Feb 10 09:32:01 1997 PST
    | Mon Feb 10 09:32:01 1997 PST
    | Thu Jul 10 14:32:01 1997 PDT
    | Wed Feb 12 17:32:01 1997 PST
    | Fri Feb 14 17:32:01 1997 PST
    | Sat Feb 15 17:32:01 1997 PST
    | Tue Feb 16 17:32:01 1897 PST
    | Sat Feb 16 17:32:01 2097 PST
    | Sun Dec 31 17:32:01 2000 PST
    | Mon Jan 01 17:32:01 2001 PST
    | Wed Dec 31 16:00:00 1969 PST
    | Sat Sep 22 18:19:20 2001 PDT
    | Wed Mar 15 04:14:02 2000 PST
    | Sat Feb 16 17:32:01 0097 PST
    | Tue Feb 16 17:32:01 1097 PST
    | Thu Feb 16 17:32:01 1797 PST
    | Sat Mar 01 17:32:01 1997 PST
    | Mon Feb 10 17:32:02 1997 PST
    | Mon Feb 10 17:32:01.6 1997 PST
    | Thu Jan 02 03:04:05 1997 PST
    | Wed Mar 15 03:14:04 2000 PST
    | Tue Jun 10 18:32:01 1997 PDT
    | Tue Feb 11 17:32:01 1997 PST
    | Thu Feb 13 17:32:01 1997 PST
    | Sat Feb 16 17:32:01 1697 PST
    | Thu Feb 29 17:32:01 1996 PST
    | Fri Mar 01 17:32:01 1996 PST
    | Tue Dec 31 17:32:01 1996 PST
    | Wed Jan 01 17:32:01 1997 PST
    | Fri Feb 28 17:32:01 1997 PST
    | Wed Dec 31 17:32:01 1997 PST
    | Sat Jan 01 17:32:01 2000 PST
(65 rows)

SELECT '' AS "16", d1 FROM TIMESTAMPTZ_TBL
   WHERE d1 <= timestamp with time zone '1997-01-02';
 16 |               d1                
----+---------------------------------
    | Tue Feb 16 17:32:01 0097 PST BC
    | Thu Feb 16 17:32:01 0597 PST
    | Wed Feb 28 17:32:01 1996 PST
    | Mon Dec 30 17:32:01 1996 PST
    | Wed Dec 31 16:00:00 1969 PST
    | Thu Jan 02 00:00:00 1997 PST
    | Sat Feb 16 17:32:01 0097 PST
    | Tue Feb 16 17:32:01 1097 PST
    | Thu Feb 16 17:32:01 1797 PST
    | Sat Feb 16 17:32:01 1697 PST
    | Thu Feb 29 17:32:01 1996 PST
    | Fri Mar 01 17:32:01 1996 PST
    | Tue Dec 31 17:32:01 1996 PST
    | Wed Jan 01 17:32:01 1997 PST
    | -infinity
    | Tue Feb 16 17:32:01 1897 PST
(16 rows)

SELECT '' AS "49", d1 FROM TIMESTAMPTZ_TBL
   WHERE d1 >= timestamp with time zone '1997-01-02';
 49 |               d1               
----+--------------------------------
    | Mon Feb 10 17:32:01 1997 PST
    | Mon Feb 10 17:32:01 1997 PST
    | Mon Feb 10 17:32:01.4 1997 PST
    | Mon Feb 10 17:32:01 1997 PST
    | Mon Feb 10 17:32:01 1997 PST
    | Mon Feb 10 17:32:01 1997 PST
    | Mon Feb 10 17:32:01 1997 PST
    | Wed Mar 15 02:14:03 2000 PST
    | Wed Mar 15 01:14:05 2000 PST
    | Mon Feb 10 17:32:01 1997 PST
    | Mon Feb 10 17:32:01 1997 PST
    | Mon Feb 10 17:32:01 1997 PST
    | Mon Feb 10 17:32:01 1997 PST
    | Mon Feb 10 17:32:01 1997 PST
    | Mon Feb 10 17:32:01 1997 PST
    | Mon Feb 10 17:32:01 1997 PST
    | Mon Feb 10 14:32:01 1997 PST
    | Mon Feb 10 17:32:01 1997 PST
    | Sun Feb 16 17:32:01 1997 PST
    | Sun Feb 16 17:32:01 1997 PST
    | Tue Dec 30 17:32:01 1997 PST
    | Fri Dec 31 17:32:01 1999 PST
    | infinity
    | Mon Feb 10 17:32:01.5 1997 PST
    | Tue Jun 10 17:32:01 1997 PDT
    | Wed Mar 15 08:14:01 2000 PST
    | Mon Feb 10 17:32:00 1997 PST
    | Mon Feb 10 09:32:01 1997 PST
    | Mon Feb 10 09:32:01 1997 PST
    | Mon Feb 10 09:32:01 1997 PST
    | Thu Jul 10 14:32:01 1997 PDT
    | Wed Feb 12 17:32:01 1997 PST
    | Fri Feb 14 17:32:01 1997 PST
    | Sat Feb 15 17:32:01 1997 PST
    | Sat Feb 16 17:32:01 2097 PST
    | Sun Dec 31 17:32:01 2000 PST
    | Mon Jan 01 17:32:01 2001 PST
    | Thu Jan 02 00:00:00 1997 PST
    | Sat Sep 22 18:19:20 2001 PDT
    | Wed Mar 15 04:14:02 2000 PST
    | Sat Mar 01 17:32:01 1997 PST
    | Mon Feb 10 17:32:02 1997 PST
    | Mon Feb 10 17:32:01.6 1997 PST
    | Thu Jan 02 03:04:05 1997 PST
    | Wed Mar 15 03:14:04 2000 PST
    | Tue Jun 10 18:32:01 1997 PDT
    | Tue Feb 11 17:32:01 1997 PST
    | Thu Feb 13 17:32:01 1997 PST
    | Fri Feb 28 17:32:01 1997 PST
    | Wed Dec 31 17:32:01 1997 PST
    | Sat Jan 01 17:32:01 2000 PST
(51 rows)

SELECT '' AS "54", d1 - timestamp with time zone '1997-01-02' AS diff
   FROM TIMESTAMPTZ_TBL WHERE d1 BETWEEN '1902-01-01' AND '2038-01-01';
 54 |                  diff                  
----+----------------------------------------
    | @ 9863 days 8 hours ago
    | @ 0
    | @ 1724 days 17 hours 19 mins 20 secs
    | @ 1168 days 4 hours 14 mins 2 secs
    | @ 58 days 17 hours 32 mins 1 sec
    | @ 39 days 17 hours 32 mins 2 secs
    | @ 39 days 17 hours 32 mins 1.6 secs
    | @ 3 hours 4 mins 5 secs
    | @ 1168 days 3 hours 14 mins 4 secs
    | @ 159 days 17 hours 32 mins 1 sec
    | @ 40 days 17 hours 32 mins 1 sec
    | @ 42 days 17 hours 32 mins 1 sec
    | @ 307 days 6 hours 27 mins 59 secs ago
    | @ 306 days 6 hours 27 mins 59 secs ago
    | @ 1 day 6 hours 27 mins 59 secs ago
    | @ 6 hours 27 mins 59 secs ago
    | @ 57 days 17 hours 32 mins 1 sec
    | @ 363 days 17 hours 32 mins 1 sec
    | @ 1094 days 17 hours 32 mins 1 sec
    | @ 39 days 17 hours 32 mins 1 sec
    | @ 39 days 17 hours 32 mins 1 sec
    | @ 39 days 17 hours 32 mins 1.4 secs
    | @ 39 days 17 hours 32 mins 1 sec
    | @ 39 days 17 hours 32 mins 1 sec
    | @ 39 days 17 hours 32 mins 1 sec
    | @ 39 days 17 hours 32 mins 1 sec
    | @ 1168 days 2 hours 14 mins 3 secs
    | @ 1168 days 1 hour 14 mins 5 secs
    | @ 39 days 17 hours 32 mins 1 sec
    | @ 39 days 17 hours 32 mins 1 sec
    | @ 39 days 17 hours 32 mins 1 sec
    | @ 39 days 17 hours 32 mins 1 sec
    | @ 39 days 17 hours 32 mins 1 sec
    | @ 39 days 17 hours 32 mins 1 sec
    | @ 39 days 17 hours 32 mins 1 sec
    | @ 39 days 14 hours 32 mins 1 sec
    | @ 39 days 17 hours 32 mins 1 sec
    | @ 45 days 17 hours 32 mins 1 sec
    | @ 45 days 17 hours 32 mins 1 sec
    | @ 308 days 6 hours 27 mins 59 secs ago
    | @ 2 days 6 hours 27 mins 59 secs ago
    | @ 362 days 17 hours 32 mins 1 sec
    | @ 1093 days 17 hours 32 mins 1 sec
    | @ 39 days 17 hours 32 mins 1.5 secs
    | @ 159 days 16 hours 32 mins 1 sec
    | @ 1168 days 8 hours 14 mins 1 sec
    | @ 39 days 17 hours 32 mins
    | @ 39 days 9 hours 32 mins 1 sec
    | @ 39 days 9 hours 32 mins 1 sec
    | @ 39 days 9 hours 32 mins 1 sec
    | @ 189 days 13 hours 32 mins 1 sec
    | @ 41 days 17 hours 32 mins 1 sec
    | @ 43 days 17 hours 32 mins 1 sec
    | @ 44 days 17 hours 32 mins 1 sec
    | @ 1459 days 17 hours 32 mins 1 sec
    | @ 1460 days 17 hours 32 mins 1 sec
(56 rows)

SELECT '' AS date_trunc_week, date_trunc( 'week', timestamp with time zone '2004-02-29 15:44:17.71393' ) AS week_trunc;
 date_trunc_week |          week_trunc          
-----------------+------------------------------
                 | Mon Feb 23 00:00:00 2004 PST
(1 row)

-- Test casting within a BETWEEN qualifier
SELECT '' AS "54", d1 - timestamp with time zone '1997-01-02' AS diff
  FROM TIMESTAMPTZ_TBL
  WHERE d1 BETWEEN timestamp with time zone '1902-01-01' AND timestamp with time zone '2038-01-01';
 54 |                  diff                  
----+----------------------------------------
    | @ 39 days 17 hours 32 mins 2 secs
    | @ 39 days 17 hours 32 mins 1.6 secs
    | @ 3 hours 4 mins 5 secs
    | @ 1168 days 3 hours 14 mins 4 secs
    | @ 159 days 17 hours 32 mins 1 sec
    | @ 40 days 17 hours 32 mins 1 sec
    | @ 42 days 17 hours 32 mins 1 sec
    | @ 307 days 6 hours 27 mins 59 secs ago
    | @ 306 days 6 hours 27 mins 59 secs ago
    | @ 1 day 6 hours 27 mins 59 secs ago
    | @ 6 hours 27 mins 59 secs ago
    | @ 57 days 17 hours 32 mins 1 sec
    | @ 363 days 17 hours 32 mins 1 sec
    | @ 1094 days 17 hours 32 mins 1 sec
    | @ 39 days 17 hours 32 mins 1 sec
    | @ 39 days 17 hours 32 mins 1 sec
    | @ 39 days 17 hours 32 mins 1.4 secs
    | @ 39 days 17 hours 32 mins 1 sec
    | @ 39 days 17 hours 32 mins 1 sec
    | @ 39 days 17 hours 32 mins 1 sec
    | @ 39 days 17 hours 32 mins 1 sec
    | @ 1168 days 2 hours 14 mins 3 secs
    | @ 1168 days 1 hour 14 mins 5 secs
    | @ 39 days 17 hours 32 mins 1 sec
    | @ 39 days 17 hours 32 mins 1 sec
    | @ 39 days 17 hours 32 mins 1 sec
    | @ 39 days 17 hours 32 mins 1 sec
    | @ 39 days 17 hours 32 mins 1 sec
    | @ 39 days 17 hours 32 mins 1 sec
    | @ 39 days 17 hours 32 mins 1 sec
    | @ 39 days 14 hours 32 mins 1 sec
    | @ 39 days 17 hours 32 mins 1 sec
    | @ 45 days 17 hours 32 mins 1 sec
    | @ 45 days 17 hours 32 mins 1 sec
    | @ 308 days 6 hours 27 mins 59 secs ago
    | @ 2 days 6 hours 27 mins 59 secs ago
    | @ 362 days 17 hours 32 mins 1 sec
    | @ 1093 days 17 hours 32 mins 1 sec
    | @ 39 days 17 hours 32 mins 1.5 secs
    | @ 159 days 16 hours 32 mins 1 sec
    | @ 1168 days 8 hours 14 mins 1 sec
    | @ 39 days 17 hours 32 mins
    | @ 39 days 9 hours 32 mins 1 sec
    | @ 39 days 9 hours 32 mins 1 sec
    | @ 39 days 9 hours 32 mins 1 sec
    | @ 189 days 13 hours 32 mins 1 sec
    | @ 41 days 17 hours 32 mins 1 sec
    | @ 43 days 17 hours 32 mins 1 sec
    | @ 44 days 17 hours 32 mins 1 sec
    | @ 1459 days 17 hours 32 mins 1 sec
    | @ 1460 days 17 hours 32 mins 1 sec
    | @ 9863 days 8 hours ago
    | @ 0
    | @ 1724 days 17 hours 19 mins 20 secs
    | @ 1168 days 4 hours 14 mins 2 secs
    | @ 58 days 17 hours 32 mins 1 sec
(56 rows)

SELECT '' AS "54", d1 as timestamptz,
   date_part( 'year', d1) AS year, date_part( 'month', d1) AS month,
   date_part( 'day', d1) AS day, date_part( 'hour', d1) AS hour,
   date_part( 'minute', d1) AS minute, date_part( 'second', d1) AS second
   FROM TIMESTAMPTZ_TBL WHERE d1 BETWEEN '1902-01-01' AND '2038-01-01';
 54 |          timestamptz           | year | month | day | hour | minute | second 
----+--------------------------------+------+-------+-----+------+--------+--------
    | Mon Feb 10 17:32:01.5 1997 PST | 1997 |     2 |  10 |   17 |     32 |    1.5
    | Tue Jun 10 17:32:01 1997 PDT   | 1997 |     6 |  10 |   17 |     32 |      1
    | Wed Mar 15 08:14:01 2000 PST   | 2000 |     3 |  15 |    8 |     14 |      1
    | Mon Feb 10 17:32:00 1997 PST   | 1997 |     2 |  10 |   17 |     32 |      0
    | Mon Feb 10 09:32:01 1997 PST   | 1997 |     2 |  10 |    9 |     32 |      1
    | Mon Feb 10 09:32:01 1997 PST   | 1997 |     2 |  10 |    9 |     32 |      1
    | Mon Feb 10 09:32:01 1997 PST   | 1997 |     2 |  10 |    9 |     32 |      1
    | Thu Jul 10 14:32:01 1997 PDT   | 1997 |     7 |  10 |   14 |     32 |      1
    | Wed Feb 12 17:32:01 1997 PST   | 1997 |     2 |  12 |   17 |     32 |      1
    | Fri Feb 14 17:32:01 1997 PST   | 1997 |     2 |  14 |   17 |     32 |      1
    | Sat Feb 15 17:32:01 1997 PST   | 1997 |     2 |  15 |   17 |     32 |      1
    | Sun Dec 31 17:32:01 2000 PST   | 2000 |    12 |  31 |   17 |     32 |      1
    | Mon Jan 01 17:32:01 2001 PST   | 2001 |     1 |   1 |   17 |     32 |      1
    | Wed Dec 31 16:00:00 1969 PST   | 1969 |    12 |  31 |   16 |      0 |      0
    | Thu Jan 02 00:00:00 1997 PST   | 1997 |     1 |   2 |    0 |      0 |      0
    | Sat Sep 22 18:19:20 2001 PDT   | 2001 |     9 |  22 |   18 |     19 |     20
    | Wed Mar 15 04:14:02 2000 PST   | 2000 |     3 |  15 |    4 |     14 |      2
    | Sat Mar 01 17:32:01 1997 PST   | 1997 |     3 |   1 |   17 |     32 |      1
    | Mon Feb 10 17:32:02 1997 PST   | 1997 |     2 |  10 |   17 |     32 |      2
    | Mon Feb 10 17:32:01.6 1997 PST | 1997 |     2 |  10 |   17 |     32 |    1.6
    | Thu Jan 02 03:04:05 1997 PST   | 1997 |     1 |   2 |    3 |      4 |      5
    | Wed Mar 15 03:14:04 2000 PST   | 2000 |     3 |  15 |    3 |     14 |      4
    | Tue Jun 10 18:32:01 1997 PDT   | 1997 |     6 |  10 |   18 |     32 |      1
    | Tue Feb 11 17:32:01 1997 PST   | 1997 |     2 |  11 |   17 |     32 |      1
    | Thu Feb 13 17:32:01 1997 PST   | 1997 |     2 |  13 |   17 |     32 |      1
    | Thu Feb 29 17:32:01 1996 PST   | 1996 |     2 |  29 |   17 |     32 |      1
    | Fri Mar 01 17:32:01 1996 PST   | 1996 |     3 |   1 |   17 |     32 |      1
    | Tue Dec 31 17:32:01 1996 PST   | 1996 |    12 |  31 |   17 |     32 |      1
    | Wed Jan 01 17:32:01 1997 PST   | 1997 |     1 |   1 |   17 |     32 |      1
    | Fri Feb 28 17:32:01 1997 PST   | 1997 |     2 |  28 |   17 |     32 |      1
    | Wed Dec 31 17:32:01 1997 PST   | 1997 |    12 |  31 |   17 |     32 |      1
    | Sat Jan 01 17:32:01 2000 PST   | 2000 |     1 |   1 |   17 |     32 |      1
    | Mon Feb 10 17:32:01 1997 PST   | 1997 |     2 |  10 |   17 |     32 |      1
    | Mon Feb 10 17:32:01 1997 PST   | 1997 |     2 |  10 |   17 |     32 |      1
    | Mon Feb 10 17:32:01.4 1997 PST | 1997 |     2 |  10 |   17 |     32 |    1.4
    | Mon Feb 10 17:32:01 1997 PST   | 1997 |     2 |  10 |   17 |     32 |      1
    | Mon Feb 10 17:32:01 1997 PST   | 1997 |     2 |  10 |   17 |     32 |      1
    | Mon Feb 10 17:32:01 1997 PST   | 1997 |     2 |  10 |   17 |     32 |      1
    | Mon Feb 10 17:32:01 1997 PST   | 1997 |     2 |  10 |   17 |     32 |      1
    | Wed Mar 15 02:14:03 2000 PST   | 2000 |     3 |  15 |    2 |     14 |      3
    | Wed Mar 15 01:14:05 2000 PST   | 2000 |     3 |  15 |    1 |     14 |      5
    | Mon Feb 10 17:32:01 1997 PST   | 1997 |     2 |  10 |   17 |     32 |      1
    | Mon Feb 10 17:32:01 1997 PST   | 1997 |     2 |  10 |   17 |     32 |      1
    | Mon Feb 10 17:32:01 1997 PST   | 1997 |     2 |  10 |   17 |     32 |      1
    | Mon Feb 10 17:32:01 1997 PST   | 1997 |     2 |  10 |   17 |     32 |      1
    | Mon Feb 10 17:32:01 1997 PST   | 1997 |     2 |  10 |   17 |     32 |      1
    | Mon Feb 10 17:32:01 1997 PST   | 1997 |     2 |  10 |   17 |     32 |      1
    | Mon Feb 10 17:32:01 1997 PST   | 1997 |     2 |  10 |   17 |     32 |      1
    | Mon Feb 10 14:32:01 1997 PST   | 1997 |     2 |  10 |   14 |     32 |      1
    | Mon Feb 10 17:32:01 1997 PST   | 1997 |     2 |  10 |   17 |     32 |      1
    | Sun Feb 16 17:32:01 1997 PST   | 1997 |     2 |  16 |   17 |     32 |      1
    | Sun Feb 16 17:32:01 1997 PST   | 1997 |     2 |  16 |   17 |     32 |      1
    | Wed Feb 28 17:32:01 1996 PST   | 1996 |     2 |  28 |   17 |     32 |      1
    | Mon Dec 30 17:32:01 1996 PST   | 1996 |    12 |  30 |   17 |     32 |      1
    | Tue Dec 30 17:32:01 1997 PST   | 1997 |    12 |  30 |   17 |     32 |      1
    | Fri Dec 31 17:32:01 1999 PST   | 1999 |    12 |  31 |   17 |     32 |      1
(56 rows)

SELECT '' AS "54", d1 as timestamptz,
   date_part( 'quarter', d1) AS quarter, date_part( 'msec', d1) AS msec,
   date_part( 'usec', d1) AS usec
   FROM TIMESTAMPTZ_TBL WHERE d1 BETWEEN '1902-01-01' AND '2038-01-01';
 54 |          timestamptz           | quarter | msec  |   usec   
----+--------------------------------+---------+-------+----------
    | Mon Feb 10 17:32:02 1997 PST   |       1 |  2000 |  2000000
    | Mon Feb 10 17:32:01.6 1997 PST |       1 |  1600 |  1600000
    | Thu Jan 02 03:04:05 1997 PST   |       1 |  5000 |  5000000
    | Wed Mar 15 03:14:04 2000 PST   |       1 |  4000 |  4000000
    | Tue Jun 10 18:32:01 1997 PDT   |       2 |  1000 |  1000000
    | Tue Feb 11 17:32:01 1997 PST   |       1 |  1000 |  1000000
    | Thu Feb 13 17:32:01 1997 PST   |       1 |  1000 |  1000000
    | Thu Feb 29 17:32:01 1996 PST   |       1 |  1000 |  1000000
    | Fri Mar 01 17:32:01 1996 PST   |       1 |  1000 |  1000000
    | Tue Dec 31 17:32:01 1996 PST   |       4 |  1000 |  1000000
    | Wed Jan 01 17:32:01 1997 PST   |       1 |  1000 |  1000000
    | Fri Feb 28 17:32:01 1997 PST   |       1 |  1000 |  1000000
    | Wed Dec 31 17:32:01 1997 PST   |       4 |  1000 |  1000000
    | Sat Jan 01 17:32:01 2000 PST   |       1 |  1000 |  1000000
    | Mon Feb 10 17:32:01 1997 PST   |       1 |  1000 |  1000000
    | Mon Feb 10 17:32:01 1997 PST   |       1 |  1000 |  1000000
    | Mon Feb 10 17:32:01.4 1997 PST |       1 |  1400 |  1400000
    | Mon Feb 10 17:32:01 1997 PST   |       1 |  1000 |  1000000
    | Mon Feb 10 17:32:01 1997 PST   |       1 |  1000 |  1000000
    | Mon Feb 10 17:32:01 1997 PST   |       1 |  1000 |  1000000
    | Mon Feb 10 17:32:01 1997 PST   |       1 |  1000 |  1000000
    | Wed Mar 15 02:14:03 2000 PST   |       1 |  3000 |  3000000
    | Wed Mar 15 01:14:05 2000 PST   |       1 |  5000 |  5000000
    | Mon Feb 10 17:32:01 1997 PST   |       1 |  1000 |  1000000
    | Mon Feb 10 17:32:01 1997 PST   |       1 |  1000 |  1000000
    | Mon Feb 10 17:32:01 1997 PST   |       1 |  1000 |  1000000
    | Mon Feb 10 17:32:01 1997 PST   |       1 |  1000 |  1000000
    | Mon Feb 10 17:32:01 1997 PST   |       1 |  1000 |  1000000
    | Mon Feb 10 17:32:01 1997 PST   |       1 |  1000 |  1000000
    | Mon Feb 10 17:32:01 1997 PST   |       1 |  1000 |  1000000
    | Mon Feb 10 14:32:01 1997 PST   |       1 |  1000 |  1000000
    | Mon Feb 10 17:32:01 1997 PST   |       1 |  1000 |  1000000
    | Sun Feb 16 17:32:01 1997 PST   |       1 |  1000 |  1000000
    | Sun Feb 16 17:32:01 1997 PST   |       1 |  1000 |  1000000
    | Wed Feb 28 17:32:01 1996 PST   |       1 |  1000 |  1000000
    | Mon Dec 30 17:32:01 1996 PST   |       4 |  1000 |  1000000
    | Tue Dec 30 17:32:01 1997 PST   |       4 |  1000 |  1000000
    | Fri Dec 31 17:32:01 1999 PST   |       4 |  1000 |  1000000
    | Mon Feb 10 17:32:01.5 1997 PST |       1 |  1500 |  1500000
    | Tue Jun 10 17:32:01 1997 PDT   |       2 |  1000 |  1000000
    | Wed Mar 15 08:14:01 2000 PST   |       1 |  1000 |  1000000
    | Mon Feb 10 17:32:00 1997 PST   |       1 |     0 |        0
    | Mon Feb 10 09:32:01 1997 PST   |       1 |  1000 |  1000000
    | Mon Feb 10 09:32:01 1997 PST   |       1 |  1000 |  1000000
    | Mon Feb 10 09:32:01 1997 PST   |       1 |  1000 |  1000000
    | Thu Jul 10 14:32:01 1997 PDT   |       3 |  1000 |  1000000
    | Wed Feb 12 17:32:01 1997 PST   |       1 |  1000 |  1000000
    | Fri Feb 14 17:32:01 1997 PST   |       1 |  1000 |  1000000
    | Sat Feb 15 17:32:01 1997 PST   |       1 |  1000 |  1000000
    | Sun Dec 31 17:32:01 2000 PST   |       4 |  1000 |  1000000
    | Mon Jan 01 17:32:01 2001 PST   |       1 |  1000 |  1000000
    | Wed Dec 31 16:00:00 1969 PST   |       4 |     0 |        0
    | Thu Jan 02 00:00:00 1997 PST   |       1 |     0 |        0
    | Sat Sep 22 18:19:20 2001 PDT   |       3 | 20000 | 20000000
    | Wed Mar 15 04:14:02 2000 PST   |       1 |  2000 |  2000000
    | Sat Mar 01 17:32:01 1997 PST   |       1 |  1000 |  1000000
(56 rows)

SELECT '' AS "54", d1 as timestamptz,
   date_part( 'isoyear', d1) AS isoyear, date_part( 'week', d1) AS week,
   date_part( 'dow', d1) AS dow
   FROM TIMESTAMPTZ_TBL WHERE d1 BETWEEN '1902-01-01' AND '2038-01-01';
<<<<<<< HEAD
 54 |           timestamptz          | isoyear | week | dow 
----+--------------------------------+---------+------+-----
    | Mon Feb 10 17:32:01.5 1997 PST |    1997 |    7 |   1
    | Wed Mar 15 08:14:01 2000 PST   |    2000 |   11 |   3
    | Wed Mar 15 02:14:03 2000 PST   |    2000 |   11 |   3
    | Wed Mar 15 03:14:04 2000 PST   |    2000 |   11 |   3
    | Tue Feb 11 17:32:01 1997 PST   |    1997 |    7 |   2
    | Thu Feb 13 17:32:01 1997 PST   |    1997 |    7 |   4
    | Fri Feb 14 17:32:01 1997 PST   |    1997 |    7 |   5
    | Tue Dec 30 17:32:01 1997 PST   |    1998 |    1 |   2
    | Wed Dec 31 17:32:01 1997 PST   |    1998 |    1 |   3
    | Mon Feb 10 17:32:01 1997 PST   |    1997 |    7 |   1
    | Mon Feb 10 17:32:01 1997 PST   |    1997 |    7 |   1
    | Mon Feb 10 17:32:01.4 1997 PST |    1997 |    7 |   1
    | Mon Feb 10 17:32:01.6 1997 PST |    1997 |    7 |   1
    | Thu Jan 02 03:04:05 1997 PST   |    1997 |    1 |   4
    | Mon Feb 10 17:32:01 1997 PST   |    1997 |    7 |   1
    | Mon Feb 10 17:32:01 1997 PST   |    1997 |    7 |   1
    | Mon Feb 10 17:32:01 1997 PST   |    1997 |    7 |   1
    | Mon Feb 10 17:32:01 1997 PST   |    1997 |    7 |   1
    | Sat Sep 22 18:19:20 2001 PDT   |    2001 |   38 |   6
    | Wed Mar 15 01:14:05 2000 PST   |    2000 |   11 |   3
    | Mon Feb 10 17:32:01 1997 PST   |    1997 |    7 |   1
    | Mon Feb 10 17:32:01 1997 PST   |    1997 |    7 |   1
    | Mon Feb 10 17:32:01 1997 PST   |    1997 |    7 |   1
    | Mon Feb 10 17:32:01 1997 PST   |    1997 |    7 |   1
    | Mon Feb 10 17:32:01 1997 PST   |    1997 |    7 |   1
    | Mon Feb 10 17:32:01 1997 PST   |    1997 |    7 |   1
    | Mon Feb 10 17:32:01 1997 PST   |    1997 |    7 |   1
    | Mon Feb 10 17:32:01 1997 PST   |    1997 |    7 |   1
    | Mon Dec 30 17:32:01 1996 PST   |    1997 |    1 |   1
    | Tue Dec 31 17:32:01 1996 PST   |    1997 |    1 |   2
    | Wed Jan 01 17:32:01 1997 PST   |    1997 |    1 |   3
    | Fri Feb 28 17:32:01 1997 PST   |    1997 |    9 |   5
    | Sat Mar 01 17:32:01 1997 PST   |    1997 |    9 |   6
    | Wed Dec 31 16:00:00 1969 PST   |    1970 |    1 |   3
    | Mon Feb 10 17:32:02 1997 PST   |    1997 |    7 |   1
    | Thu Jan 02 00:00:00 1997 PST   |    1997 |    1 |   4
    | Tue Jun 10 17:32:01 1997 PDT   |    1997 |   24 |   2
    | Wed Mar 15 04:14:02 2000 PST   |    2000 |   11 |   3
    | Mon Feb 10 17:32:00 1997 PST   |    1997 |    7 |   1
    | Mon Feb 10 09:32:01 1997 PST   |    1997 |    7 |   1
    | Mon Feb 10 09:32:01 1997 PST   |    1997 |    7 |   1
    | Mon Feb 10 09:32:01 1997 PST   |    1997 |    7 |   1
    | Mon Feb 10 14:32:01 1997 PST   |    1997 |    7 |   1
    | Thu Jul 10 14:32:01 1997 PDT   |    1997 |   28 |   4
    | Tue Jun 10 18:32:01 1997 PDT   |    1997 |   24 |   2
    | Wed Feb 12 17:32:01 1997 PST   |    1997 |    7 |   3
    | Sat Feb 15 17:32:01 1997 PST   |    1997 |    7 |   6
    | Sun Feb 16 17:32:01 1997 PST   |    1997 |    7 |   0
    | Sun Feb 16 17:32:01 1997 PST   |    1997 |    7 |   0
    | Wed Feb 28 17:32:01 1996 PST   |    1996 |    9 |   3
    | Thu Feb 29 17:32:01 1996 PST   |    1996 |    9 |   4
    | Fri Mar 01 17:32:01 1996 PST   |    1996 |    9 |   5
    | Fri Dec 31 17:32:01 1999 PST   |    1999 |   52 |   5
    | Sat Jan 01 17:32:01 2000 PST   |    1999 |   52 |   6
    | Sun Dec 31 17:32:01 2000 PST   |    2000 |   52 |   0
    | Mon Jan 01 17:32:01 2001 PST   |    2001 |    1 |   1
=======
 54 |           timestamptz           | isoyear | week | dow 
----+---------------------------------+---------+------+-----
    | Wed Dec 31 16:00:00 1969 PST    |    1970 |    1 |   3
    | Mon Feb 10 17:32:01 1997 PST    |    1997 |    7 |   1
    | Mon Feb 10 17:32:01 1997 PST    |    1997 |    7 |   1
    | Mon Feb 10 17:32:02 1997 PST    |    1997 |    7 |   1
    | Mon Feb 10 17:32:01.40 1997 PST |    1997 |    7 |   1
    | Mon Feb 10 17:32:01.50 1997 PST |    1997 |    7 |   1
    | Mon Feb 10 17:32:01.60 1997 PST |    1997 |    7 |   1
    | Thu Jan 02 00:00:00 1997 PST    |    1997 |    1 |   4
    | Thu Jan 02 03:04:05 1997 PST    |    1997 |    1 |   4
    | Mon Feb 10 17:32:01 1997 PST    |    1997 |    7 |   1
    | Mon Feb 10 17:32:01 1997 PST    |    1997 |    7 |   1
    | Mon Feb 10 17:32:01 1997 PST    |    1997 |    7 |   1
    | Mon Feb 10 17:32:01 1997 PST    |    1997 |    7 |   1
    | Tue Jun 10 17:32:01 1997 PDT    |    1997 |   24 |   2
    | Sat Sep 22 18:19:20 2001 PDT    |    2001 |   38 |   6
    | Wed Mar 15 08:14:01 2000 PST    |    2000 |   11 |   3
    | Wed Mar 15 04:14:02 2000 PST    |    2000 |   11 |   3
    | Wed Mar 15 02:14:03 2000 PST    |    2000 |   11 |   3
    | Wed Mar 15 03:14:04 2000 PST    |    2000 |   11 |   3
    | Wed Mar 15 01:14:05 2000 PST    |    2000 |   11 |   3
    | Mon Feb 10 17:32:01 1997 PST    |    1997 |    7 |   1
    | Mon Feb 10 17:32:01 1997 PST    |    1997 |    7 |   1
    | Mon Feb 10 17:32:00 1997 PST    |    1997 |    7 |   1
    | Mon Feb 10 17:32:01 1997 PST    |    1997 |    7 |   1
    | Mon Feb 10 17:32:01 1997 PST    |    1997 |    7 |   1
    | Mon Feb 10 17:32:01 1997 PST    |    1997 |    7 |   1
    | Mon Feb 10 17:32:01 1997 PST    |    1997 |    7 |   1
    | Mon Feb 10 17:32:01 1997 PST    |    1997 |    7 |   1
    | Mon Feb 10 09:32:01 1997 PST    |    1997 |    7 |   1
    | Mon Feb 10 09:32:01 1997 PST    |    1997 |    7 |   1
    | Mon Feb 10 09:32:01 1997 PST    |    1997 |    7 |   1
    | Mon Feb 10 14:32:01 1997 PST    |    1997 |    7 |   1
    | Thu Jul 10 14:32:01 1997 PDT    |    1997 |   28 |   4
    | Tue Jun 10 18:32:01 1997 PDT    |    1997 |   24 |   2
    | Mon Feb 10 17:32:01 1997 PST    |    1997 |    7 |   1
    | Tue Feb 11 17:32:01 1997 PST    |    1997 |    7 |   2
    | Wed Feb 12 17:32:01 1997 PST    |    1997 |    7 |   3
    | Thu Feb 13 17:32:01 1997 PST    |    1997 |    7 |   4
    | Fri Feb 14 17:32:01 1997 PST    |    1997 |    7 |   5
    | Sat Feb 15 17:32:01 1997 PST    |    1997 |    7 |   6
    | Sun Feb 16 17:32:01 1997 PST    |    1997 |    7 |   0
    | Sun Feb 16 17:32:01 1997 PST    |    1997 |    7 |   0
    | Wed Feb 28 17:32:01 1996 PST    |    1996 |    9 |   3
    | Thu Feb 29 17:32:01 1996 PST    |    1996 |    9 |   4
    | Fri Mar 01 17:32:01 1996 PST    |    1996 |    9 |   5
    | Mon Dec 30 17:32:01 1996 PST    |    1997 |    1 |   1
    | Tue Dec 31 17:32:01 1996 PST    |    1997 |    1 |   2
    | Wed Jan 01 17:32:01 1997 PST    |    1997 |    1 |   3
    | Fri Feb 28 17:32:01 1997 PST    |    1997 |    9 |   5
    | Sat Mar 01 17:32:01 1997 PST    |    1997 |    9 |   6
    | Tue Dec 30 17:32:01 1997 PST    |    1998 |    1 |   2
    | Wed Dec 31 17:32:01 1997 PST    |    1998 |    1 |   3
    | Fri Dec 31 17:32:01 1999 PST    |    1999 |   52 |   5
    | Sat Jan 01 17:32:01 2000 PST    |    1999 |   52 |   6
    | Sun Dec 31 17:32:01 2000 PST    |    2000 |   52 |   0
    | Mon Jan 01 17:32:01 2001 PST    |    2001 |    1 |   1
>>>>>>> d13f41d2
(56 rows)

-- TO_CHAR()
SELECT '' AS to_char_1, to_char(d1, 'DAY Day day DY Dy dy MONTH Month month RM MON Mon mon') 
   FROM TIMESTAMPTZ_TBL;
 to_char_1 |                                         to_char                                          
-----------+------------------------------------------------------------------------------------------
           | WEDNESDAY Wednesday wednesday WED Wed wed DECEMBER  December  december  XII  DEC Dec dec
           | THURSDAY  Thursday  thursday  THU Thu thu JANUARY   January   january   I    JAN Jan jan
           | SATURDAY  Saturday  saturday  SAT Sat sat SEPTEMBER September september IX   SEP Sep sep
           | WEDNESDAY Wednesday wednesday WED Wed wed MARCH     March     march     III  MAR Mar mar
           | SATURDAY  Saturday  saturday  SAT Sat sat FEBRUARY  February  february  II   FEB Feb feb
           | TUESDAY   Tuesday   tuesday   TUE Tue tue FEBRUARY  February  february  II   FEB Feb feb
           | THURSDAY  Thursday  thursday  THU Thu thu FEBRUARY  February  february  II   FEB Feb feb
           | SATURDAY  Saturday  saturday  SAT Sat sat MARCH     March     march     III  MAR Mar mar
           | MONDAY    Monday    monday    MON Mon mon FEBRUARY  February  february  II   FEB Feb feb
           | MONDAY    Monday    monday    MON Mon mon FEBRUARY  February  february  II   FEB Feb feb
           | THURSDAY  Thursday  thursday  THU Thu thu JANUARY   January   january   I    JAN Jan jan
           | WEDNESDAY Wednesday wednesday WED Wed wed MARCH     March     march     III  MAR Mar mar
           | TUESDAY   Tuesday   tuesday   TUE Tue tue JUNE      June      june      VI   JUN Jun jun
           | TUESDAY   Tuesday   tuesday   TUE Tue tue FEBRUARY  February  february  II   FEB Feb feb
           | THURSDAY  Thursday  thursday  THU Thu thu FEBRUARY  February  february  II   FEB Feb feb
           | SATURDAY  Saturday  saturday  SAT Sat sat FEBRUARY  February  february  II   FEB Feb feb
           | THURSDAY  Thursday  thursday  THU Thu thu FEBRUARY  February  february  II   FEB Feb feb
           | FRIDAY    Friday    friday    FRI Fri fri MARCH     March     march     III  MAR Mar mar
           | TUESDAY   Tuesday   tuesday   TUE Tue tue DECEMBER  December  december  XII  DEC Dec dec
           | WEDNESDAY Wednesday wednesday WED Wed wed JANUARY   January   january   I    JAN Jan jan
           | FRIDAY    Friday    friday    FRI Fri fri FEBRUARY  February  february  II   FEB Feb feb
           | WEDNESDAY Wednesday wednesday WED Wed wed DECEMBER  December  december  XII  DEC Dec dec
           | SATURDAY  Saturday  saturday  SAT Sat sat JANUARY   January   january   I    JAN Jan jan
           | MONDAY    Monday    monday    MON Mon mon FEBRUARY  February  february  II   FEB Feb feb
           | MONDAY    Monday    monday    MON Mon mon FEBRUARY  February  february  II   FEB Feb feb
           | MONDAY    Monday    monday    MON Mon mon FEBRUARY  February  february  II   FEB Feb feb
           | MONDAY    Monday    monday    MON Mon mon FEBRUARY  February  february  II   FEB Feb feb
           | MONDAY    Monday    monday    MON Mon mon FEBRUARY  February  february  II   FEB Feb feb
           | MONDAY    Monday    monday    MON Mon mon FEBRUARY  February  february  II   FEB Feb feb
           | MONDAY    Monday    monday    MON Mon mon FEBRUARY  February  february  II   FEB Feb feb
           | WEDNESDAY Wednesday wednesday WED Wed wed MARCH     March     march     III  MAR Mar mar
           | WEDNESDAY Wednesday wednesday WED Wed wed MARCH     March     march     III  MAR Mar mar
           | MONDAY    Monday    monday    MON Mon mon FEBRUARY  February  february  II   FEB Feb feb
           | MONDAY    Monday    monday    MON Mon mon FEBRUARY  February  february  II   FEB Feb feb
           | MONDAY    Monday    monday    MON Mon mon FEBRUARY  February  february  II   FEB Feb feb
           | MONDAY    Monday    monday    MON Mon mon FEBRUARY  February  february  II   FEB Feb feb
           | MONDAY    Monday    monday    MON Mon mon FEBRUARY  February  february  II   FEB Feb feb
           | MONDAY    Monday    monday    MON Mon mon FEBRUARY  February  february  II   FEB Feb feb
           | MONDAY    Monday    monday    MON Mon mon FEBRUARY  February  february  II   FEB Feb feb
           | MONDAY    Monday    monday    MON Mon mon FEBRUARY  February  february  II   FEB Feb feb
           | MONDAY    Monday    monday    MON Mon mon FEBRUARY  February  february  II   FEB Feb feb
           | SUNDAY    Sunday    sunday    SUN Sun sun FEBRUARY  February  february  II   FEB Feb feb
           | TUESDAY   Tuesday   tuesday   TUE Tue tue FEBRUARY  February  february  II   FEB Feb feb
           | THURSDAY  Thursday  thursday  THU Thu thu FEBRUARY  February  february  II   FEB Feb feb
           | SUNDAY    Sunday    sunday    SUN Sun sun FEBRUARY  February  february  II   FEB Feb feb
           | WEDNESDAY Wednesday wednesday WED Wed wed FEBRUARY  February  february  II   FEB Feb feb
           | MONDAY    Monday    monday    MON Mon mon DECEMBER  December  december  XII  DEC Dec dec
           | TUESDAY   Tuesday   tuesday   TUE Tue tue DECEMBER  December  december  XII  DEC Dec dec
           | FRIDAY    Friday    friday    FRI Fri fri DECEMBER  December  december  XII  DEC Dec dec
           | 
           | 
           | MONDAY    Monday    monday    MON Mon mon FEBRUARY  February  february  II   FEB Feb feb
           | TUESDAY   Tuesday   tuesday   TUE Tue tue JUNE      June      june      VI   JUN Jun jun
           | WEDNESDAY Wednesday wednesday WED Wed wed MARCH     March     march     III  MAR Mar mar
           | MONDAY    Monday    monday    MON Mon mon FEBRUARY  February  february  II   FEB Feb feb
           | MONDAY    Monday    monday    MON Mon mon FEBRUARY  February  february  II   FEB Feb feb
           | MONDAY    Monday    monday    MON Mon mon FEBRUARY  February  february  II   FEB Feb feb
           | MONDAY    Monday    monday    MON Mon mon FEBRUARY  February  february  II   FEB Feb feb
           | THURSDAY  Thursday  thursday  THU Thu thu JULY      July      july      VII  JUL Jul jul
           | WEDNESDAY Wednesday wednesday WED Wed wed FEBRUARY  February  february  II   FEB Feb feb
           | FRIDAY    Friday    friday    FRI Fri fri FEBRUARY  February  february  II   FEB Feb feb
           | SATURDAY  Saturday  saturday  SAT Sat sat FEBRUARY  February  february  II   FEB Feb feb
           | TUESDAY   Tuesday   tuesday   TUE Tue tue FEBRUARY  February  february  II   FEB Feb feb
           | SATURDAY  Saturday  saturday  SAT Sat sat FEBRUARY  February  february  II   FEB Feb feb
           | SUNDAY    Sunday    sunday    SUN Sun sun DECEMBER  December  december  XII  DEC Dec dec
           | MONDAY    Monday    monday    MON Mon mon JANUARY   January   january   I    JAN Jan jan
(66 rows)

	
SELECT '' AS to_char_2, to_char(d1, 'FMDAY FMDay FMday FMMONTH FMMonth FMmonth FMRM')
   FROM TIMESTAMPTZ_TBL;	
 to_char_2 |                           to_char                            
-----------+--------------------------------------------------------------
           | WEDNESDAY Wednesday wednesday DECEMBER December december XII
           | THURSDAY Thursday thursday JANUARY January january I
           | SATURDAY Saturday saturday SEPTEMBER September september IX
           | WEDNESDAY Wednesday wednesday MARCH March march III
           | SATURDAY Saturday saturday FEBRUARY February february II
           | TUESDAY Tuesday tuesday FEBRUARY February february II
           | THURSDAY Thursday thursday FEBRUARY February february II
           | SATURDAY Saturday saturday MARCH March march III
           | MONDAY Monday monday FEBRUARY February february II
           | MONDAY Monday monday FEBRUARY February february II
           | THURSDAY Thursday thursday JANUARY January january I
           | WEDNESDAY Wednesday wednesday MARCH March march III
           | TUESDAY Tuesday tuesday JUNE June june VI
           | TUESDAY Tuesday tuesday FEBRUARY February february II
           | THURSDAY Thursday thursday FEBRUARY February february II
           | SATURDAY Saturday saturday FEBRUARY February february II
           | THURSDAY Thursday thursday FEBRUARY February february II
           | FRIDAY Friday friday MARCH March march III
           | TUESDAY Tuesday tuesday DECEMBER December december XII
           | WEDNESDAY Wednesday wednesday JANUARY January january I
           | FRIDAY Friday friday FEBRUARY February february II
           | WEDNESDAY Wednesday wednesday DECEMBER December december XII
           | SATURDAY Saturday saturday JANUARY January january I
           | MONDAY Monday monday FEBRUARY February february II
           | MONDAY Monday monday FEBRUARY February february II
           | MONDAY Monday monday FEBRUARY February february II
           | MONDAY Monday monday FEBRUARY February february II
           | MONDAY Monday monday FEBRUARY February february II
           | MONDAY Monday monday FEBRUARY February february II
           | MONDAY Monday monday FEBRUARY February february II
           | WEDNESDAY Wednesday wednesday MARCH March march III
           | WEDNESDAY Wednesday wednesday MARCH March march III
           | MONDAY Monday monday FEBRUARY February february II
           | MONDAY Monday monday FEBRUARY February february II
           | MONDAY Monday monday FEBRUARY February february II
           | MONDAY Monday monday FEBRUARY February february II
           | MONDAY Monday monday FEBRUARY February february II
           | MONDAY Monday monday FEBRUARY February february II
           | MONDAY Monday monday FEBRUARY February february II
           | MONDAY Monday monday FEBRUARY February february II
           | MONDAY Monday monday FEBRUARY February february II
           | SUNDAY Sunday sunday FEBRUARY February february II
           | TUESDAY Tuesday tuesday FEBRUARY February february II
           | THURSDAY Thursday thursday FEBRUARY February february II
           | SUNDAY Sunday sunday FEBRUARY February february II
           | WEDNESDAY Wednesday wednesday FEBRUARY February february II
           | MONDAY Monday monday DECEMBER December december XII
           | TUESDAY Tuesday tuesday DECEMBER December december XII
           | FRIDAY Friday friday DECEMBER December december XII
           | 
           | 
           | MONDAY Monday monday FEBRUARY February february II
           | TUESDAY Tuesday tuesday JUNE June june VI
           | WEDNESDAY Wednesday wednesday MARCH March march III
           | MONDAY Monday monday FEBRUARY February february II
           | MONDAY Monday monday FEBRUARY February february II
           | MONDAY Monday monday FEBRUARY February february II
           | MONDAY Monday monday FEBRUARY February february II
           | THURSDAY Thursday thursday JULY July july VII
           | WEDNESDAY Wednesday wednesday FEBRUARY February february II
           | FRIDAY Friday friday FEBRUARY February february II
           | SATURDAY Saturday saturday FEBRUARY February february II
           | TUESDAY Tuesday tuesday FEBRUARY February february II
           | SATURDAY Saturday saturday FEBRUARY February february II
           | SUNDAY Sunday sunday DECEMBER December december XII
           | MONDAY Monday monday JANUARY January january I
(66 rows)

SELECT '' AS to_char_3, to_char(d1, 'Y,YYY YYYY YYY YY Y CC Q MM WW DDD DD D J')
   FROM TIMESTAMPTZ_TBL;
 to_char_3 |                     to_char                     
-----------+-------------------------------------------------
           | 1,997 1997 997 97 7 20 1 02 06 041 10 2 2450490
           | 1,997 1997 997 97 7 20 1 02 06 041 10 2 2450490
           | 1,997 1997 997 97 7 20 1 02 06 041 10 2 2450490
           | 1,997 1997 997 97 7 20 1 02 06 041 10 2 2450490
           | 1,997 1997 997 97 7 20 1 02 06 041 10 2 2450490
           | 1,997 1997 997 97 7 20 1 02 06 041 10 2 2450490
           | 1,997 1997 997 97 7 20 1 02 06 041 10 2 2450490
           | 2,000 2000 000 00 0 20 1 03 11 075 15 4 2451619
           | 2,000 2000 000 00 0 20 1 03 11 075 15 4 2451619
           | 1,997 1997 997 97 7 20 1 02 06 041 10 2 2450490
           | 1,997 1997 997 97 7 20 1 02 06 041 10 2 2450490
           | 1,997 1997 997 97 7 20 1 02 06 041 10 2 2450490
           | 1,997 1997 997 97 7 20 1 02 06 041 10 2 2450490
           | 1,997 1997 997 97 7 20 1 02 06 041 10 2 2450490
           | 1,997 1997 997 97 7 20 1 02 06 041 10 2 2450490
           | 1,997 1997 997 97 7 20 1 02 06 041 10 2 2450490
           | 1,997 1997 997 97 7 20 1 02 06 041 10 2 2450490
           | 1,997 1997 997 97 7 20 1 02 06 041 10 2 2450490
           | 1,997 1997 997 97 7 20 1 02 07 047 16 1 2450496
           | 0,097 0097 097 97 7 01 1 02 07 047 16 3 1686042
           | 0,597 0597 597 97 7 06 1 02 07 047 16 5 1939157
           | 1,997 1997 997 97 7 20 1 02 07 047 16 1 2450496
           | 1,996 1996 996 96 6 20 1 02 09 059 28 4 2450142
           | 1,996 1996 996 96 6 20 4 12 53 365 30 2 2450448
           | 1,997 1997 997 97 7 20 4 12 52 364 30 3 2450813
           | 1,999 1999 999 99 9 20 4 12 53 365 31 6 2451544
           | 
           | 
           | 1,997 1997 997 97 7 20 1 02 06 041 10 2 2450490
           | 1,997 1997 997 97 7 20 2 06 23 161 10 3 2450610
           | 2,000 2000 000 00 0 20 1 03 11 075 15 4 2451619
           | 1,997 1997 997 97 7 20 1 02 06 041 10 2 2450490
           | 1,997 1997 997 97 7 20 1 02 06 041 10 2 2450490
           | 1,997 1997 997 97 7 20 1 02 06 041 10 2 2450490
           | 1,997 1997 997 97 7 20 1 02 06 041 10 2 2450490
           | 1,997 1997 997 97 7 20 3 07 28 191 10 5 2450640
           | 1,997 1997 997 97 7 20 1 02 07 043 12 4 2450492
           | 1,997 1997 997 97 7 20 1 02 07 045 14 6 2450494
           | 1,997 1997 997 97 7 20 1 02 07 046 15 7 2450495
           | 1,897 1897 897 97 7 19 1 02 07 047 16 3 2413972
           | 2,097 2097 097 97 7 21 1 02 07 047 16 7 2487021
           | 2,000 2000 000 00 0 20 4 12 53 366 31 1 2451910
           | 2,001 2001 001 01 1 21 1 01 01 001 01 2 2451911
           | 1,969 1969 969 69 9 20 4 12 53 365 31 4 2440587
           | 1,997 1997 997 97 7 20 1 01 01 002 02 5 2450451
           | 2,001 2001 001 01 1 21 3 09 38 265 22 7 2452175
           | 2,000 2000 000 00 0 20 1 03 11 075 15 4 2451619
           | 0,097 0097 097 97 7 01 1 02 07 047 16 7 1756536
           | 1,097 1097 097 97 7 11 1 02 07 047 16 3 2121778
           | 1,797 1797 797 97 7 18 1 02 07 047 16 5 2377448
           | 1,997 1997 997 97 7 20 1 03 09 060 01 7 2450509
           | 1,997 1997 997 97 7 20 1 02 06 041 10 2 2450490
           | 1,997 1997 997 97 7 20 1 02 06 041 10 2 2450490
           | 1,997 1997 997 97 7 20 1 01 01 002 02 5 2450451
           | 2,000 2000 000 00 0 20 1 03 11 075 15 4 2451619
           | 1,997 1997 997 97 7 20 2 06 23 161 10 3 2450610
           | 1,997 1997 997 97 7 20 1 02 06 042 11 3 2450491
           | 1,997 1997 997 97 7 20 1 02 07 044 13 5 2450493
           | 1,697 1697 697 97 7 17 1 02 07 047 16 7 2340924
           | 1,996 1996 996 96 6 20 1 02 09 060 29 5 2450143
           | 1,996 1996 996 96 6 20 1 03 09 061 01 6 2450144
           | 1,996 1996 996 96 6 20 4 12 53 366 31 3 2450449
           | 1,997 1997 997 97 7 20 1 01 01 001 01 4 2450450
           | 1,997 1997 997 97 7 20 1 02 09 059 28 6 2450508
           | 1,997 1997 997 97 7 20 4 12 53 365 31 4 2450814
           | 2,000 2000 000 00 0 20 1 01 01 001 01 7 2451545
(66 rows)

	
SELECT '' AS to_char_4, to_char(d1, 'FMY,YYY FMYYYY FMYYY FMYY FMY FMCC FMQ FMMM FMWW FMDDD FMDD FMD FMJ') 
   FROM TIMESTAMPTZ_TBL;	
 to_char_4 |                     to_char                     
-----------+-------------------------------------------------
           | 1,997 1997 997 97 7 20 1 2 6 41 10 2 2450490
           | 1,997 1997 997 97 7 20 1 2 6 41 10 2 2450490
           | 1,997 1997 997 97 7 20 1 2 6 41 10 2 2450490
           | 1,997 1997 997 97 7 20 1 2 6 41 10 2 2450490
           | 1,997 1997 997 97 7 20 1 2 6 41 10 2 2450490
           | 1,997 1997 997 97 7 20 1 2 6 41 10 2 2450490
           | 1,997 1997 997 97 7 20 1 2 6 41 10 2 2450490
           | 2,000 2000 000 00 0 20 1 3 11 75 15 4 2451619
           | 2,000 2000 000 00 0 20 1 3 11 75 15 4 2451619
           | 1,997 1997 997 97 7 20 1 2 6 41 10 2 2450490
           | 1,997 1997 997 97 7 20 1 2 6 41 10 2 2450490
           | 1,997 1997 997 97 7 20 1 2 6 41 10 2 2450490
           | 1,997 1997 997 97 7 20 1 2 6 41 10 2 2450490
           | 1,997 1997 997 97 7 20 1 2 6 41 10 2 2450490
           | 1,997 1997 997 97 7 20 1 2 6 41 10 2 2450490
           | 1,997 1997 997 97 7 20 1 2 6 41 10 2 2450490
           | 1,997 1997 997 97 7 20 1 2 6 41 10 2 2450490
           | 1,997 1997 997 97 7 20 1 2 6 41 10 2 2450490
           | 1,997 1997 997 97 7 20 1 2 7 47 16 1 2450496
           | 0,097 97 097 97 7 1 1 2 7 47 16 3 1686042
           | 0,597 597 597 97 7 6 1 2 7 47 16 5 1939157
           | 1,997 1997 997 97 7 20 1 2 7 47 16 1 2450496
           | 1,996 1996 996 96 6 20 1 2 9 59 28 4 2450142
           | 1,996 1996 996 96 6 20 4 12 53 365 30 2 2450448
           | 1,997 1997 997 97 7 20 4 12 52 364 30 3 2450813
           | 1,999 1999 999 99 9 20 4 12 53 365 31 6 2451544
           | 
           | 
           | 1,997 1997 997 97 7 20 1 2 6 41 10 2 2450490
           | 1,997 1997 997 97 7 20 2 6 23 161 10 3 2450610
           | 2,000 2000 000 00 0 20 1 3 11 75 15 4 2451619
           | 1,997 1997 997 97 7 20 1 2 6 41 10 2 2450490
           | 1,997 1997 997 97 7 20 1 2 6 41 10 2 2450490
           | 1,997 1997 997 97 7 20 1 2 6 41 10 2 2450490
           | 1,997 1997 997 97 7 20 1 2 6 41 10 2 2450490
           | 1,997 1997 997 97 7 20 3 7 28 191 10 5 2450640
           | 1,997 1997 997 97 7 20 1 2 7 43 12 4 2450492
           | 1,997 1997 997 97 7 20 1 2 7 45 14 6 2450494
           | 1,997 1997 997 97 7 20 1 2 7 46 15 7 2450495
           | 1,897 1897 897 97 7 19 1 2 7 47 16 3 2413972
           | 2,097 2097 097 97 7 21 1 2 7 47 16 7 2487021
           | 2,000 2000 000 00 0 20 4 12 53 366 31 1 2451910
           | 2,001 2001 001 01 1 21 1 1 1 1 1 2 2451911
           | 1,969 1969 969 69 9 20 4 12 53 365 31 4 2440587
           | 1,997 1997 997 97 7 20 1 1 1 2 2 5 2450451
           | 2,001 2001 001 01 1 21 3 9 38 265 22 7 2452175
           | 2,000 2000 000 00 0 20 1 3 11 75 15 4 2451619
           | 0,097 97 097 97 7 1 1 2 7 47 16 7 1756536
           | 1,097 1097 097 97 7 11 1 2 7 47 16 3 2121778
           | 1,797 1797 797 97 7 18 1 2 7 47 16 5 2377448
           | 1,997 1997 997 97 7 20 1 3 9 60 1 7 2450509
           | 1,997 1997 997 97 7 20 1 2 6 41 10 2 2450490
           | 1,997 1997 997 97 7 20 1 2 6 41 10 2 2450490
           | 1,997 1997 997 97 7 20 1 1 1 2 2 5 2450451
           | 2,000 2000 000 00 0 20 1 3 11 75 15 4 2451619
           | 1,997 1997 997 97 7 20 2 6 23 161 10 3 2450610
           | 1,997 1997 997 97 7 20 1 2 6 42 11 3 2450491
           | 1,997 1997 997 97 7 20 1 2 7 44 13 5 2450493
           | 1,697 1697 697 97 7 17 1 2 7 47 16 7 2340924
           | 1,996 1996 996 96 6 20 1 2 9 60 29 5 2450143
           | 1,996 1996 996 96 6 20 1 3 9 61 1 6 2450144
           | 1,996 1996 996 96 6 20 4 12 53 366 31 3 2450449
           | 1,997 1997 997 97 7 20 1 1 1 1 1 4 2450450
           | 1,997 1997 997 97 7 20 1 2 9 59 28 6 2450508
           | 1,997 1997 997 97 7 20 4 12 53 365 31 4 2450814
           | 2,000 2000 000 00 0 20 1 1 1 1 1 7 2451545
(66 rows)

	
SELECT '' AS to_char_5, to_char(d1, 'HH HH12 HH24 MI SS SSSS') 
   FROM TIMESTAMPTZ_TBL;
 to_char_5 |       to_char        
-----------+----------------------
           | 05 05 17 32 01 63121
           | 05 05 17 32 01 63121
           | 05 05 17 32 01 63121
           | 05 05 17 32 01 63121
           | 05 05 17 32 01 63121
           | 05 05 17 32 01 63121
           | 05 05 17 32 01 63121
           | 02 02 02 14 03 8043
           | 01 01 01 14 05 4445
           | 05 05 17 32 01 63121
           | 05 05 17 32 01 63121
           | 05 05 17 32 01 63121
           | 05 05 17 32 01 63121
           | 05 05 17 32 01 63121
           | 05 05 17 32 01 63121
           | 05 05 17 32 01 63121
           | 02 02 14 32 01 52321
           | 05 05 17 32 01 63121
           | 05 05 17 32 01 63121
           | 05 05 17 32 01 63121
           | 05 05 17 32 01 63121
           | 05 05 17 32 01 63121
           | 05 05 17 32 01 63121
           | 05 05 17 32 01 63121
           | 05 05 17 32 01 63121
           | 05 05 17 32 01 63121
           | 
           | 
           | 05 05 17 32 01 63121
           | 05 05 17 32 01 63121
           | 08 08 08 14 01 29641
           | 05 05 17 32 00 63120
           | 09 09 09 32 01 34321
           | 09 09 09 32 01 34321
           | 09 09 09 32 01 34321
           | 02 02 14 32 01 52321
           | 05 05 17 32 01 63121
           | 05 05 17 32 01 63121
           | 05 05 17 32 01 63121
           | 05 05 17 32 01 63121
           | 05 05 17 32 01 63121
           | 05 05 17 32 01 63121
           | 05 05 17 32 01 63121
           | 04 04 16 00 00 57600
           | 12 12 00 00 00 0
           | 06 06 18 19 20 65960
           | 04 04 04 14 02 15242
           | 05 05 17 32 01 63121
           | 05 05 17 32 01 63121
           | 05 05 17 32 01 63121
           | 05 05 17 32 01 63121
           | 05 05 17 32 02 63122
           | 05 05 17 32 01 63121
           | 03 03 03 04 05 11045
           | 03 03 03 14 04 11644
           | 06 06 18 32 01 66721
           | 05 05 17 32 01 63121
           | 05 05 17 32 01 63121
           | 05 05 17 32 01 63121
           | 05 05 17 32 01 63121
           | 05 05 17 32 01 63121
           | 05 05 17 32 01 63121
           | 05 05 17 32 01 63121
           | 05 05 17 32 01 63121
           | 05 05 17 32 01 63121
           | 05 05 17 32 01 63121
(66 rows)

SELECT '' AS to_char_6, to_char(d1, E'"HH:MI:SS is" HH:MI:SS "\\"text between quote marks\\""') 
   FROM TIMESTAMPTZ_TBL;		
 to_char_6 |                     to_char                     
-----------+-------------------------------------------------
           | HH:MI:SS is 05:32:01 "text between quote marks"
           | HH:MI:SS is 05:32:01 "text between quote marks"
           | HH:MI:SS is 05:32:01 "text between quote marks"
           | HH:MI:SS is 05:32:01 "text between quote marks"
           | HH:MI:SS is 05:32:01 "text between quote marks"
           | HH:MI:SS is 05:32:01 "text between quote marks"
           | HH:MI:SS is 05:32:01 "text between quote marks"
           | HH:MI:SS is 02:14:03 "text between quote marks"
           | HH:MI:SS is 01:14:05 "text between quote marks"
           | HH:MI:SS is 05:32:01 "text between quote marks"
           | HH:MI:SS is 05:32:01 "text between quote marks"
           | HH:MI:SS is 05:32:01 "text between quote marks"
           | HH:MI:SS is 05:32:01 "text between quote marks"
           | HH:MI:SS is 05:32:01 "text between quote marks"
           | HH:MI:SS is 05:32:01 "text between quote marks"
           | HH:MI:SS is 05:32:01 "text between quote marks"
           | HH:MI:SS is 02:32:01 "text between quote marks"
           | HH:MI:SS is 05:32:01 "text between quote marks"
           | HH:MI:SS is 05:32:01 "text between quote marks"
           | HH:MI:SS is 05:32:01 "text between quote marks"
           | HH:MI:SS is 05:32:01 "text between quote marks"
           | HH:MI:SS is 05:32:01 "text between quote marks"
           | HH:MI:SS is 05:32:01 "text between quote marks"
           | HH:MI:SS is 05:32:01 "text between quote marks"
           | HH:MI:SS is 05:32:01 "text between quote marks"
           | HH:MI:SS is 05:32:01 "text between quote marks"
           | 
           | 
           | HH:MI:SS is 05:32:01 "text between quote marks"
           | HH:MI:SS is 05:32:01 "text between quote marks"
           | HH:MI:SS is 08:14:01 "text between quote marks"
           | HH:MI:SS is 05:32:00 "text between quote marks"
           | HH:MI:SS is 09:32:01 "text between quote marks"
           | HH:MI:SS is 09:32:01 "text between quote marks"
           | HH:MI:SS is 09:32:01 "text between quote marks"
           | HH:MI:SS is 02:32:01 "text between quote marks"
           | HH:MI:SS is 05:32:01 "text between quote marks"
           | HH:MI:SS is 05:32:01 "text between quote marks"
           | HH:MI:SS is 05:32:01 "text between quote marks"
           | HH:MI:SS is 05:32:01 "text between quote marks"
           | HH:MI:SS is 05:32:01 "text between quote marks"
           | HH:MI:SS is 05:32:01 "text between quote marks"
           | HH:MI:SS is 05:32:01 "text between quote marks"
           | HH:MI:SS is 04:00:00 "text between quote marks"
           | HH:MI:SS is 12:00:00 "text between quote marks"
           | HH:MI:SS is 06:19:20 "text between quote marks"
           | HH:MI:SS is 04:14:02 "text between quote marks"
           | HH:MI:SS is 05:32:01 "text between quote marks"
           | HH:MI:SS is 05:32:01 "text between quote marks"
           | HH:MI:SS is 05:32:01 "text between quote marks"
           | HH:MI:SS is 05:32:01 "text between quote marks"
           | HH:MI:SS is 05:32:02 "text between quote marks"
           | HH:MI:SS is 05:32:01 "text between quote marks"
           | HH:MI:SS is 03:04:05 "text between quote marks"
           | HH:MI:SS is 03:14:04 "text between quote marks"
           | HH:MI:SS is 06:32:01 "text between quote marks"
           | HH:MI:SS is 05:32:01 "text between quote marks"
           | HH:MI:SS is 05:32:01 "text between quote marks"
           | HH:MI:SS is 05:32:01 "text between quote marks"
           | HH:MI:SS is 05:32:01 "text between quote marks"
           | HH:MI:SS is 05:32:01 "text between quote marks"
           | HH:MI:SS is 05:32:01 "text between quote marks"
           | HH:MI:SS is 05:32:01 "text between quote marks"
           | HH:MI:SS is 05:32:01 "text between quote marks"
           | HH:MI:SS is 05:32:01 "text between quote marks"
           | HH:MI:SS is 05:32:01 "text between quote marks"
(66 rows)

		
SELECT '' AS to_char_7, to_char(d1, 'HH24--text--MI--text--SS')
   FROM TIMESTAMPTZ_TBL;		
 to_char_7 |        to_char         
-----------+------------------------
           | 16--text--00--text--00
           | 00--text--00--text--00
           | 18--text--19--text--20
           | 04--text--14--text--02
           | 17--text--32--text--01
           | 17--text--32--text--01
           | 17--text--32--text--01
           | 17--text--32--text--01
           | 17--text--32--text--02
           | 17--text--32--text--01
           | 03--text--04--text--05
           | 03--text--14--text--04
           | 18--text--32--text--01
           | 17--text--32--text--01
           | 17--text--32--text--01
           | 17--text--32--text--01
           | 17--text--32--text--01
           | 17--text--32--text--01
           | 17--text--32--text--01
           | 17--text--32--text--01
           | 17--text--32--text--01
           | 17--text--32--text--01
           | 17--text--32--text--01
           | 17--text--32--text--01
           | 17--text--32--text--01
           | 17--text--32--text--01
           | 17--text--32--text--01
           | 17--text--32--text--01
           | 17--text--32--text--01
           | 17--text--32--text--01
           | 02--text--14--text--03
           | 01--text--14--text--05
           | 17--text--32--text--01
           | 17--text--32--text--01
           | 17--text--32--text--01
           | 17--text--32--text--01
           | 17--text--32--text--01
           | 17--text--32--text--01
           | 17--text--32--text--01
           | 14--text--32--text--01
           | 17--text--32--text--01
           | 17--text--32--text--01
           | 17--text--32--text--01
           | 17--text--32--text--01
           | 17--text--32--text--01
           | 17--text--32--text--01
           | 17--text--32--text--01
           | 17--text--32--text--01
           | 17--text--32--text--01
           | 
           | 
           | 17--text--32--text--01
           | 17--text--32--text--01
           | 08--text--14--text--01
           | 17--text--32--text--00
           | 09--text--32--text--01
           | 09--text--32--text--01
           | 09--text--32--text--01
           | 14--text--32--text--01
           | 17--text--32--text--01
           | 17--text--32--text--01
           | 17--text--32--text--01
           | 17--text--32--text--01
           | 17--text--32--text--01
           | 17--text--32--text--01
           | 17--text--32--text--01
(66 rows)

SELECT '' AS to_char_8, to_char(d1, 'YYYYTH YYYYth Jth') 
   FROM TIMESTAMPTZ_TBL;
 to_char_8 |         to_char         
-----------+-------------------------
           | 1997TH 1997th 2450490th
           | 1997TH 1997th 2450490th
           | 1997TH 1997th 2450490th
           | 1997TH 1997th 2450490th
           | 1997TH 1997th 2450490th
           | 1997TH 1997th 2450490th
           | 1997TH 1997th 2450490th
           | 2000TH 2000th 2451619th
           | 2000TH 2000th 2451619th
           | 1997TH 1997th 2450490th
           | 1997TH 1997th 2450490th
           | 1997TH 1997th 2450490th
           | 1997TH 1997th 2450490th
           | 1997TH 1997th 2450490th
           | 1997TH 1997th 2450490th
           | 1997TH 1997th 2450490th
           | 1997TH 1997th 2450490th
           | 1997TH 1997th 2450490th
           | 1997TH 1997th 2450496th
           | 0097TH 0097th 1686042nd
           | 0597TH 0597th 1939157th
           | 1997TH 1997th 2450496th
           | 1996TH 1996th 2450142nd
           | 1996TH 1996th 2450448th
           | 1997TH 1997th 2450813th
           | 1999TH 1999th 2451544th
           | 
           | 
           | 1997TH 1997th 2450490th
           | 1997TH 1997th 2450610th
           | 2000TH 2000th 2451619th
           | 1997TH 1997th 2450490th
           | 1997TH 1997th 2450490th
           | 1997TH 1997th 2450490th
           | 1997TH 1997th 2450490th
           | 1997TH 1997th 2450640th
           | 1997TH 1997th 2450492nd
           | 1997TH 1997th 2450494th
           | 1997TH 1997th 2450495th
           | 1897TH 1897th 2413972nd
           | 2097TH 2097th 2487021st
           | 2000TH 2000th 2451910th
           | 2001ST 2001st 2451911th
           | 1969TH 1969th 2440587th
           | 1997TH 1997th 2450451st
           | 2001ST 2001st 2452175th
           | 2000TH 2000th 2451619th
           | 0097TH 0097th 1756536th
           | 1097TH 1097th 2121778th
           | 1797TH 1797th 2377448th
           | 1997TH 1997th 2450509th
           | 1997TH 1997th 2450490th
           | 1997TH 1997th 2450490th
           | 1997TH 1997th 2450451st
           | 2000TH 2000th 2451619th
           | 1997TH 1997th 2450610th
           | 1997TH 1997th 2450491st
           | 1997TH 1997th 2450493rd
           | 1697TH 1697th 2340924th
           | 1996TH 1996th 2450143rd
           | 1996TH 1996th 2450144th
           | 1996TH 1996th 2450449th
           | 1997TH 1997th 2450450th
           | 1997TH 1997th 2450508th
           | 1997TH 1997th 2450814th
           | 2000TH 2000th 2451545th
(66 rows)

  
SELECT '' AS to_char_9, to_char(d1, 'YYYY A.D. YYYY a.d. YYYY bc HH:MI:SS P.M. HH:MI:SS p.m. HH:MI:SS pm') 
   FROM TIMESTAMPTZ_TBL;   
 to_char_9 |                               to_char                               
-----------+---------------------------------------------------------------------
           | 
           | 
           | 1997 A.D. 1997 a.d. 1997 ad 05:32:01 P.M. 05:32:01 p.m. 05:32:01 pm
           | 1997 A.D. 1997 a.d. 1997 ad 05:32:01 P.M. 05:32:01 p.m. 05:32:01 pm
           | 2000 A.D. 2000 a.d. 2000 ad 08:14:01 A.M. 08:14:01 a.m. 08:14:01 am
           | 1997 A.D. 1997 a.d. 1997 ad 05:32:00 P.M. 05:32:00 p.m. 05:32:00 pm
           | 1997 A.D. 1997 a.d. 1997 ad 09:32:01 A.M. 09:32:01 a.m. 09:32:01 am
           | 1997 A.D. 1997 a.d. 1997 ad 09:32:01 A.M. 09:32:01 a.m. 09:32:01 am
           | 1997 A.D. 1997 a.d. 1997 ad 09:32:01 A.M. 09:32:01 a.m. 09:32:01 am
           | 1997 A.D. 1997 a.d. 1997 ad 02:32:01 P.M. 02:32:01 p.m. 02:32:01 pm
           | 1997 A.D. 1997 a.d. 1997 ad 05:32:01 P.M. 05:32:01 p.m. 05:32:01 pm
           | 1997 A.D. 1997 a.d. 1997 ad 05:32:01 P.M. 05:32:01 p.m. 05:32:01 pm
           | 1997 A.D. 1997 a.d. 1997 ad 05:32:01 P.M. 05:32:01 p.m. 05:32:01 pm
           | 1897 A.D. 1897 a.d. 1897 ad 05:32:01 P.M. 05:32:01 p.m. 05:32:01 pm
           | 2097 A.D. 2097 a.d. 2097 ad 05:32:01 P.M. 05:32:01 p.m. 05:32:01 pm
           | 2000 A.D. 2000 a.d. 2000 ad 05:32:01 P.M. 05:32:01 p.m. 05:32:01 pm
           | 2001 A.D. 2001 a.d. 2001 ad 05:32:01 P.M. 05:32:01 p.m. 05:32:01 pm
           | 1969 A.D. 1969 a.d. 1969 ad 04:00:00 P.M. 04:00:00 p.m. 04:00:00 pm
           | 1997 A.D. 1997 a.d. 1997 ad 12:00:00 A.M. 12:00:00 a.m. 12:00:00 am
           | 2001 A.D. 2001 a.d. 2001 ad 06:19:20 P.M. 06:19:20 p.m. 06:19:20 pm
           | 2000 A.D. 2000 a.d. 2000 ad 04:14:02 A.M. 04:14:02 a.m. 04:14:02 am
           | 0097 A.D. 0097 a.d. 0097 ad 05:32:01 P.M. 05:32:01 p.m. 05:32:01 pm
           | 1097 A.D. 1097 a.d. 1097 ad 05:32:01 P.M. 05:32:01 p.m. 05:32:01 pm
           | 1797 A.D. 1797 a.d. 1797 ad 05:32:01 P.M. 05:32:01 p.m. 05:32:01 pm
           | 1997 A.D. 1997 a.d. 1997 ad 05:32:01 P.M. 05:32:01 p.m. 05:32:01 pm
           | 1997 A.D. 1997 a.d. 1997 ad 05:32:02 P.M. 05:32:02 p.m. 05:32:02 pm
           | 1997 A.D. 1997 a.d. 1997 ad 05:32:01 P.M. 05:32:01 p.m. 05:32:01 pm
           | 1997 A.D. 1997 a.d. 1997 ad 03:04:05 A.M. 03:04:05 a.m. 03:04:05 am
           | 2000 A.D. 2000 a.d. 2000 ad 03:14:04 A.M. 03:14:04 a.m. 03:14:04 am
           | 1997 A.D. 1997 a.d. 1997 ad 06:32:01 P.M. 06:32:01 p.m. 06:32:01 pm
           | 1997 A.D. 1997 a.d. 1997 ad 05:32:01 P.M. 05:32:01 p.m. 05:32:01 pm
           | 1997 A.D. 1997 a.d. 1997 ad 05:32:01 P.M. 05:32:01 p.m. 05:32:01 pm
           | 1697 A.D. 1697 a.d. 1697 ad 05:32:01 P.M. 05:32:01 p.m. 05:32:01 pm
           | 1996 A.D. 1996 a.d. 1996 ad 05:32:01 P.M. 05:32:01 p.m. 05:32:01 pm
           | 1996 A.D. 1996 a.d. 1996 ad 05:32:01 P.M. 05:32:01 p.m. 05:32:01 pm
           | 1996 A.D. 1996 a.d. 1996 ad 05:32:01 P.M. 05:32:01 p.m. 05:32:01 pm
           | 1997 A.D. 1997 a.d. 1997 ad 05:32:01 P.M. 05:32:01 p.m. 05:32:01 pm
           | 1997 A.D. 1997 a.d. 1997 ad 05:32:01 P.M. 05:32:01 p.m. 05:32:01 pm
           | 1997 A.D. 1997 a.d. 1997 ad 05:32:01 P.M. 05:32:01 p.m. 05:32:01 pm
           | 2000 A.D. 2000 a.d. 2000 ad 05:32:01 P.M. 05:32:01 p.m. 05:32:01 pm
           | 1997 A.D. 1997 a.d. 1997 ad 05:32:01 P.M. 05:32:01 p.m. 05:32:01 pm
           | 1997 A.D. 1997 a.d. 1997 ad 05:32:01 P.M. 05:32:01 p.m. 05:32:01 pm
           | 1997 A.D. 1997 a.d. 1997 ad 05:32:01 P.M. 05:32:01 p.m. 05:32:01 pm
           | 1997 A.D. 1997 a.d. 1997 ad 05:32:01 P.M. 05:32:01 p.m. 05:32:01 pm
           | 1997 A.D. 1997 a.d. 1997 ad 05:32:01 P.M. 05:32:01 p.m. 05:32:01 pm
           | 1997 A.D. 1997 a.d. 1997 ad 05:32:01 P.M. 05:32:01 p.m. 05:32:01 pm
           | 1997 A.D. 1997 a.d. 1997 ad 05:32:01 P.M. 05:32:01 p.m. 05:32:01 pm
           | 2000 A.D. 2000 a.d. 2000 ad 02:14:03 A.M. 02:14:03 a.m. 02:14:03 am
           | 2000 A.D. 2000 a.d. 2000 ad 01:14:05 A.M. 01:14:05 a.m. 01:14:05 am
           | 1997 A.D. 1997 a.d. 1997 ad 05:32:01 P.M. 05:32:01 p.m. 05:32:01 pm
           | 1997 A.D. 1997 a.d. 1997 ad 05:32:01 P.M. 05:32:01 p.m. 05:32:01 pm
           | 1997 A.D. 1997 a.d. 1997 ad 05:32:01 P.M. 05:32:01 p.m. 05:32:01 pm
           | 1997 A.D. 1997 a.d. 1997 ad 05:32:01 P.M. 05:32:01 p.m. 05:32:01 pm
           | 1997 A.D. 1997 a.d. 1997 ad 05:32:01 P.M. 05:32:01 p.m. 05:32:01 pm
           | 1997 A.D. 1997 a.d. 1997 ad 05:32:01 P.M. 05:32:01 p.m. 05:32:01 pm
           | 1997 A.D. 1997 a.d. 1997 ad 05:32:01 P.M. 05:32:01 p.m. 05:32:01 pm
           | 1997 A.D. 1997 a.d. 1997 ad 02:32:01 P.M. 02:32:01 p.m. 02:32:01 pm
           | 1997 A.D. 1997 a.d. 1997 ad 05:32:01 P.M. 05:32:01 p.m. 05:32:01 pm
           | 1997 A.D. 1997 a.d. 1997 ad 05:32:01 P.M. 05:32:01 p.m. 05:32:01 pm
           | 0097 B.C. 0097 b.c. 0097 bc 05:32:01 P.M. 05:32:01 p.m. 05:32:01 pm
           | 0597 A.D. 0597 a.d. 0597 ad 05:32:01 P.M. 05:32:01 p.m. 05:32:01 pm
           | 1997 A.D. 1997 a.d. 1997 ad 05:32:01 P.M. 05:32:01 p.m. 05:32:01 pm
           | 1996 A.D. 1996 a.d. 1996 ad 05:32:01 P.M. 05:32:01 p.m. 05:32:01 pm
           | 1996 A.D. 1996 a.d. 1996 ad 05:32:01 P.M. 05:32:01 p.m. 05:32:01 pm
           | 1997 A.D. 1997 a.d. 1997 ad 05:32:01 P.M. 05:32:01 p.m. 05:32:01 pm
           | 1999 A.D. 1999 a.d. 1999 ad 05:32:01 P.M. 05:32:01 p.m. 05:32:01 pm
(66 rows)

SELECT '' AS to_char_10, to_char(d1, 'YYYY WW IYYY IYY IY I IW') 
   FROM TIMESTAMPTZ_TBL;
 to_char_10 |         to_char          
------------+--------------------------
            | 1969 53 1970 970 70 0 01
            | 1997 01 1997 997 97 7 01
            | 2001 38 2001 001 01 1 38
            | 2000 11 2000 000 00 0 11
            | 0097 07 0097 097 97 7 07
            | 1097 07 1097 097 97 7 07
            | 1797 07 1797 797 97 7 07
            | 1997 09 1997 997 97 7 09
            | 1997 06 1997 997 97 7 07
            | 1997 06 1997 997 97 7 07
            | 1997 01 1997 997 97 7 01
            | 2000 11 2000 000 00 0 11
            | 1997 23 1997 997 97 7 24
            | 1997 06 1997 997 97 7 07
            | 1997 07 1997 997 97 7 07
            | 1697 07 1697 697 97 7 07
            | 1996 09 1996 996 96 6 09
            | 1996 09 1996 996 96 6 09
            | 1996 53 1997 997 97 7 01
            | 1997 01 1997 997 97 7 01
            | 1997 09 1997 997 97 7 09
            | 1997 53 1998 998 98 8 01
            | 2000 01 1999 999 99 9 52
            | 1997 06 1997 997 97 7 07
            | 1997 06 1997 997 97 7 07
            | 1997 06 1997 997 97 7 07
            | 1997 06 1997 997 97 7 07
            | 1997 06 1997 997 97 7 07
            | 1997 06 1997 997 97 7 07
            | 1997 06 1997 997 97 7 07
            | 2000 11 2000 000 00 0 11
            | 2000 11 2000 000 00 0 11
            | 1997 06 1997 997 97 7 07
            | 1997 06 1997 997 97 7 07
            | 1997 06 1997 997 97 7 07
            | 1997 06 1997 997 97 7 07
            | 1997 06 1997 997 97 7 07
            | 1997 06 1997 997 97 7 07
            | 1997 06 1997 997 97 7 07
            | 1997 06 1997 997 97 7 07
            | 1997 06 1997 997 97 7 07
            | 1997 07 1997 997 97 7 07
            | 0097 07 0097 097 97 7 07
            | 0597 07 0597 597 97 7 07
            | 1997 07 1997 997 97 7 07
            | 1996 09 1996 996 96 6 09
            | 1996 53 1997 997 97 7 01
            | 1997 52 1998 998 98 8 01
            | 1999 53 1999 999 99 9 52
            | 
            | 
            | 1997 06 1997 997 97 7 07
            | 1997 23 1997 997 97 7 24
            | 2000 11 2000 000 00 0 11
            | 1997 06 1997 997 97 7 07
            | 1997 06 1997 997 97 7 07
            | 1997 06 1997 997 97 7 07
            | 1997 06 1997 997 97 7 07
            | 1997 28 1997 997 97 7 28
            | 1997 07 1997 997 97 7 07
            | 1997 07 1997 997 97 7 07
            | 1997 07 1997 997 97 7 07
            | 1897 07 1897 897 97 7 07
            | 2097 07 2097 097 97 7 07
            | 2000 53 2000 000 00 0 52
            | 2001 01 2001 001 01 1 01
(66 rows)

SELECT '' AS to_char_10, to_char(d1, 'IYYY IYY IY I IW IDDD ID')
   FROM TIMESTAMPTZ_TBL;
 to_char_10 |        to_char         
------------+------------------------
            | 
            | 
            | 1970 970 70 0 01 003 3
            | 1997 997 97 7 07 043 1
            | 1997 997 97 7 07 043 1
            | 1997 997 97 7 07 043 1
            | 1997 997 97 7 07 043 1
            | 1997 997 97 7 07 043 1
            | 1997 997 97 7 07 043 1
            | 1997 997 97 7 01 004 4
            | 1997 997 97 7 01 004 4
            | 1997 997 97 7 07 043 1
            | 1997 997 97 7 07 043 1
            | 1997 997 97 7 07 043 1
            | 1997 997 97 7 07 043 1
            | 1997 997 97 7 24 163 2
            | 1997 997 97 7 28 193 4
            | 2001 001 01 1 38 265 6
            | 2000 000 00 0 11 073 3
            | 2000 000 00 0 11 073 3
            | 2000 000 00 0 11 073 3
            | 2000 000 00 0 11 073 3
            | 2000 000 00 0 11 073 3
            | 1997 997 97 7 07 043 1
            | 1997 997 97 7 07 043 1
            | 1997 997 97 7 07 043 1
            | 1997 997 97 7 07 043 1
            | 1997 997 97 7 07 043 1
            | 1997 997 97 7 07 043 1
            | 1997 997 97 7 07 043 1
            | 1997 997 97 7 07 043 1
            | 1997 997 97 7 07 043 1
            | 1997 997 97 7 07 043 1
            | 1997 997 97 7 07 043 1
            | 1997 997 97 7 07 043 1
            | 1997 997 97 7 24 163 2
            | 1997 997 97 7 07 043 1
            | 1997 997 97 7 07 044 2
            | 1997 997 97 7 07 045 3
            | 1997 997 97 7 07 046 4
            | 1997 997 97 7 07 047 5
            | 1997 997 97 7 07 048 6
            | 1997 997 97 7 07 049 7
            | 0097 097 97 7 07 044 2
            | 0097 097 97 7 07 048 6
            | 0597 597 97 7 07 046 4
            | 1097 097 97 7 07 044 2
            | 1697 697 97 7 07 048 6
            | 1797 797 97 7 07 046 4
            | 1897 897 97 7 07 044 2
            | 1997 997 97 7 07 049 7
            | 2097 097 97 7 07 048 6
            | 1996 996 96 6 09 059 3
            | 1996 996 96 6 09 060 4
            | 1996 996 96 6 09 061 5
            | 1997 997 97 7 01 001 1
            | 1997 997 97 7 01 002 2
            | 1997 997 97 7 01 003 3
            | 1997 997 97 7 09 061 5
            | 1997 997 97 7 09 062 6
            | 1998 998 98 8 01 002 2
            | 1998 998 98 8 01 003 3
            | 1999 999 99 9 52 362 5
            | 1999 999 99 9 52 363 6
            | 2000 000 00 0 52 364 7
            | 2001 001 01 1 01 001 1
(66 rows)

SELECT '' AS to_char_11, to_char(d1, 'FMIYYY FMIYY FMIY FMI FMIW FMIDDD FMID')
   FROM TIMESTAMPTZ_TBL;
 to_char_11 |        to_char         
------------+------------------------
            | 
            | 
            | 1970 970 70 0 1 3 3
            | 1997 997 97 7 7 43 1
            | 1997 997 97 7 7 43 1
            | 1997 997 97 7 7 43 1
            | 1997 997 97 7 7 43 1
            | 1997 997 97 7 7 43 1
            | 1997 997 97 7 7 43 1
            | 1997 997 97 7 1 4 4
            | 1997 997 97 7 1 4 4
            | 1997 997 97 7 7 43 1
            | 1997 997 97 7 7 43 1
            | 1997 997 97 7 7 43 1
            | 1997 997 97 7 7 43 1
            | 1997 997 97 7 24 163 2
            | 1997 997 97 7 28 193 4
            | 2001 001 01 1 38 265 6
            | 2000 000 00 0 11 73 3
            | 2000 000 00 0 11 73 3
            | 2000 000 00 0 11 73 3
            | 2000 000 00 0 11 73 3
            | 2000 000 00 0 11 73 3
            | 1997 997 97 7 7 43 1
            | 1997 997 97 7 7 43 1
            | 1997 997 97 7 7 43 1
            | 1997 997 97 7 7 43 1
            | 1997 997 97 7 7 43 1
            | 1997 997 97 7 7 43 1
            | 1997 997 97 7 7 43 1
            | 1997 997 97 7 7 43 1
            | 1997 997 97 7 7 43 1
            | 1997 997 97 7 7 43 1
            | 1997 997 97 7 7 43 1
            | 1997 997 97 7 7 43 1
            | 1997 997 97 7 24 163 2
            | 1997 997 97 7 7 43 1
            | 1997 997 97 7 7 44 2
            | 1997 997 97 7 7 45 3
            | 1997 997 97 7 7 46 4
            | 1997 997 97 7 7 47 5
            | 1997 997 97 7 7 48 6
            | 1997 997 97 7 7 49 7
            | 97 097 97 7 7 44 2
            | 97 097 97 7 7 48 6
            | 597 597 97 7 7 46 4
            | 1097 097 97 7 7 44 2
            | 1697 697 97 7 7 48 6
            | 1797 797 97 7 7 46 4
            | 1897 897 97 7 7 44 2
            | 1997 997 97 7 7 49 7
            | 2097 097 97 7 7 48 6
            | 1996 996 96 6 9 59 3
            | 1996 996 96 6 9 60 4
            | 1996 996 96 6 9 61 5
            | 1997 997 97 7 1 1 1
            | 1997 997 97 7 1 2 2
            | 1997 997 97 7 1 3 3
            | 1997 997 97 7 9 61 5
            | 1997 997 97 7 9 62 6
            | 1998 998 98 8 1 2 2
            | 1998 998 98 8 1 3 3
            | 1999 999 99 9 52 362 5
            | 1999 999 99 9 52 363 6
            | 2000 000 00 0 52 364 7
            | 2001 001 01 1 1 1 1
(66 rows)

-- TO_TIMESTAMP()
SELECT '' AS to_timestamp_1, to_timestamp('0097/Feb/16 --> 08:14:30', 'YYYY/Mon/DD --> HH:MI:SS');
 to_timestamp_1 |         to_timestamp         
----------------+------------------------------
                | Sat Feb 16 08:14:30 0097 PST
(1 row)

	
SELECT '' AS to_timestamp_2, to_timestamp('97/2/16 8:14:30', 'FMYYYY/FMMM/FMDD FMHH:FMMI:FMSS');
 to_timestamp_2 |         to_timestamp         
----------------+------------------------------
                | Sat Feb 16 08:14:30 0097 PST
(1 row)

SELECT '' AS to_timestamp_3, to_timestamp('1985 January 12', 'YYYY FMMonth DD');
 to_timestamp_3 |         to_timestamp         
----------------+------------------------------
                | Sat Jan 12 00:00:00 1985 PST
(1 row)

SELECT '' AS to_timestamp_4, to_timestamp('My birthday-> Year: 1976, Month: May, Day: 16',
										  '"My birthday-> Year" YYYY, "Month:" FMMonth, "Day:" DD');
 to_timestamp_4 |         to_timestamp         
----------------+------------------------------
                | Sun May 16 00:00:00 1976 PDT
(1 row)

SELECT '' AS to_timestamp_5, to_timestamp('1,582nd VIII 21', 'Y,YYYth FMRM DD');
 to_timestamp_5 |         to_timestamp         
----------------+------------------------------
                | Sat Aug 21 00:00:00 1582 PST
(1 row)

SELECT '' AS to_timestamp_6, to_timestamp('15 "text between quote marks" 98 54 45', 
										  E'HH "\\text between quote marks\\"" YY MI SS');
WARNING:  hour "15" is invalid for the 12-hour clock
HINT:  Use the 24-hour clock, or give an hour between 1 and 12.
 to_timestamp_6 |         to_timestamp         
----------------+------------------------------
                | Thu Jan 01 15:54:45 1998 PST
(1 row)

    
SELECT '' AS to_timestamp_7, to_timestamp('05121445482000', 'MMDDHHMISSYYYY');    
WARNING:  hour "14" is invalid for the 12-hour clock
HINT:  Use the 24-hour clock, or give an hour between 1 and 12.
 to_timestamp_7 |         to_timestamp         
----------------+------------------------------
                | Fri May 12 14:45:48 2000 PDT
(1 row)

SELECT '' AS to_timestamp_8, to_timestamp('2000January09Sunday', 'YYYYFMMonthDDFMDay');
 to_timestamp_8 |         to_timestamp         
----------------+------------------------------
                | Sun Jan 09 00:00:00 2000 PST
(1 row)

SELECT '' AS to_timestamp_9, to_timestamp('97/Feb/16', 'YYMonDD');
ERROR:  invalid value "/Fe" for "Mon"
DETAIL:  The given value did not match any of the allowed values for this field.
SELECT '' AS to_timestamp_10, to_timestamp('19971116', 'YYYYMMDD');
 to_timestamp_10 |         to_timestamp         
-----------------+------------------------------
                 | Sun Nov 16 00:00:00 1997 PST
(1 row)

SELECT '' AS to_timestamp_11, to_timestamp('20000-1116', 'YYYY-MMDD');
 to_timestamp_11 |         to_timestamp          
-----------------+-------------------------------
                 | Thu Nov 16 00:00:00 20000 PST
(1 row)

SELECT '' AS to_timestamp_12, to_timestamp('9-1116', 'Y-MMDD');
 to_timestamp_12 |         to_timestamp         
-----------------+------------------------------
                 | Mon Nov 16 00:00:00 2009 PST
(1 row)

SELECT '' AS to_timestamp_13, to_timestamp('95-1116', 'YY-MMDD');
 to_timestamp_13 |         to_timestamp         
-----------------+------------------------------
                 | Thu Nov 16 00:00:00 1995 PST
(1 row)

SELECT '' AS to_timestamp_14, to_timestamp('995-1116', 'YYY-MMDD');
 to_timestamp_14 |         to_timestamp         
-----------------+------------------------------
                 | Thu Nov 16 00:00:00 1995 PST
(1 row)

SELECT '' AS to_timestamp_15, to_timestamp('2005426', 'YYYYWWD');
 to_timestamp_15 |         to_timestamp         
-----------------+------------------------------
                 | Sat Oct 15 00:00:00 2005 PDT
(1 row)

SELECT '' AS to_timestamp_16, to_timestamp('2005300', 'YYYYDDD');
 to_timestamp_16 |         to_timestamp         
-----------------+------------------------------
                 | Thu Oct 27 00:00:00 2005 PDT
(1 row)

SELECT '' AS to_timestamp_17, to_timestamp('2005527', 'IYYYIWID');
 to_timestamp_17 |         to_timestamp         
-----------------+------------------------------
                 | Sun Jan 01 00:00:00 2006 PST
(1 row)

SELECT '' AS to_timestamp_18, to_timestamp('005527', 'IYYIWID');
 to_timestamp_18 |         to_timestamp         
-----------------+------------------------------
                 | Sun Jan 01 00:00:00 2006 PST
(1 row)

SELECT '' AS to_timestamp_19, to_timestamp('05527', 'IYIWID');
 to_timestamp_19 |         to_timestamp         
-----------------+------------------------------
                 | Sun Jan 01 00:00:00 2006 PST
(1 row)

SELECT '' AS to_timestamp_20, to_timestamp('5527', 'IIWID');
 to_timestamp_20 |         to_timestamp         
-----------------+------------------------------
                 | Sun Jan 01 00:00:00 2006 PST
(1 row)

SELECT '' AS to_timestamp_21, to_timestamp('2005364', 'IYYYIDDD');
 to_timestamp_21 |         to_timestamp         
-----------------+------------------------------
                 | Sun Jan 01 00:00:00 2006 PST
(1 row)

-- MPP-18998
create table dttm_com
(id int primary key,
t1 timestamp not null,
t2 timestamp not null,
d1 date not null,
d2 date not null )
distributed by (id);
NOTICE:  CREATE TABLE / PRIMARY KEY will create implicit index "dttm_com_pkey" for table "dttm_com"
insert into dttm_com values
     (1, now(), current_timestamp, now(), current_date),
     (2, current_timestamp, localtimestamp::date, current_date::date, date_in(date_out(current_date))),
     (3, now(), current_timestamp, now(), current_date);
select id from dttm_com where d1 <> current_date;
 id 
----
(0 rows)

SET DateStyle TO DEFAULT;<|MERGE_RESOLUTION|>--- conflicted
+++ resolved
@@ -81,17 +81,12 @@
 -- Obsolete special values
 INSERT INTO TIMESTAMPTZ_TBL VALUES ('invalid');
 ERROR:  date/time value "invalid" is no longer supported
-<<<<<<< HEAD
 LINE 1: INSERT INTO TIMESTAMPTZ_TBL VALUES ('invalid');
                                             ^
 INSERT INTO TIMESTAMPTZ_TBL VALUES ('current');
 ERROR:  date/time value "current" is no longer supported
 LINE 1: INSERT INTO TIMESTAMPTZ_TBL VALUES ('current');
                                             ^
-=======
-INSERT INTO TIMESTAMPTZ_TBL VALUES ('current');
-ERROR:  date/time value "current" is no longer supported
->>>>>>> d13f41d2
 -- Postgres v6.0 standard output format
 INSERT INTO TIMESTAMPTZ_TBL VALUES ('Mon Feb 10 17:32:01 1997 PST');
 -- Variations on Postgres v6.1 standard output format
@@ -193,13 +188,9 @@
                                             ^
 INSERT INTO TIMESTAMPTZ_TBL VALUES ('Feb 16 17:32:01 5097 BC');
 ERROR:  timestamp out of range: "Feb 16 17:32:01 5097 BC"
-<<<<<<< HEAD
 LINE 1: INSERT INTO TIMESTAMPTZ_TBL VALUES ('Feb 16 17:32:01 5097 BC...
                                             ^
--- Alternate field order that we've historically supported (sort of)
-=======
 -- Alternative field order that we've historically supported (sort of)
->>>>>>> d13f41d2
 -- with regular and POSIXy timezone specs
 SELECT 'Wed Jul 11 10:51:14 America/New_York 2001'::timestamptz;
          timestamptz          
@@ -802,7 +793,6 @@
    date_part( 'isoyear', d1) AS isoyear, date_part( 'week', d1) AS week,
    date_part( 'dow', d1) AS dow
    FROM TIMESTAMPTZ_TBL WHERE d1 BETWEEN '1902-01-01' AND '2038-01-01';
-<<<<<<< HEAD
  54 |           timestamptz          | isoyear | week | dow 
 ----+--------------------------------+---------+------+-----
     | Mon Feb 10 17:32:01.5 1997 PST |    1997 |    7 |   1
@@ -861,66 +851,6 @@
     | Sat Jan 01 17:32:01 2000 PST   |    1999 |   52 |   6
     | Sun Dec 31 17:32:01 2000 PST   |    2000 |   52 |   0
     | Mon Jan 01 17:32:01 2001 PST   |    2001 |    1 |   1
-=======
- 54 |           timestamptz           | isoyear | week | dow 
-----+---------------------------------+---------+------+-----
-    | Wed Dec 31 16:00:00 1969 PST    |    1970 |    1 |   3
-    | Mon Feb 10 17:32:01 1997 PST    |    1997 |    7 |   1
-    | Mon Feb 10 17:32:01 1997 PST    |    1997 |    7 |   1
-    | Mon Feb 10 17:32:02 1997 PST    |    1997 |    7 |   1
-    | Mon Feb 10 17:32:01.40 1997 PST |    1997 |    7 |   1
-    | Mon Feb 10 17:32:01.50 1997 PST |    1997 |    7 |   1
-    | Mon Feb 10 17:32:01.60 1997 PST |    1997 |    7 |   1
-    | Thu Jan 02 00:00:00 1997 PST    |    1997 |    1 |   4
-    | Thu Jan 02 03:04:05 1997 PST    |    1997 |    1 |   4
-    | Mon Feb 10 17:32:01 1997 PST    |    1997 |    7 |   1
-    | Mon Feb 10 17:32:01 1997 PST    |    1997 |    7 |   1
-    | Mon Feb 10 17:32:01 1997 PST    |    1997 |    7 |   1
-    | Mon Feb 10 17:32:01 1997 PST    |    1997 |    7 |   1
-    | Tue Jun 10 17:32:01 1997 PDT    |    1997 |   24 |   2
-    | Sat Sep 22 18:19:20 2001 PDT    |    2001 |   38 |   6
-    | Wed Mar 15 08:14:01 2000 PST    |    2000 |   11 |   3
-    | Wed Mar 15 04:14:02 2000 PST    |    2000 |   11 |   3
-    | Wed Mar 15 02:14:03 2000 PST    |    2000 |   11 |   3
-    | Wed Mar 15 03:14:04 2000 PST    |    2000 |   11 |   3
-    | Wed Mar 15 01:14:05 2000 PST    |    2000 |   11 |   3
-    | Mon Feb 10 17:32:01 1997 PST    |    1997 |    7 |   1
-    | Mon Feb 10 17:32:01 1997 PST    |    1997 |    7 |   1
-    | Mon Feb 10 17:32:00 1997 PST    |    1997 |    7 |   1
-    | Mon Feb 10 17:32:01 1997 PST    |    1997 |    7 |   1
-    | Mon Feb 10 17:32:01 1997 PST    |    1997 |    7 |   1
-    | Mon Feb 10 17:32:01 1997 PST    |    1997 |    7 |   1
-    | Mon Feb 10 17:32:01 1997 PST    |    1997 |    7 |   1
-    | Mon Feb 10 17:32:01 1997 PST    |    1997 |    7 |   1
-    | Mon Feb 10 09:32:01 1997 PST    |    1997 |    7 |   1
-    | Mon Feb 10 09:32:01 1997 PST    |    1997 |    7 |   1
-    | Mon Feb 10 09:32:01 1997 PST    |    1997 |    7 |   1
-    | Mon Feb 10 14:32:01 1997 PST    |    1997 |    7 |   1
-    | Thu Jul 10 14:32:01 1997 PDT    |    1997 |   28 |   4
-    | Tue Jun 10 18:32:01 1997 PDT    |    1997 |   24 |   2
-    | Mon Feb 10 17:32:01 1997 PST    |    1997 |    7 |   1
-    | Tue Feb 11 17:32:01 1997 PST    |    1997 |    7 |   2
-    | Wed Feb 12 17:32:01 1997 PST    |    1997 |    7 |   3
-    | Thu Feb 13 17:32:01 1997 PST    |    1997 |    7 |   4
-    | Fri Feb 14 17:32:01 1997 PST    |    1997 |    7 |   5
-    | Sat Feb 15 17:32:01 1997 PST    |    1997 |    7 |   6
-    | Sun Feb 16 17:32:01 1997 PST    |    1997 |    7 |   0
-    | Sun Feb 16 17:32:01 1997 PST    |    1997 |    7 |   0
-    | Wed Feb 28 17:32:01 1996 PST    |    1996 |    9 |   3
-    | Thu Feb 29 17:32:01 1996 PST    |    1996 |    9 |   4
-    | Fri Mar 01 17:32:01 1996 PST    |    1996 |    9 |   5
-    | Mon Dec 30 17:32:01 1996 PST    |    1997 |    1 |   1
-    | Tue Dec 31 17:32:01 1996 PST    |    1997 |    1 |   2
-    | Wed Jan 01 17:32:01 1997 PST    |    1997 |    1 |   3
-    | Fri Feb 28 17:32:01 1997 PST    |    1997 |    9 |   5
-    | Sat Mar 01 17:32:01 1997 PST    |    1997 |    9 |   6
-    | Tue Dec 30 17:32:01 1997 PST    |    1998 |    1 |   2
-    | Wed Dec 31 17:32:01 1997 PST    |    1998 |    1 |   3
-    | Fri Dec 31 17:32:01 1999 PST    |    1999 |   52 |   5
-    | Sat Jan 01 17:32:01 2000 PST    |    1999 |   52 |   6
-    | Sun Dec 31 17:32:01 2000 PST    |    2000 |   52 |   0
-    | Mon Jan 01 17:32:01 2001 PST    |    2001 |    1 |   1
->>>>>>> d13f41d2
 (56 rows)
 
 -- TO_CHAR()
