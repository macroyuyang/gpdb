--
-- TYPE_SANITY
-- Sanity checks for common errors in making type-related system tables:
-- pg_type, pg_class, pg_attribute.
--
-- None of the SELECTs here should ever find any matching entries,
-- so the expected output is easy to maintain ;-).
-- A test failure indicates someone messed up an entry in the system tables.
--
-- NB: we assume the oidjoins test will have caught any dangling links,
-- that is OID or REGPROC fields that are not zero and do not match some
-- row in the linked-to table.  However, if we want to enforce that a link
-- field can't be 0, we have to check it here.
-- **************** pg_type ****************
-- Look for illegal values in pg_type fields.
SELECT p1.oid, p1.typname
FROM pg_type as p1
WHERE p1.typnamespace = 0 OR
    (p1.typlen <= 0 AND p1.typlen != -1 AND p1.typlen != -2) OR
    (p1.typtype not in ('b', 'c', 'd', 'e', 'p')) OR
    NOT p1.typisdefined OR
    (p1.typalign not in ('c', 's', 'i', 'd')) OR
    (p1.typstorage not in ('p', 'x', 'e', 'm'));
 oid | typname 
-----+---------
(0 rows)

-- Look for "pass by value" types that can't be passed by value.
SELECT p1.oid, p1.typname
FROM pg_type as p1
WHERE p1.typbyval AND
    (p1.typlen != 1 OR p1.typalign != 'c') AND
    (p1.typlen != 2 OR p1.typalign != 's') AND
    (p1.typlen != 4 OR p1.typalign != 'i') AND
<<<<<<< HEAD
	(p1.typlen != 8 OR p1.typalign != 'd') ;
=======
    (p1.typlen != 8 OR p1.typalign != 'd');
>>>>>>> 49f001d8
 oid | typname 
-----+---------
(0 rows)

-- Look for "toastable" types that aren't varlena.
SELECT p1.oid, p1.typname
FROM pg_type as p1
WHERE p1.typstorage != 'p' AND
    (p1.typbyval OR p1.typlen != -1);
 oid | typname 
-----+---------
(0 rows)

-- Look for complex types that do not have a typrelid entry,
-- or basic types that do.
SELECT p1.oid, p1.typname
FROM pg_type as p1
WHERE (p1.typtype = 'c' AND p1.typrelid = 0) OR
    (p1.typtype != 'c' AND p1.typrelid != 0);
 oid | typname 
-----+---------
(0 rows)

-- Look for basic or enum types that don't have an array type.
-- NOTE: as of 8.0, this check finds smgr and unknown.
SELECT p1.oid, p1.typname
FROM pg_type as p1
WHERE p1.typtype in ('b','e') AND p1.typname NOT LIKE E'\\_%' AND NOT EXISTS
    (SELECT 1 FROM pg_type as p2
     WHERE p2.typname = ('_' || p1.typname)::name AND
           p2.typelem = p1.oid and p1.typarray = p2.oid);
 oid | typname 
-----+---------
 210 | smgr
 705 | unknown
(2 rows)

-- Make sure typarray points to a varlena array type of our own base
SELECT p1.oid, p1.typname as basetype, p2.typname as arraytype, 
       p2.typelem, p2.typlen
FROM   pg_type p1 LEFT JOIN pg_type p2 ON (p1.typarray = p2.oid)
WHERE  p1.typarray <> 0 AND
       (p2.oid IS NULL OR p2.typelem <> p1.oid OR p2.typlen <> -1);
 oid | basetype | arraytype | typelem | typlen 
-----+----------+-----------+---------+--------
(0 rows)

-- Text conversion routines must be provided.
SELECT p1.oid, p1.typname
FROM pg_type as p1
WHERE (p1.typinput = 0 OR p1.typoutput = 0);
 oid | typname 
-----+---------
(0 rows)

-- Check for bogus typinput routines
SELECT p1.oid, p1.typname, p2.oid, p2.proname
FROM pg_type AS p1, pg_proc AS p2
WHERE p1.typinput = p2.oid AND NOT
    ((p2.pronargs = 1 AND p2.proargtypes[0] = 'cstring'::regtype) OR
     (p2.pronargs = 2 AND p2.proargtypes[0] = 'cstring'::regtype AND
      p2.proargtypes[1] = 'oid'::regtype) OR
     (p2.pronargs = 3 AND p2.proargtypes[0] = 'cstring'::regtype AND
      p2.proargtypes[1] = 'oid'::regtype AND
      p2.proargtypes[2] = 'int4'::regtype));
 oid | typname | oid | proname 
-----+---------+-----+---------
(0 rows)

-- As of 8.0, this check finds refcursor, which is borrowing
-- other types' I/O routines
SELECT p1.oid, p1.typname, p2.oid, p2.proname
FROM pg_type AS p1, pg_proc AS p2
WHERE p1.typinput = p2.oid AND p1.typtype in ('b', 'p') AND NOT
    (p1.typelem != 0 AND p1.typlen < 0) AND NOT
    (p2.prorettype = p1.oid AND NOT p2.proretset)
ORDER BY 1;
 oid  |  typname  | oid | proname 
------+-----------+-----+---------
 1790 | refcursor |  46 | textin
(1 row)

-- Varlena array types will point to array_in
-- Exception as of 8.1: int2vector and oidvector have their own I/O routines
SELECT p1.oid, p1.typname, p2.oid, p2.proname
FROM pg_type AS p1, pg_proc AS p2
WHERE p1.typinput = p2.oid AND
    (p1.typelem != 0 AND p1.typlen < 0) AND NOT
    (p2.oid = 'array_in'::regproc)
ORDER BY 1;
 oid |  typname   | oid |   proname    
-----+------------+-----+--------------
  22 | int2vector |  40 | int2vectorin
  30 | oidvector  |  54 | oidvectorin
(2 rows)

-- Make sure typarray points to a varlena array type of our own base
SELECT p1.oid, p1.typname as basetype, p2.typname as arraytype,
       p2.typelem, p2.typlen
FROM   pg_type p1 LEFT JOIN pg_type p2 ON (p1.typarray = p2.oid)
WHERE  p1.typarray <> 0 AND
       (p2.oid IS NULL OR p2.typelem <> p1.oid OR p2.typlen <> -1);
 oid | basetype | arraytype | typelem | typlen
-----+----------+-----------+---------+--------
(0 rows)

-- Check for bogus typoutput routines
-- As of 8.0, this check finds refcursor, which is borrowing
-- other types' I/O routines
SELECT p1.oid, p1.typname, p2.oid, p2.proname
FROM pg_type AS p1, pg_proc AS p2
WHERE p1.typoutput = p2.oid AND p1.typtype in ('b', 'p') AND NOT
    (p2.pronargs = 1 AND
     (p2.proargtypes[0] = p1.oid OR
      (p2.oid = 'array_out'::regproc AND
       p1.typelem != 0 AND p1.typlen = -1)))
ORDER BY 1;
 oid  |  typname  | oid | proname 
------+-----------+-----+---------
 1790 | refcursor |  47 | textout
(1 row)

SELECT p1.oid, p1.typname, p2.oid, p2.proname
FROM pg_type AS p1, pg_proc AS p2
WHERE p1.typoutput = p2.oid AND NOT
    (p2.prorettype = 'cstring'::regtype AND NOT p2.proretset);
 oid | typname | oid | proname 
-----+---------+-----+---------
(0 rows)

-- Check for bogus typreceive routines
SELECT p1.oid, p1.typname, p2.oid, p2.proname
FROM pg_type AS p1, pg_proc AS p2
WHERE p1.typreceive = p2.oid AND NOT
    ((p2.pronargs = 1 AND p2.proargtypes[0] = 'internal'::regtype) OR
     (p2.pronargs = 2 AND p2.proargtypes[0] = 'internal'::regtype AND
      p2.proargtypes[1] = 'oid'::regtype) OR
     (p2.pronargs = 3 AND p2.proargtypes[0] = 'internal'::regtype AND
      p2.proargtypes[1] = 'oid'::regtype AND
      p2.proargtypes[2] = 'int4'::regtype));
 oid | typname | oid | proname 
-----+---------+-----+---------
(0 rows)

-- As of 7.4, this check finds refcursor, which is borrowing
-- other types' I/O routines
SELECT p1.oid, p1.typname, p2.oid, p2.proname
FROM pg_type AS p1, pg_proc AS p2
WHERE p1.typreceive = p2.oid AND p1.typtype in ('b', 'p') AND NOT
    (p1.typelem != 0 AND p1.typlen < 0) AND NOT
    (p2.prorettype = p1.oid AND NOT p2.proretset)
ORDER BY 1;
 oid  |  typname  | oid  | proname  
------+-----------+------+----------
 1790 | refcursor | 2414 | textrecv
(1 row)

-- Varlena array types will point to array_recv
-- Exception as of 8.1: int2vector and oidvector have their own I/O routines
SELECT p1.oid, p1.typname, p2.oid, p2.proname
FROM pg_type AS p1, pg_proc AS p2
WHERE p1.typreceive = p2.oid AND
    (p1.typelem != 0 AND p1.typlen < 0) AND NOT
    (p2.oid = 'array_recv'::regproc)
ORDER BY 1;
 oid |  typname   | oid  |    proname     
-----+------------+------+----------------
  22 | int2vector | 2410 | int2vectorrecv
  30 | oidvector  | 2420 | oidvectorrecv
(2 rows)

-- Array types should have same typdelim as their element types
SELECT p1.oid, p1.typname, p2.oid, p2.typname
FROM pg_type p1, pg_type p2
WHERE p1.typelem = p2.oid and p1.typdelim != p2.typdelim
  AND p1.typname like E'\\_%';
 oid | typname | oid | typname 
-----+---------+-----+---------
(0 rows)

-- Suspicious if typreceive doesn't take same number of args as typinput
SELECT p1.oid, p1.typname, p2.oid, p2.proname, p3.oid, p3.proname
FROM pg_type AS p1, pg_proc AS p2, pg_proc AS p3
WHERE p1.typinput = p2.oid AND p1.typreceive = p3.oid AND
    p2.pronargs != p3.pronargs;
 oid | typname | oid | proname | oid | proname 
-----+---------+-----+---------+-----+---------
(0 rows)

-- Check for bogus typsend routines
-- As of 7.4, this check finds refcursor, which is borrowing
-- other types' I/O routines
SELECT p1.oid, p1.typname, p2.oid, p2.proname
FROM pg_type AS p1, pg_proc AS p2
WHERE p1.typsend = p2.oid AND p1.typtype in ('b', 'p') AND NOT
    (p2.pronargs = 1 AND
     (p2.proargtypes[0] = p1.oid OR
      (p2.oid = 'array_send'::regproc AND
       p1.typelem != 0 AND p1.typlen = -1)))
ORDER BY 1;
 oid  |  typname  | oid  | proname  
------+-----------+------+----------
 1790 | refcursor | 2415 | textsend
(1 row)

SELECT p1.oid, p1.typname, p2.oid, p2.proname
FROM pg_type AS p1, pg_proc AS p2
WHERE p1.typsend = p2.oid AND NOT
    (p2.prorettype = 'bytea'::regtype AND NOT p2.proretset);
 oid | typname | oid | proname 
-----+---------+-----+---------
(0 rows)

-- Check for bogus typmodin routines
SELECT p1.oid, p1.typname, p2.oid, p2.proname
FROM pg_type AS p1, pg_proc AS p2
WHERE p1.typmodin = p2.oid AND p1.typtype in ('b', 'p') AND NOT
    (p2.pronargs = 1 AND
     p2.proargtypes[0] = 'cstring[]'::regtype AND
     p2.prorettype = 'int4'::regtype AND NOT p2.proretset);
 oid | typname | oid | proname 
-----+---------+-----+---------
(0 rows)

-- Check for bogus typmodout routines
SELECT p1.oid, p1.typname, p2.oid, p2.proname
FROM pg_type AS p1, pg_proc AS p2
WHERE p1.typmodout = p2.oid AND p1.typtype in ('b', 'p') AND NOT
    (p2.pronargs = 1 AND
     p2.proargtypes[0] = 'int4'::regtype AND
     p2.prorettype = 'cstring'::regtype AND NOT p2.proretset);
 oid | typname | oid | proname 
-----+---------+-----+---------
(0 rows)

-- Array types should have same typmodin/out as their element types
SELECT p1.oid, p1.typname, p2.oid, p2.typname
FROM pg_type AS p1, pg_type AS p2
WHERE p1.typelem = p2.oid AND NOT
    (p1.typmodin = p2.typmodin AND p1.typmodout = p2.typmodout);
 oid | typname | oid | typname 
-----+---------+-----+---------
(0 rows)

-- Check for bogus typanalyze routines
SELECT p1.oid, p1.typname, p2.oid, p2.proname
FROM pg_type AS p1, pg_proc AS p2
WHERE p1.typanalyze = p2.oid AND p1.typtype in ('b', 'p') AND NOT
    (p2.pronargs = 1 AND
     p2.proargtypes[0] = 'internal'::regtype AND
     p2.prorettype = 'bool'::regtype AND NOT p2.proretset);
 oid | typname | oid | proname 
-----+---------+-----+---------
(0 rows)

-- **************** pg_class ****************
-- Look for illegal values in pg_class fields
SELECT p1.oid, p1.relname
FROM pg_class as p1
WHERE p1.relkind NOT IN ('r', 'i', 's', 'S', 'c', 't', 'v');
 oid | relname 
-----+---------
(0 rows)

-- Indexes should have an access method, others not.
SELECT p1.oid, p1.relname
FROM pg_class as p1
WHERE (p1.relkind = 'i' AND p1.relam = 0) OR
    (p1.relkind != 'i' AND p1.relam != 0);
 oid | relname 
-----+---------
(0 rows)

-- **************** pg_attribute ****************
-- Look for illegal values in pg_attribute fields
SELECT p1.attrelid, p1.attname
FROM pg_attribute as p1
WHERE p1.attrelid = 0 OR p1.atttypid = 0 OR p1.attnum = 0 OR
    p1.attcacheoff != -1 OR p1.attinhcount < 0 OR
    (p1.attinhcount = 0 AND NOT p1.attislocal);
 attrelid | attname 
----------+---------
(0 rows)

-- Cross-check attnum against parent relation
SELECT p1.attrelid, p1.attname, p2.oid, p2.relname
FROM pg_attribute AS p1, pg_class AS p2
WHERE p1.attrelid = p2.oid AND p1.attnum > p2.relnatts;
 attrelid | attname | oid | relname 
----------+---------+-----+---------
(0 rows)

-- Detect missing pg_attribute entries: should have as many non-system
-- attributes as parent relation expects
SELECT p1.oid, p1.relname
FROM pg_class AS p1
WHERE p1.relnatts != (SELECT count(*) FROM pg_attribute AS p2
                      WHERE p2.attrelid = p1.oid AND p2.attnum > 0);
 oid | relname 
-----+---------
(0 rows)

-- Cross-check against pg_type entry
-- NOTE: we allow attstorage to be 'plain' even when typstorage is not;
-- this is mainly for toast tables.
-- UNDONE: Turn this off until we can figure out why the new system columns cause a bunch of rows to be generated here???
-- SELECT p1.attrelid, p1.attname, p2.oid, p2.typname
-- FROM pg_attribute AS p1, pg_type AS p2
-- WHERE p1.atttypid = p2.oid AND
--    (p1.attlen != p2.typlen OR
--     p1.attalign != p2.typalign OR
--     p1.attbyval != p2.typbyval OR
--     (p1.attstorage != p2.typstorage AND p1.attstorage != 'p'));<|MERGE_RESOLUTION|>--- conflicted
+++ resolved
@@ -32,11 +32,7 @@
     (p1.typlen != 1 OR p1.typalign != 'c') AND
     (p1.typlen != 2 OR p1.typalign != 's') AND
     (p1.typlen != 4 OR p1.typalign != 'i') AND
-<<<<<<< HEAD
-	(p1.typlen != 8 OR p1.typalign != 'd') ;
-=======
     (p1.typlen != 8 OR p1.typalign != 'd');
->>>>>>> 49f001d8
  oid | typname 
 -----+---------
 (0 rows)
