--
-- AGGREGATES
--
SELECT avg(four) AS avg_1 FROM onek;
 avg_1 
-------
   1.5
(1 row)

SELECT avg(a) AS avg_32 FROM aggtest WHERE a < 100;
      avg_32      
------------------
 32.6666666666667
(1 row)

-- In 7.1, avg(float4) is computed using float8 arithmetic.
-- Round the result to 3 digits to avoid platform-specific results.
SELECT avg(b)::numeric(10,3) AS avg_107_943 FROM aggtest;
 avg_107_943 
-------------
     107.943
(1 row)

SELECT avg(gpa) AS avg_3_4 FROM ONLY student;
 avg_3_4 
---------
     3.4
(1 row)

SELECT sum(four) AS sum_1500 FROM onek;
 sum_1500 
----------
     1500
(1 row)

SELECT sum(a) AS sum_198 FROM aggtest;
 sum_198 
---------
     198
(1 row)

SELECT sum(b) AS avg_431_773 FROM aggtest;
 avg_431_773 
-------------
     431.773
(1 row)

SELECT sum(gpa) AS avg_6_8 FROM ONLY student;
 avg_6_8 
---------
     6.8
(1 row)

SELECT max(four) AS max_3 FROM onek;
 max_3 
-------
     3
(1 row)

SELECT max(a) AS max_100 FROM aggtest;
 max_100 
---------
     100
(1 row)

SELECT max(aggtest.b) AS max_324_78 FROM aggtest;
 max_324_78 
------------
     324.78
(1 row)

SELECT max(student.gpa) AS max_3_7 FROM student;
 max_3_7 
---------
     3.7
(1 row)

SELECT stddev_pop(b) FROM aggtest;
   stddev_pop    
-----------------
 131.10703231895
(1 row)

SELECT stddev_samp(b) FROM aggtest;
   stddev_samp    
------------------
 151.389360803998
(1 row)

SELECT var_pop(b) FROM aggtest;
     var_pop      
------------------
 17189.0539234823
(1 row)

SELECT var_samp(b) FROM aggtest;
     var_samp     
------------------
 22918.7385646431
(1 row)

SELECT stddev_pop(b::numeric) FROM aggtest;
    stddev_pop    
------------------
 131.107032862199
(1 row)

SELECT stddev_samp(b::numeric) FROM aggtest;
   stddev_samp    
------------------
 151.389361431288
(1 row)

SELECT var_pop(b::numeric) FROM aggtest;
      var_pop       
--------------------
 17189.054065929769
(1 row)

SELECT var_samp(b::numeric) FROM aggtest;
      var_samp      
--------------------
 22918.738754573025
(1 row)

-- population variance is defined for a single tuple, sample variance
-- is not
SELECT var_pop(1.0), var_samp(2.0);
 var_pop | var_samp 
---------+----------
       0 |         
(1 row)

SELECT stddev_pop(3.0::numeric), stddev_samp(4.0::numeric);
 stddev_pop | stddev_samp 
------------+-------------
          0 |            
(1 row)

-- SQL2003 binary aggregates
SELECT regr_count(b, a) FROM aggtest;
 regr_count 
------------
          4
(1 row)

SELECT regr_sxx(b, a) FROM aggtest;
 regr_sxx 
----------
     5099
(1 row)

SELECT regr_syy(b, a) FROM aggtest;
     regr_syy     
------------------
 68756.2156939293
(1 row)

SELECT regr_sxy(b, a) FROM aggtest;
     regr_sxy     
------------------
 2614.51582155004
(1 row)

SELECT regr_avgx(b, a), regr_avgy(b, a) FROM aggtest;
 regr_avgx |    regr_avgy     
-----------+------------------
      49.5 | 107.943152273074
(1 row)

SELECT regr_r2(b, a) FROM aggtest;
      regr_r2       
--------------------
 0.0194977982031803
(1 row)

SELECT regr_slope(b, a), regr_intercept(b, a) FROM aggtest;
    regr_slope     |  regr_intercept  
-------------------+------------------
 0.512750700441271 | 82.5619926012309
(1 row)

SELECT covar_pop(b, a), covar_samp(b, a) FROM aggtest;
    covar_pop    |    covar_samp    
-----------------+------------------
 653.62895538751 | 871.505273850014
(1 row)

SELECT corr(b, a) FROM aggtest;
       corr        
-------------------
 0.139634516517873
(1 row)

SELECT count(four) AS cnt_1000 FROM onek;
 cnt_1000 
----------
     1000
(1 row)

SELECT count(DISTINCT four) AS cnt_4 FROM onek;
 cnt_4 
-------
     4
(1 row)

select ten, count(*), sum(four) from onek
group by ten order by ten;
 ten | count | sum 
-----+-------+-----
   0 |   100 | 100
   1 |   100 | 200
   2 |   100 | 100
   3 |   100 | 200
   4 |   100 | 100
   5 |   100 | 200
   6 |   100 | 100
   7 |   100 | 200
   8 |   100 | 100
   9 |   100 | 200
(10 rows)

select ten, count(four), sum(DISTINCT four) from onek
group by ten order by ten;
 ten | count | sum 
-----+-------+-----
   0 |   100 |   2
   1 |   100 |   4
   2 |   100 |   2
   3 |   100 |   4
   4 |   100 |   2
   5 |   100 |   4
   6 |   100 |   2
   7 |   100 |   4
   8 |   100 |   2
   9 |   100 |   4
(10 rows)

-- user-defined aggregates
SELECT newavg(four) AS avg_1 FROM onek;
 avg_1 
-------
   1.5
(1 row)

SELECT newsum(four) AS sum_1500 FROM onek;
 sum_1500 
----------
     1500
(1 row)

SELECT newcnt(four) AS cnt_1000 FROM onek;
 cnt_1000 
----------
     1000
(1 row)

SELECT newcnt(*) AS cnt_1000 FROM onek;
 cnt_1000 
----------
     1000
(1 row)

SELECT oldcnt(*) AS cnt_1000 FROM onek;
 cnt_1000 
----------
     1000
(1 row)

SELECT sum2(q1,q2) FROM int8_tbl;
       sum2        
-------------------
 18271560493827981
(1 row)

-- test for outer-level aggregates
-- this should work
select ten, sum(distinct four) from onek a
group by ten
having exists (select 1 from onek b where sum(distinct a.four) = b.four);
 ten | sum 
-----+-----
   0 |   2
   2 |   2
   4 |   2
   6 |   2
   8 |   2
(5 rows)

-- this should fail because subquery has an agg of its own in WHERE
select ten, sum(distinct four) from onek a
group by ten
having exists (select 1 from onek b
               where sum(distinct a.four + b.four) = b.four);
ERROR:  aggregate functions are not allowed in WHERE
LINE 4:                where sum(distinct a.four + b.four) = b.four)...
                             ^
-- Test handling of sublinks within outer-level aggregates.
-- Per bug report from Daniel Grace.
select
  (select max((select i.unique2 from tenk1 i where i.unique1 = o.unique1)))
from tenk1 o;
 max  
------
 9999
(1 row)

--
-- test for bitwise integer aggregates
--
CREATE TEMPORARY TABLE bitwise_test(
  i2 INT2,
  i4 INT4,
  i8 INT8,
  i INTEGER,
  x INT2,
  y BIT(4)
);
-- empty case
SELECT
  BIT_AND(i2) AS "?",
  BIT_OR(i4)  AS "?"
FROM bitwise_test;
 ? | ? 
---+---
   |  
(1 row)

COPY bitwise_test FROM STDIN NULL 'null';
SELECT
  BIT_AND(i2) AS "1",
  BIT_AND(i4) AS "1",
  BIT_AND(i8) AS "1",
  BIT_AND(i)  AS "?",
  BIT_AND(x)  AS "0",
  BIT_AND(y)  AS "0100",
  BIT_OR(i2)  AS "7",
  BIT_OR(i4)  AS "7",
  BIT_OR(i8)  AS "7",
  BIT_OR(i)   AS "?",
  BIT_OR(x)   AS "7",
  BIT_OR(y)   AS "1101"
FROM bitwise_test;
 1 | 1 | 1 | ? | 0 | 0100 | 7 | 7 | 7 | ? | 7 | 1101 
---+---+---+---+---+------+---+---+---+---+---+------
 1 | 1 | 1 | 1 | 0 | 0100 | 7 | 7 | 7 | 3 | 7 | 1101
(1 row)

--
-- test boolean aggregates
--
-- first test all possible transition and final states
SELECT
  -- boolean and transitions
  -- null because strict
  booland_statefunc(NULL, NULL)  IS NULL AS "t",
  booland_statefunc(TRUE, NULL)  IS NULL AS "t",
  booland_statefunc(FALSE, NULL) IS NULL AS "t",
  booland_statefunc(NULL, TRUE)  IS NULL AS "t",
  booland_statefunc(NULL, FALSE) IS NULL AS "t",
  -- and actual computations
  booland_statefunc(TRUE, TRUE) AS "t",
  NOT booland_statefunc(TRUE, FALSE) AS "t",
  NOT booland_statefunc(FALSE, TRUE) AS "t",
  NOT booland_statefunc(FALSE, FALSE) AS "t";
 t | t | t | t | t | t | t | t | t 
---+---+---+---+---+---+---+---+---
 t | t | t | t | t | t | t | t | t
(1 row)

SELECT
  -- boolean or transitions
  -- null because strict
  boolor_statefunc(NULL, NULL)  IS NULL AS "t",
  boolor_statefunc(TRUE, NULL)  IS NULL AS "t",
  boolor_statefunc(FALSE, NULL) IS NULL AS "t",
  boolor_statefunc(NULL, TRUE)  IS NULL AS "t",
  boolor_statefunc(NULL, FALSE) IS NULL AS "t",
  -- actual computations
  boolor_statefunc(TRUE, TRUE) AS "t",
  boolor_statefunc(TRUE, FALSE) AS "t",
  boolor_statefunc(FALSE, TRUE) AS "t",
  NOT boolor_statefunc(FALSE, FALSE) AS "t";
 t | t | t | t | t | t | t | t | t 
---+---+---+---+---+---+---+---+---
 t | t | t | t | t | t | t | t | t
(1 row)

CREATE TEMPORARY TABLE bool_test(
  b1 BOOL,
  b2 BOOL,
  b3 BOOL,
  b4 BOOL);
-- empty case
SELECT
  BOOL_AND(b1)   AS "n",
  BOOL_OR(b3)    AS "n"
FROM bool_test;
 n | n 
---+---
   | 
(1 row)

COPY bool_test FROM STDIN NULL 'null';
SELECT
  BOOL_AND(b1)     AS "f",
  BOOL_AND(b2)     AS "t",
  BOOL_AND(b3)     AS "f",
  BOOL_AND(b4)     AS "n",
  BOOL_AND(NOT b2) AS "f",
  BOOL_AND(NOT b3) AS "t"
FROM bool_test;
 f | t | f | n | f | t 
---+---+---+---+---+---
 f | t | f |   | f | t
(1 row)

SELECT
  EVERY(b1)     AS "f",
  EVERY(b2)     AS "t",
  EVERY(b3)     AS "f",
  EVERY(b4)     AS "n",
  EVERY(NOT b2) AS "f",
  EVERY(NOT b3) AS "t"
FROM bool_test;
 f | t | f | n | f | t 
---+---+---+---+---+---
 f | t | f |   | f | t
(1 row)

SELECT
  BOOL_OR(b1)      AS "t",
  BOOL_OR(b2)      AS "t",
  BOOL_OR(b3)      AS "f",
  BOOL_OR(b4)      AS "n",
  BOOL_OR(NOT b2)  AS "f",
  BOOL_OR(NOT b3)  AS "t"
FROM bool_test;
 t | t | f | n | f | t 
---+---+---+---+---+---
 t | t | f |   | f | t
(1 row)

--
-- Test cases that should be optimized into indexscans instead of
-- the generic aggregate implementation.
--
analyze tenk1;		-- ensure we get consistent plans here
-- Basic cases
explain (costs off)
  select min(unique1) from tenk1;
                         QUERY PLAN                         
------------------------------------------------------------
 Result
   InitPlan 1 (returns $0)  (slice2)
     ->  Limit
<<<<<<< HEAD
           ->  Gather Motion 3:1  (slice1; segments: 3)
                 Merge Key: public.tenk1.unique1
                 ->  Index Scan using tenk1_unique1 on tenk1
                       Index Cond: unique1 IS NOT NULL
 Optimizer: legacy query optimizer
(8 rows)
=======
           ->  Index Only Scan using tenk1_unique1 on tenk1
                 Index Cond: (unique1 IS NOT NULL)
(5 rows)
>>>>>>> 80edfd76

select min(unique1) from tenk1;
 min 
-----
   0
(1 row)

explain (costs off)
  select max(unique1) from tenk1;
                             QUERY PLAN                              
---------------------------------------------------------------------
 Result
   InitPlan 1 (returns $0)  (slice2)
     ->  Limit
<<<<<<< HEAD
           ->  Gather Motion 3:1  (slice1; segments: 3)
                 Merge Key: public.tenk1.unique1
                 ->  Index Scan Backward using tenk1_unique1 on tenk1
                       Index Cond: unique1 IS NOT NULL
 Optimizer: legacy query optimizer
(8 rows)
=======
           ->  Index Only Scan Backward using tenk1_unique1 on tenk1
                 Index Cond: (unique1 IS NOT NULL)
(5 rows)
>>>>>>> 80edfd76

select max(unique1) from tenk1;
 max  
------
 9999
(1 row)

explain (costs off)
  select max(unique1) from tenk1 where unique1 < 42;
                               QUERY PLAN                               
------------------------------------------------------------------------
 Result
   InitPlan 1 (returns $0)  (slice2)
     ->  Limit
<<<<<<< HEAD
           ->  Gather Motion 3:1  (slice1; segments: 3)
                 Merge Key: public.tenk1.unique1
                 ->  Index Scan Backward using tenk1_unique1 on tenk1
                       Index Cond: unique1 IS NOT NULL AND unique1 < 42
 Optimizer: legacy query optimizer
(8 rows)
=======
           ->  Index Only Scan Backward using tenk1_unique1 on tenk1
                 Index Cond: ((unique1 IS NOT NULL) AND (unique1 < 42))
(5 rows)
>>>>>>> 80edfd76

select max(unique1) from tenk1 where unique1 < 42;
 max 
-----
  41
(1 row)

explain (costs off)
  select max(unique1) from tenk1 where unique1 > 42;
                               QUERY PLAN                               
------------------------------------------------------------------------
 Result
   InitPlan 1 (returns $0)  (slice2)
     ->  Limit
<<<<<<< HEAD
           ->  Gather Motion 3:1  (slice1; segments: 3)
                 Merge Key: public.tenk1.unique1
                 ->  Index Scan Backward using tenk1_unique1 on tenk1
                       Index Cond: unique1 IS NOT NULL AND unique1 > 42
 Optimizer: legacy query optimizer
(8 rows)
=======
           ->  Index Only Scan Backward using tenk1_unique1 on tenk1
                 Index Cond: ((unique1 IS NOT NULL) AND (unique1 > 42))
(5 rows)
>>>>>>> 80edfd76

select max(unique1) from tenk1 where unique1 > 42;
 max  
------
 9999
(1 row)

set enable_seqscan=off;
set enable_bitmapscan=off;
explain (costs off)
  select max(unique1) from tenk1 where unique1 > 42000;
                                QUERY PLAN                                 
---------------------------------------------------------------------------
 Result
   InitPlan 1 (returns $0)  (slice2)
     ->  Limit
<<<<<<< HEAD
           ->  Gather Motion 3:1  (slice1; segments: 3)
                 Merge Key: public.tenk1.unique1
                 ->  Index Scan Backward using tenk1_unique1 on tenk1
                       Index Cond: unique1 IS NOT NULL AND unique1 > 42000
 Optimizer: legacy query optimizer
(8 rows)
=======
           ->  Index Only Scan Backward using tenk1_unique1 on tenk1
                 Index Cond: ((unique1 IS NOT NULL) AND (unique1 > 42000))
(5 rows)
>>>>>>> 80edfd76

select max(unique1) from tenk1 where unique1 > 42000;
 max 
-----
    
(1 row)

reset enable_seqscan;
-- multi-column index (uses tenk1_thous_tenthous)
explain (costs off)
  select max(tenthous) from tenk1 where thousand = 33;
                                 QUERY PLAN                                 
----------------------------------------------------------------------------
 Result
   InitPlan 1 (returns $0)  (slice2)
     ->  Limit
<<<<<<< HEAD
           ->  Gather Motion 3:1  (slice1; segments: 3)
                 Merge Key: public.tenk1.tenthous
                 ->  Index Scan Backward using tenk1_thous_tenthous on tenk1
                       Index Cond: thousand = 33 AND tenthous IS NOT NULL
 Optimizer: legacy query optimizer
(8 rows)
=======
           ->  Index Only Scan Backward using tenk1_thous_tenthous on tenk1
                 Index Cond: ((thousand = 33) AND (tenthous IS NOT NULL))
(5 rows)
>>>>>>> 80edfd76

select max(tenthous) from tenk1 where thousand = 33;
 max  
------
 9033
(1 row)

explain (costs off)
  select min(tenthous) from tenk1 where thousand = 33;
                                QUERY PLAN                                
--------------------------------------------------------------------------
 Result
   InitPlan 1 (returns $0)  (slice2)
     ->  Limit
<<<<<<< HEAD
           ->  Gather Motion 3:1  (slice1; segments: 3)
                 Merge Key: public.tenk1.tenthous
                 ->  Index Scan using tenk1_thous_tenthous on tenk1
                       Index Cond: thousand = 33 AND tenthous IS NOT NULL
 Optimizer: legacy query optimizer
(8 rows)
=======
           ->  Index Only Scan using tenk1_thous_tenthous on tenk1
                 Index Cond: ((thousand = 33) AND (tenthous IS NOT NULL))
(5 rows)
>>>>>>> 80edfd76

select min(tenthous) from tenk1 where thousand = 33;
 min 
-----
  33
(1 row)

-- check parameter propagation into an indexscan subquery
-- In GPDB, this cannot use the MIN/MAX optimization, because the subplan
-- parameter cannot be pushed through a Motion node.
explain (costs off)
  select f1, (select min(unique1) from tenk1 where unique1 > f1) AS gt
    from int4_tbl;
<<<<<<< HEAD
                                 QUERY PLAN                                  
-----------------------------------------------------------------------------
 Gather Motion 3:1  (slice2; segments: 3)
   ->  Seq Scan on int4_tbl
         SubPlan 1  (slice2; segments: 3)
           ->  Aggregate
                 ->  Result
                       Filter: tenk1.unique1 > int4_tbl.f1
                       ->  Materialize
                             ->  Broadcast Motion 3:3  (slice1; segments: 3)
                                   ->  Seq Scan on tenk1
 Optimizer: legacy query optimizer
(10 rows)
=======
                                       QUERY PLAN                                        
-----------------------------------------------------------------------------------------
 Seq Scan on int4_tbl
   SubPlan 2
     ->  Result
           InitPlan 1 (returns $1)
             ->  Limit
                   ->  Index Only Scan using tenk1_unique1 on tenk1
                         Index Cond: ((unique1 IS NOT NULL) AND (unique1 > int4_tbl.f1))
(7 rows)
>>>>>>> 80edfd76

select f1, (select min(unique1) from tenk1 where unique1 > f1) AS gt
  from int4_tbl;
     f1      | gt 
-------------+----
           0 |  1
      123456 |   
     -123456 |  0
  2147483647 |   
 -2147483647 |  0
(5 rows)

-- check some cases that were handled incorrectly in 8.3.0
explain (costs off)
  select distinct max(unique2) from tenk1;
                             QUERY PLAN                              
---------------------------------------------------------------------
 HashAggregate
   Group Key: $0
   InitPlan 1 (returns $0)  (slice2)
     ->  Limit
<<<<<<< HEAD
           ->  Gather Motion 3:1  (slice1; segments: 3)
                 Merge Key: public.tenk1.unique2
                 ->  Index Scan Backward using tenk1_unique2 on tenk1
                       Index Cond: unique2 IS NOT NULL
=======
           ->  Index Only Scan Backward using tenk1_unique2 on tenk1
                 Index Cond: (unique2 IS NOT NULL)
>>>>>>> 80edfd76
   ->  Result
 Optimizer: legacy query optimizer
(10 rows)

select distinct max(unique2) from tenk1;
 max  
------
 9999
(1 row)

explain (costs off)
  select max(unique2) from tenk1 order by 1;
                             QUERY PLAN                              
---------------------------------------------------------------------
 Sort
   Sort Key: ($0)
   InitPlan 1 (returns $0)  (slice2)
     ->  Limit
<<<<<<< HEAD
           ->  Gather Motion 3:1  (slice1; segments: 3)
                 Merge Key: public.tenk1.unique2
                 ->  Index Scan Backward using tenk1_unique2 on tenk1
                       Index Cond: unique2 IS NOT NULL
=======
           ->  Index Only Scan Backward using tenk1_unique2 on tenk1
                 Index Cond: (unique2 IS NOT NULL)
>>>>>>> 80edfd76
   ->  Result
 Optimizer: legacy query optimizer
(10 rows)

select max(unique2) from tenk1 order by 1;
 max  
------
 9999
(1 row)

explain (costs off)
  select max(unique2) from tenk1 order by max(unique2);
                             QUERY PLAN                              
---------------------------------------------------------------------
 Sort
   Sort Key: ($0)
   InitPlan 1 (returns $0)  (slice2)
     ->  Limit
<<<<<<< HEAD
           ->  Gather Motion 3:1  (slice1; segments: 3)
                 Merge Key: public.tenk1.unique2
                 ->  Index Scan Backward using tenk1_unique2 on tenk1
                       Index Cond: unique2 IS NOT NULL
=======
           ->  Index Only Scan Backward using tenk1_unique2 on tenk1
                 Index Cond: (unique2 IS NOT NULL)
>>>>>>> 80edfd76
   ->  Result
 Optimizer: legacy query optimizer
(10 rows)

select max(unique2) from tenk1 order by max(unique2);
 max  
------
 9999
(1 row)

explain (costs off)
  select max(unique2) from tenk1 order by max(unique2)+1;
                             QUERY PLAN                              
---------------------------------------------------------------------
 Sort
   Sort Key: ($0 + 1)
   InitPlan 1 (returns $0)  (slice2)
     ->  Limit
<<<<<<< HEAD
           ->  Gather Motion 3:1  (slice1; segments: 3)
                 Merge Key: public.tenk1.unique2
                 ->  Index Scan Backward using tenk1_unique2 on tenk1
                       Index Cond: unique2 IS NOT NULL
=======
           ->  Index Only Scan Backward using tenk1_unique2 on tenk1
                 Index Cond: (unique2 IS NOT NULL)
>>>>>>> 80edfd76
   ->  Result
 Optimizer: legacy query optimizer
(10 rows)

select max(unique2) from tenk1 order by max(unique2)+1;
 max  
------
 9999
(1 row)

explain (costs off)
  select max(unique2), generate_series(1,3) as g from tenk1 order by g desc;
                             QUERY PLAN                              
---------------------------------------------------------------------
 Sort
   Sort Key: (generate_series(1, 3))
   InitPlan 1 (returns $0)  (slice2)
     ->  Limit
<<<<<<< HEAD
           ->  Gather Motion 3:1  (slice1; segments: 3)
                 Merge Key: public.tenk1.unique2
                 ->  Index Scan Backward using tenk1_unique2 on tenk1
                       Index Cond: unique2 IS NOT NULL
=======
           ->  Index Only Scan Backward using tenk1_unique2 on tenk1
                 Index Cond: (unique2 IS NOT NULL)
>>>>>>> 80edfd76
   ->  Result
 Optimizer: legacy query optimizer
(10 rows)

select max(unique2), generate_series(1,3) as g from tenk1 order by g desc;
 max  | g 
------+---
 9999 | 3
 9999 | 2
 9999 | 1
(3 rows)

-- try it on an inheritance tree
create table minmaxtest(f1 int);
create table minmaxtest1() inherits (minmaxtest);
create table minmaxtest2() inherits (minmaxtest);
create table minmaxtest3() inherits (minmaxtest);
create index minmaxtesti on minmaxtest(f1);
create index minmaxtest1i on minmaxtest1(f1);
create index minmaxtest2i on minmaxtest2(f1 desc);
create index minmaxtest3i on minmaxtest3(f1) where f1 is not null;
insert into minmaxtest values(11), (12);
insert into minmaxtest1 values(13), (14);
insert into minmaxtest2 values(15), (16);
insert into minmaxtest3 values(17), (18);
set enable_seqscan=off;
explain (costs off)
  select min(f1), max(f1) from minmaxtest;
<<<<<<< HEAD
                                         QUERY PLAN                                         
--------------------------------------------------------------------------------------------
=======
                                        QUERY PLAN                                         
-------------------------------------------------------------------------------------------
>>>>>>> 80edfd76
 Result
   InitPlan 1 (returns $0)  (slice3)
     ->  Limit
<<<<<<< HEAD
           ->  Gather Motion 3:1  (slice1; segments: 3)
                 Merge Key: public.minmaxtest.f1
                 ->  Merge Append
                       Sort Key: public.minmaxtest.f1
                       ->  Index Scan using minmaxtesti on minmaxtest
                             Index Cond: f1 IS NOT NULL
                       ->  Index Scan using minmaxtest1i on minmaxtest1 minmaxtest
                             Index Cond: f1 IS NOT NULL
                       ->  Index Scan Backward using minmaxtest2i on minmaxtest2 minmaxtest
                             Index Cond: f1 IS NOT NULL
                       ->  Index Scan using minmaxtest3i on minmaxtest3 minmaxtest
                             Index Cond: f1 IS NOT NULL
   InitPlan 2 (returns $1)  (slice4)
     ->  Limit
           ->  Gather Motion 3:1  (slice2; segments: 3)
                 Merge Key: public.minmaxtest.f1
                 ->  Merge Append
                       Sort Key: public.minmaxtest.f1
                       ->  Index Scan Backward using minmaxtesti on minmaxtest
                             Index Cond: f1 IS NOT NULL
                       ->  Index Scan Backward using minmaxtest1i on minmaxtest1 minmaxtest
                             Index Cond: f1 IS NOT NULL
                       ->  Sort
                             Sort Key: public.minmaxtest.f1
                             ->  Index Scan using minmaxtest2i on minmaxtest2 minmaxtest
                                   Index Cond: f1 IS NOT NULL
                       ->  Index Scan Backward using minmaxtest3i on minmaxtest3 minmaxtest
                             Index Cond: f1 IS NOT NULL
 Optimizer: legacy query optimizer
(32 rows)
=======
           ->  Merge Append
                 Sort Key: public.minmaxtest.f1
                 ->  Index Only Scan using minmaxtesti on minmaxtest
                       Index Cond: (f1 IS NOT NULL)
                 ->  Index Only Scan using minmaxtest1i on minmaxtest1 minmaxtest
                       Index Cond: (f1 IS NOT NULL)
                 ->  Index Only Scan Backward using minmaxtest2i on minmaxtest2 minmaxtest
                       Index Cond: (f1 IS NOT NULL)
                 ->  Index Only Scan using minmaxtest3i on minmaxtest3 minmaxtest
                       Index Cond: (f1 IS NOT NULL)
   InitPlan 2 (returns $1)
     ->  Limit
           ->  Merge Append
                 Sort Key: public.minmaxtest.f1
                 ->  Index Only Scan Backward using minmaxtesti on minmaxtest
                       Index Cond: (f1 IS NOT NULL)
                 ->  Index Only Scan Backward using minmaxtest1i on minmaxtest1 minmaxtest
                       Index Cond: (f1 IS NOT NULL)
                 ->  Index Only Scan using minmaxtest2i on minmaxtest2 minmaxtest
                       Index Cond: (f1 IS NOT NULL)
                 ->  Index Only Scan Backward using minmaxtest3i on minmaxtest3 minmaxtest
                       Index Cond: (f1 IS NOT NULL)
(25 rows)
>>>>>>> 80edfd76

select min(f1), max(f1) from minmaxtest;
 min | max 
-----+-----
  11 |  18
(1 row)

reset enable_seqscan;
drop table minmaxtest cascade;
NOTICE:  drop cascades to 3 other objects
DETAIL:  drop cascades to table minmaxtest1
drop cascades to table minmaxtest2
drop cascades to table minmaxtest3
-- check for correct detection of nested-aggregate errors
select max(min(unique1)) from tenk1;
ERROR:  aggregate function calls cannot be nested
LINE 1: select max(min(unique1)) from tenk1;
                   ^
select (select max(min(unique1)) from int8_tbl) from tenk1;
ERROR:  aggregate function calls cannot be nested
LINE 1: select (select max(min(unique1)) from int8_tbl) from tenk1;
                           ^
--
-- Test combinations of DISTINCT and/or ORDER BY
--
select array_agg(a order by b)
  from (values (1,4),(2,3),(3,1),(4,2)) v(a,b);
 array_agg 
-----------
 {3,4,2,1}
(1 row)

select array_agg(a order by a)
  from (values (1,4),(2,3),(3,1),(4,2)) v(a,b);
 array_agg 
-----------
 {1,2,3,4}
(1 row)

select array_agg(a order by a desc)
  from (values (1,4),(2,3),(3,1),(4,2)) v(a,b);
 array_agg 
-----------
 {4,3,2,1}
(1 row)

select array_agg(b order by a desc)
  from (values (1,4),(2,3),(3,1),(4,2)) v(a,b);
 array_agg 
-----------
 {2,1,3,4}
(1 row)

select array_agg(distinct a)
  from (values (1),(2),(1),(3),(null),(2)) v(a);
  array_agg   
--------------
 {1,2,3,NULL}
(1 row)

select array_agg(distinct a order by a)
  from (values (1),(2),(1),(3),(null),(2)) v(a);
  array_agg   
--------------
 {1,2,3,NULL}
(1 row)

select array_agg(distinct a order by a desc)
  from (values (1),(2),(1),(3),(null),(2)) v(a);
  array_agg   
--------------
 {NULL,3,2,1}
(1 row)

select array_agg(distinct a order by a desc nulls last)
  from (values (1),(2),(1),(3),(null),(2)) v(a);
  array_agg   
--------------
 {3,2,1,NULL}
(1 row)

-- multi-arg aggs, strict/nonstrict, distinct/order by
select aggfstr(a,b,c)
  from (values (1,3,'foo'),(0,null,null),(2,2,'bar'),(3,1,'baz')) v(a,b,c);
                aggfstr                
---------------------------------------
 {"(1,3,foo)","(2,2,bar)","(3,1,baz)"}
(1 row)

select aggfns(a,b,c)
  from (values (1,3,'foo'),(0,null,null),(2,2,'bar'),(3,1,'baz')) v(a,b,c);
                    aggfns                     
-----------------------------------------------
 {"(1,3,foo)","(0,,)","(2,2,bar)","(3,1,baz)"}
(1 row)

select aggfstr(distinct a,b,c)
  from (values (1,3,'foo'),(0,null,null),(2,2,'bar'),(3,1,'baz')) v(a,b,c),
       generate_series(1,3) i;
                aggfstr                
---------------------------------------
 {"(1,3,foo)","(2,2,bar)","(3,1,baz)"}
(1 row)

select aggfns(distinct a,b,c)
  from (values (1,3,'foo'),(0,null,null),(2,2,'bar'),(3,1,'baz')) v(a,b,c),
       generate_series(1,3) i;
                    aggfns                     
-----------------------------------------------
 {"(0,,)","(1,3,foo)","(2,2,bar)","(3,1,baz)"}
(1 row)

select aggfstr(distinct a,b,c order by b)
  from (values (1,3,'foo'),(0,null,null),(2,2,'bar'),(3,1,'baz')) v(a,b,c),
       generate_series(1,3) i;
                aggfstr                
---------------------------------------
 {"(3,1,baz)","(2,2,bar)","(1,3,foo)"}
(1 row)

select aggfns(distinct a,b,c order by b)
  from (values (1,3,'foo'),(0,null,null),(2,2,'bar'),(3,1,'baz')) v(a,b,c),
       generate_series(1,3) i;
                    aggfns                     
-----------------------------------------------
 {"(3,1,baz)","(2,2,bar)","(1,3,foo)","(0,,)"}
(1 row)

-- test specific code paths
select aggfns(distinct a,a,c order by c using ~<~,a)
  from (values (1,3,'foo'),(0,null,null),(2,2,'bar'),(3,1,'baz')) v(a,b,c),
       generate_series(1,2) i;
                     aggfns                     
------------------------------------------------
 {"(2,2,bar)","(3,3,baz)","(1,1,foo)","(0,0,)"}
(1 row)

select aggfns(distinct a,a,c order by c using ~<~)
  from (values (1,3,'foo'),(0,null,null),(2,2,'bar'),(3,1,'baz')) v(a,b,c),
       generate_series(1,2) i;
                     aggfns                     
------------------------------------------------
 {"(2,2,bar)","(3,3,baz)","(1,1,foo)","(0,0,)"}
(1 row)

select aggfns(distinct a,a,c order by a)
  from (values (1,3,'foo'),(0,null,null),(2,2,'bar'),(3,1,'baz')) v(a,b,c),
       generate_series(1,2) i;
                     aggfns                     
------------------------------------------------
 {"(0,0,)","(1,1,foo)","(2,2,bar)","(3,3,baz)"}
(1 row)

select aggfns(distinct a,b,c order by a,c using ~<~,b)
  from (values (1,3,'foo'),(0,null,null),(2,2,'bar'),(3,1,'baz')) v(a,b,c),
       generate_series(1,2) i;
                    aggfns                     
-----------------------------------------------
 {"(0,,)","(1,3,foo)","(2,2,bar)","(3,1,baz)"}
(1 row)

-- check node I/O via view creation and usage, also deparsing logic
create view agg_view1 as
  select aggfns(a,b,c)
    from (values (1,3,'foo'),(0,null,null),(2,2,'bar'),(3,1,'baz')) v(a,b,c);
select * from agg_view1;
                    aggfns                     
-----------------------------------------------
 {"(1,3,foo)","(0,,)","(2,2,bar)","(3,1,baz)"}
(1 row)

select pg_get_viewdef('agg_view1'::regclass);
                                                                     pg_get_viewdef                                                                     
--------------------------------------------------------------------------------------------------------------------------------------------------------
 SELECT aggfns(v.a, v.b, v.c) AS aggfns FROM (VALUES (1,3,'foo'::text), (0,NULL::integer,NULL::text), (2,2,'bar'::text), (3,1,'baz'::text)) v(a, b, c);
(1 row)

create or replace view agg_view1 as
  select aggfns(distinct a,b,c)
    from (values (1,3,'foo'),(0,null,null),(2,2,'bar'),(3,1,'baz')) v(a,b,c),
         generate_series(1,3) i;
select * from agg_view1;
                    aggfns                     
-----------------------------------------------
 {"(0,,)","(1,3,foo)","(2,2,bar)","(3,1,baz)"}
(1 row)

select pg_get_viewdef('agg_view1'::regclass);
                                                                                       pg_get_viewdef                                                                                        
---------------------------------------------------------------------------------------------------------------------------------------------------------------------------------------------
 SELECT aggfns(DISTINCT v.a, v.b, v.c) AS aggfns FROM (VALUES (1,3,'foo'::text), (0,NULL::integer,NULL::text), (2,2,'bar'::text), (3,1,'baz'::text)) v(a, b, c), generate_series(1, 3) i(i);
(1 row)

create or replace view agg_view1 as
  select aggfns(distinct a,b,c order by b)
    from (values (1,3,'foo'),(0,null,null),(2,2,'bar'),(3,1,'baz')) v(a,b,c),
         generate_series(1,3) i;
select * from agg_view1;
                    aggfns                     
-----------------------------------------------
 {"(3,1,baz)","(2,2,bar)","(1,3,foo)","(0,,)"}
(1 row)

select pg_get_viewdef('agg_view1'::regclass);
                                                                                              pg_get_viewdef                                                                                              
----------------------------------------------------------------------------------------------------------------------------------------------------------------------------------------------------------
 SELECT aggfns(DISTINCT v.a, v.b, v.c ORDER BY v.b) AS aggfns FROM (VALUES (1,3,'foo'::text), (0,NULL::integer,NULL::text), (2,2,'bar'::text), (3,1,'baz'::text)) v(a, b, c), generate_series(1, 3) i(i);
(1 row)

create or replace view agg_view1 as
  select aggfns(a,b,c order by b+1)
    from (values (1,3,'foo'),(0,null,null),(2,2,'bar'),(3,1,'baz')) v(a,b,c);
select * from agg_view1;
                    aggfns                     
-----------------------------------------------
 {"(3,1,baz)","(2,2,bar)","(1,3,foo)","(0,,)"}
(1 row)

select pg_get_viewdef('agg_view1'::regclass);
                                                                              pg_get_viewdef                                                                               
---------------------------------------------------------------------------------------------------------------------------------------------------------------------------
 SELECT aggfns(v.a, v.b, v.c ORDER BY (v.b + 1)) AS aggfns FROM (VALUES (1,3,'foo'::text), (0,NULL::integer,NULL::text), (2,2,'bar'::text), (3,1,'baz'::text)) v(a, b, c);
(1 row)

create or replace view agg_view1 as
  select aggfns(a,a,c order by b)
    from (values (1,3,'foo'),(0,null,null),(2,2,'bar'),(3,1,'baz')) v(a,b,c);
select * from agg_view1;
                     aggfns                     
------------------------------------------------
 {"(3,3,baz)","(2,2,bar)","(1,1,foo)","(0,0,)"}
(1 row)

select pg_get_viewdef('agg_view1'::regclass);
                                                                           pg_get_viewdef                                                                            
---------------------------------------------------------------------------------------------------------------------------------------------------------------------
 SELECT aggfns(v.a, v.a, v.c ORDER BY v.b) AS aggfns FROM (VALUES (1,3,'foo'::text), (0,NULL::integer,NULL::text), (2,2,'bar'::text), (3,1,'baz'::text)) v(a, b, c);
(1 row)

create or replace view agg_view1 as
  select aggfns(a,b,c order by c using ~<~)
    from (values (1,3,'foo'),(0,null,null),(2,2,'bar'),(3,1,'baz')) v(a,b,c);
select * from agg_view1;
                    aggfns                     
-----------------------------------------------
 {"(2,2,bar)","(3,1,baz)","(1,3,foo)","(0,,)"}
(1 row)

select pg_get_viewdef('agg_view1'::regclass);
                                                                                      pg_get_viewdef                                                                                      
------------------------------------------------------------------------------------------------------------------------------------------------------------------------------------------
 SELECT aggfns(v.a, v.b, v.c ORDER BY v.c USING ~<~ NULLS LAST) AS aggfns FROM (VALUES (1,3,'foo'::text), (0,NULL::integer,NULL::text), (2,2,'bar'::text), (3,1,'baz'::text)) v(a, b, c);
(1 row)

create or replace view agg_view1 as
  select aggfns(distinct a,b,c order by a,c using ~<~,b)
    from (values (1,3,'foo'),(0,null,null),(2,2,'bar'),(3,1,'baz')) v(a,b,c),
         generate_series(1,2) i;
select * from agg_view1;
                    aggfns                     
-----------------------------------------------
 {"(0,,)","(1,3,foo)","(2,2,bar)","(3,1,baz)"}
(1 row)

select pg_get_viewdef('agg_view1'::regclass);
                                                                                                             pg_get_viewdef                                                                                                              
-----------------------------------------------------------------------------------------------------------------------------------------------------------------------------------------------------------------------------------------
 SELECT aggfns(DISTINCT v.a, v.b, v.c ORDER BY v.a, v.c USING ~<~ NULLS LAST, v.b) AS aggfns FROM (VALUES (1,3,'foo'::text), (0,NULL::integer,NULL::text), (2,2,'bar'::text), (3,1,'baz'::text)) v(a, b, c), generate_series(1, 2) i(i);
(1 row)

drop view agg_view1;
-- incorrect DISTINCT usage errors
select aggfns(distinct a,b,c order by i)
  from (values (1,1,'foo')) v(a,b,c), generate_series(1,2) i;
ERROR:  in an aggregate with DISTINCT, ORDER BY expressions must appear in argument list
LINE 1: select aggfns(distinct a,b,c order by i)
                                              ^
select aggfns(distinct a,b,c order by a,b+1)
  from (values (1,1,'foo')) v(a,b,c), generate_series(1,2) i;
ERROR:  in an aggregate with DISTINCT, ORDER BY expressions must appear in argument list
LINE 1: select aggfns(distinct a,b,c order by a,b+1)
                                                ^
select aggfns(distinct a,b,c order by a,b,i,c)
  from (values (1,1,'foo')) v(a,b,c), generate_series(1,2) i;
ERROR:  in an aggregate with DISTINCT, ORDER BY expressions must appear in argument list
LINE 1: select aggfns(distinct a,b,c order by a,b,i,c)
                                                  ^
select aggfns(distinct a,a,c order by a,b)
  from (values (1,1,'foo')) v(a,b,c), generate_series(1,2) i;
ERROR:  in an aggregate with DISTINCT, ORDER BY expressions must appear in argument list
LINE 1: select aggfns(distinct a,a,c order by a,b)
                                                ^
-- string_agg tests
select string_agg(a,',') from (values('aaaa'),('bbbb'),('cccc')) g(a);
   string_agg   
----------------
 aaaa,bbbb,cccc
(1 row)

select string_agg(a,',') from (values('aaaa'),(null),('bbbb'),('cccc')) g(a);
   string_agg   
----------------
 aaaa,bbbb,cccc
(1 row)

select string_agg(a,'AB') from (values(null),(null),('bbbb'),('cccc')) g(a);
 string_agg 
------------
 bbbbABcccc
(1 row)

select string_agg(a,',') from (values(null),(null)) g(a);
 string_agg 
------------
 
(1 row)

-- check some implicit casting cases, as per bug #5564
select string_agg(distinct f1, ',' order by f1) from varchar_tbl;  -- ok
 string_agg 
------------
 a,ab,abcd
(1 row)

select string_agg(distinct f1::text, ',' order by f1) from varchar_tbl;  -- not ok
ERROR:  in an aggregate with DISTINCT, ORDER BY expressions must appear in argument list
LINE 1: select string_agg(distinct f1::text, ',' order by f1) from v...
                                                          ^
select string_agg(distinct f1, ',' order by f1::text) from varchar_tbl;  -- not ok
ERROR:  in an aggregate with DISTINCT, ORDER BY expressions must appear in argument list
LINE 1: select string_agg(distinct f1, ',' order by f1::text) from v...
                                                    ^
select string_agg(distinct f1::text, ',' order by f1::text) from varchar_tbl;  -- ok
 string_agg 
------------
 a,ab,abcd
(1 row)

<<<<<<< HEAD
-- FILTER tests
select min(unique1) filter (where unique1 > 100) from tenk1;
 min 
-----
 101
(1 row)

select ten, sum(distinct four) filter (where four::text ~ '123') from onek a
group by ten;
 ten | sum 
-----+-----
   0 |    
   1 |    
   2 |    
   3 |    
   4 |    
   5 |    
   6 |    
   7 |    
   8 |    
   9 |    
(10 rows)

select ten, sum(distinct four) filter (where four > 10) from onek a
group by ten
having exists (select 1 from onek b where sum(distinct a.four) = b.four);
 ten | sum 
-----+-----
   0 |    
   2 |    
   4 |    
   6 |    
   8 |    
(5 rows)

select max(foo COLLATE "C") filter (where (bar collate "POSIX") > '0')
from (values ('a', 'b')) AS v(foo,bar);
 max 
-----
 a
(1 row)

-- outer reference in FILTER (PostgreSQL extension)
select (select count(*)
        from (values (1)) t0(inner_c))
from (values (2),(3)) t1(outer_c); -- inner query is aggregation query
 ?column? 
----------
        1
        1
(2 rows)

select (select count(*) filter (where outer_c <> 0)
        from (values (1)) t0(inner_c))
from (values (2),(3)) t1(outer_c); -- outer query is aggregation query
 ?column? 
----------
        2
(1 row)

select (select count(inner_c) filter (where outer_c <> 0)
        from (values (1)) t0(inner_c))
from (values (2),(3)) t1(outer_c); -- inner query is aggregation query
 ?column? 
----------
        1
        1
(2 rows)

select
  (select max((select i.unique2 from tenk1 i where i.unique1 = o.unique1))
     filter (where o.unique1 < 10))
from tenk1 o;					-- outer query is aggregation query
 ?column? 
----------
     9998
(1 row)

-- subquery in FILTER clause (PostgreSQL extension)
select sum(unique1) FILTER (WHERE
  unique1 IN (SELECT unique1 FROM onek where unique1 < 100)) FROM tenk1;
 sum  
------
 4950
(1 row)

-- exercise lots of aggregate parts with FILTER
select aggfns(distinct a,b,c order by a,c using ~<~,b) filter (where a > 1)
    from (values (1,3,'foo'),(0,null,null),(2,2,'bar'),(3,1,'baz')) v(a,b,c),
    generate_series(1,2) i;
          aggfns           
---------------------------
 {"(2,2,bar)","(3,1,baz)"}
(1 row)

-- ordered-set aggregates
select p, percentile_cont(p) within group (order by x::float8)
from generate_series(1,5) x,
     (values (0::float8),(0.1),(0.25),(0.4),(0.5),(0.6),(0.75),(0.9),(1)) v(p)
group by p order by p;
  p   | percentile_cont 
------+-----------------
    0 |               1
  0.1 |             1.4
 0.25 |               2
  0.4 |             2.6
  0.5 |               3
  0.6 |             3.4
 0.75 |               4
  0.9 |             4.6
    1 |               5
(9 rows)

select p, percentile_cont(p order by p) within group (order by x)  -- error
from generate_series(1,5) x,
     (values (0::float8),(0.1),(0.25),(0.4),(0.5),(0.6),(0.75),(0.9),(1)) v(p)
group by p order by p;
ERROR:  cannot use multiple ORDER BY clauses with WITHIN GROUP
LINE 1: select p, percentile_cont(p order by p) within group (order ...
                                                ^
select p, sum() within group (order by x::float8)  -- error
from generate_series(1,5) x,
     (values (0::float8),(0.1),(0.25),(0.4),(0.5),(0.6),(0.75),(0.9),(1)) v(p)
group by p order by p;
ERROR:  sum is not an ordered-set aggregate, so it cannot have WITHIN GROUP
LINE 1: select p, sum() within group (order by x::float8)  
                  ^
select p, percentile_cont(p,p)  -- error
from generate_series(1,5) x,
     (values (0::float8),(0.1),(0.25),(0.4),(0.5),(0.6),(0.75),(0.9),(1)) v(p)
group by p order by p;
ERROR:  WITHIN GROUP is required for ordered-set aggregate percentile_cont
LINE 1: select p, percentile_cont(p,p)  
                  ^
select percentile_cont(0.5) within group (order by b) from aggtest;
 percentile_cont  
------------------
 53.4485001564026
(1 row)

select percentile_cont(0.5) within group (order by b), sum(b) from aggtest;
 percentile_cont  |   sum   
------------------+---------
 53.4485001564026 | 431.773
(1 row)

select percentile_cont(0.5) within group (order by thousand) from tenk1;
 percentile_cont 
-----------------
           499.5
(1 row)

select percentile_disc(0.5) within group (order by thousand) from tenk1;
 percentile_disc 
-----------------
             499
(1 row)

select rank(3) within group (order by x)
from (values (1),(1),(2),(2),(3),(3),(4)) v(x);
 rank 
------
    5
(1 row)

select cume_dist(3) within group (order by x)
from (values (1),(1),(2),(2),(3),(3),(4)) v(x);
 cume_dist 
-----------
     0.875
(1 row)

select percent_rank(3) within group (order by x)
from (values (1),(1),(2),(2),(3),(3),(4),(5)) v(x);
 percent_rank 
--------------
          0.5
(1 row)

select dense_rank(3) within group (order by x)
from (values (1),(1),(2),(2),(3),(3),(4)) v(x);
 dense_rank 
------------
          3
(1 row)

select percentile_disc(array[0,0.1,0.25,0.5,0.75,0.9,1]) within group (order by thousand)
from tenk1;
      percentile_disc       
----------------------------
 {0,99,249,499,749,899,999}
(1 row)

select percentile_cont(array[0,0.25,0.5,0.75,1]) within group (order by thousand)
from tenk1;
       percentile_cont       
-----------------------------
 {0,249.75,499.5,749.25,999}
(1 row)

select percentile_disc(array[[null,1,0.5],[0.75,0.25,null]]) within group (order by thousand)
from tenk1;
         percentile_disc         
---------------------------------
 {{NULL,999,499},{749,249,NULL}}
(1 row)

select percentile_cont(array[0,1,0.25,0.75,0.5,1]) within group (order by x)
from generate_series(1,6) x;
    percentile_cont    
-----------------------
 {1,6,2.25,4.75,3.5,6}
(1 row)

select ten, mode() within group (order by string4) from tenk1 group by ten order by ten;
 ten |  mode  
-----+--------
   0 | HHHHxx
   1 | OOOOxx
   2 | VVVVxx
   3 | OOOOxx
   4 | HHHHxx
   5 | HHHHxx
   6 | OOOOxx
   7 | AAAAxx
   8 | VVVVxx
   9 | VVVVxx
(10 rows)

select percentile_disc(array[0.25,0.5,0.75]) within group (order by x)
from unnest('{fred,jim,fred,jack,jill,fred,jill,jim,jim,sheila,jim,sheila}'::text[]) u(x);
 percentile_disc 
-----------------
 {fred,jill,jim}
(1 row)

-- start_ignore
-- GPDB_92_MERGE_FIXME: We don't have pg_collation_for yet. Will get it in 9.2.
-- check collation propagates up in suitable cases:
select pg_collation_for(percentile_disc(1) within group (order by x collate "POSIX"))
  from (values ('fred'),('jim')) v(x);
 pg_collation_for 
------------------
 "POSIX"
(1 row)

-- end_ignore
-- ordered-set aggs created with CREATE AGGREGATE
select test_rank(3) within group (order by x)
from (values (1),(1),(2),(2),(3),(3),(4)) v(x);
 test_rank 
-----------
         5
(1 row)

select test_percentile_disc(0.5) within group (order by thousand) from tenk1;
 test_percentile_disc 
----------------------
                  499
(1 row)

-- ordered-set aggs can't use ungrouped vars in direct args:
select rank(x) within group (order by x) from generate_series(1,5) x;
ERROR:  column "x.x" must appear in the GROUP BY clause or be used in an aggregate function
LINE 1: select rank(x) within group (order by x) from generate_serie...
                    ^
DETAIL:  Direct arguments of an ordered-set aggregate must use only grouped columns.
-- outer-level agg can't use a grouped arg of a lower level, either:
select array(select percentile_disc(a) within group (order by x)
               from (values (0.3),(0.7)) v(a) group by a)
  from generate_series(1,5) g(x);
ERROR:  outer-level aggregate cannot contain a lower-level variable in its direct arguments
LINE 1: select array(select percentile_disc(a) within group (order b...
                                            ^
-- agg in the direct args is a grouping violation, too:
select rank(sum(x)) within group (order by x) from generate_series(1,5) x;
ERROR:  aggregate function calls cannot be nested
LINE 1: select rank(sum(x)) within group (order by x) from generate_...
                    ^
-- hypothetical-set type unification and argument-count failures:
select rank(3) within group (order by x) from (values ('fred'),('jim')) v(x);
ERROR:  WITHIN GROUP types text and integer cannot be matched
LINE 1: select rank(3) within group (order by x) from (values ('fred...
                    ^
select rank(3) within group (order by stringu1,stringu2) from tenk1;
ERROR:  function rank(integer, name, name) does not exist
LINE 1: select rank(3) within group (order by stringu1,stringu2) fro...
               ^
HINT:  To use the hypothetical-set aggregate rank, the number of hypothetical direct arguments (here 1) must match the number of ordering columns (here 2).
select rank('fred') within group (order by x) from generate_series(1,5) x;
ERROR:  invalid input syntax for integer: "fred"
LINE 1: select rank('fred') within group (order by x) from generate_...
                    ^
select rank('adam'::text collate "C") within group (order by x collate "POSIX")
  from (values ('fred'),('jim')) v(x);
ERROR:  collation mismatch between explicit collations "C" and "POSIX"
LINE 1: ...adam'::text collate "C") within group (order by x collate "P...
                                                             ^
-- hypothetical-set type unification successes:
select rank('adam'::varchar) within group (order by x) from (values ('fred'),('jim')) v(x);
 rank 
------
    1
(1 row)

select rank('3') within group (order by x) from generate_series(1,5) x;
 rank 
------
    3
(1 row)

-- divide by zero check
select percent_rank(0) within group (order by x) from generate_series(1,0) x;
 percent_rank 
--------------
            0
(1 row)

-- deparse and multiple features:
create view aggordview1 as
select ten,
       percentile_disc(0.5) within group (order by thousand) as p50,
       percentile_disc(0.5) within group (order by thousand) filter (where hundred=1) as px,
       rank(5,'AZZZZ',50) within group (order by hundred, string4 desc, hundred)
  from tenk1
 group by ten order by ten;
select pg_get_viewdef('aggordview1');
                                                                                                                                                                                          pg_get_viewdef                                                                                                                                                                                           
---------------------------------------------------------------------------------------------------------------------------------------------------------------------------------------------------------------------------------------------------------------------------------------------------------------------------------------------------------------------------------------------------
 SELECT tenk1.ten, percentile_disc((0.5)::double precision) WITHIN GROUP (ORDER BY tenk1.thousand) AS p50, percentile_disc((0.5)::double precision) WITHIN GROUP (ORDER BY tenk1.thousand) FILTER (WHERE (tenk1.hundred = 1)) AS px, rank(5, 'AZZZZ'::name, 50) WITHIN GROUP (ORDER BY tenk1.hundred, tenk1.string4 DESC, tenk1.hundred) AS rank FROM tenk1 GROUP BY tenk1.ten ORDER BY tenk1.ten;
(1 row)

select * from aggordview1 order by ten;
 ten | p50 | px  | rank 
-----+-----+-----+------
   0 | 490 |     |  101
   1 | 491 | 401 |  101
   2 | 492 |     |  101
   3 | 493 |     |  101
   4 | 494 |     |  101
   5 | 495 |     |   67
   6 | 496 |     |    1
   7 | 497 |     |    1
   8 | 498 |     |    1
   9 | 499 |     |    1
(10 rows)

drop view aggordview1;
-- variadic aggregates
select least_agg(q1,q2) from int8_tbl;
     least_agg     
-------------------
 -4567890123456789
(1 row)

select least_agg(variadic array[q1,q2]) from int8_tbl;
     least_agg     
-------------------
 -4567890123456789
(1 row)
=======
-- string_agg bytea tests
create table bytea_test_table(v bytea);
select string_agg(v, '') from bytea_test_table;
 string_agg 
------------
 
(1 row)

insert into bytea_test_table values(decode('ff','hex'));
select string_agg(v, '') from bytea_test_table;
 string_agg 
------------
 \xff
(1 row)

insert into bytea_test_table values(decode('aa','hex'));
select string_agg(v, '') from bytea_test_table;
 string_agg 
------------
 \xffaa
(1 row)

select string_agg(v, NULL) from bytea_test_table;
 string_agg 
------------
 \xffaa
(1 row)

select string_agg(v, decode('ee', 'hex')) from bytea_test_table;
 string_agg 
------------
 \xffeeaa
(1 row)

drop table bytea_test_table;
>>>>>>> 80edfd76
<|MERGE_RESOLUTION|>--- conflicted
+++ resolved
@@ -449,23 +449,17 @@
 -- Basic cases
 explain (costs off)
   select min(unique1) from tenk1;
-                         QUERY PLAN                         
-------------------------------------------------------------
+                            QUERY PLAN                            
+------------------------------------------------------------------
  Result
    InitPlan 1 (returns $0)  (slice2)
      ->  Limit
-<<<<<<< HEAD
            ->  Gather Motion 3:1  (slice1; segments: 3)
                  Merge Key: public.tenk1.unique1
-                 ->  Index Scan using tenk1_unique1 on tenk1
+                 ->  Index Only Scan using tenk1_unique1 on tenk1
                        Index Cond: unique1 IS NOT NULL
  Optimizer: legacy query optimizer
 (8 rows)
-=======
-           ->  Index Only Scan using tenk1_unique1 on tenk1
-                 Index Cond: (unique1 IS NOT NULL)
-(5 rows)
->>>>>>> 80edfd76
 
 select min(unique1) from tenk1;
  min 
@@ -475,23 +469,17 @@
 
 explain (costs off)
   select max(unique1) from tenk1;
-                             QUERY PLAN                              
----------------------------------------------------------------------
+                                QUERY PLAN                                 
+---------------------------------------------------------------------------
  Result
    InitPlan 1 (returns $0)  (slice2)
      ->  Limit
-<<<<<<< HEAD
            ->  Gather Motion 3:1  (slice1; segments: 3)
                  Merge Key: public.tenk1.unique1
-                 ->  Index Scan Backward using tenk1_unique1 on tenk1
+                 ->  Index Only Scan Backward using tenk1_unique1 on tenk1
                        Index Cond: unique1 IS NOT NULL
  Optimizer: legacy query optimizer
 (8 rows)
-=======
-           ->  Index Only Scan Backward using tenk1_unique1 on tenk1
-                 Index Cond: (unique1 IS NOT NULL)
-(5 rows)
->>>>>>> 80edfd76
 
 select max(unique1) from tenk1;
  max  
@@ -501,23 +489,17 @@
 
 explain (costs off)
   select max(unique1) from tenk1 where unique1 < 42;
-                               QUERY PLAN                               
-------------------------------------------------------------------------
+                                QUERY PLAN                                 
+---------------------------------------------------------------------------
  Result
    InitPlan 1 (returns $0)  (slice2)
      ->  Limit
-<<<<<<< HEAD
            ->  Gather Motion 3:1  (slice1; segments: 3)
                  Merge Key: public.tenk1.unique1
-                 ->  Index Scan Backward using tenk1_unique1 on tenk1
+                 ->  Index Only Scan Backward using tenk1_unique1 on tenk1
                        Index Cond: unique1 IS NOT NULL AND unique1 < 42
  Optimizer: legacy query optimizer
 (8 rows)
-=======
-           ->  Index Only Scan Backward using tenk1_unique1 on tenk1
-                 Index Cond: ((unique1 IS NOT NULL) AND (unique1 < 42))
-(5 rows)
->>>>>>> 80edfd76
 
 select max(unique1) from tenk1 where unique1 < 42;
  max 
@@ -527,23 +509,17 @@
 
 explain (costs off)
   select max(unique1) from tenk1 where unique1 > 42;
-                               QUERY PLAN                               
-------------------------------------------------------------------------
+                                QUERY PLAN                                 
+---------------------------------------------------------------------------
  Result
    InitPlan 1 (returns $0)  (slice2)
      ->  Limit
-<<<<<<< HEAD
            ->  Gather Motion 3:1  (slice1; segments: 3)
                  Merge Key: public.tenk1.unique1
-                 ->  Index Scan Backward using tenk1_unique1 on tenk1
+                 ->  Index Only Scan Backward using tenk1_unique1 on tenk1
                        Index Cond: unique1 IS NOT NULL AND unique1 > 42
  Optimizer: legacy query optimizer
 (8 rows)
-=======
-           ->  Index Only Scan Backward using tenk1_unique1 on tenk1
-                 Index Cond: ((unique1 IS NOT NULL) AND (unique1 > 42))
-(5 rows)
->>>>>>> 80edfd76
 
 select max(unique1) from tenk1 where unique1 > 42;
  max  
@@ -560,18 +536,12 @@
  Result
    InitPlan 1 (returns $0)  (slice2)
      ->  Limit
-<<<<<<< HEAD
            ->  Gather Motion 3:1  (slice1; segments: 3)
                  Merge Key: public.tenk1.unique1
-                 ->  Index Scan Backward using tenk1_unique1 on tenk1
+                 ->  Index Only Scan Backward using tenk1_unique1 on tenk1
                        Index Cond: unique1 IS NOT NULL AND unique1 > 42000
  Optimizer: legacy query optimizer
 (8 rows)
-=======
-           ->  Index Only Scan Backward using tenk1_unique1 on tenk1
-                 Index Cond: ((unique1 IS NOT NULL) AND (unique1 > 42000))
-(5 rows)
->>>>>>> 80edfd76
 
 select max(unique1) from tenk1 where unique1 > 42000;
  max 
@@ -583,23 +553,17 @@
 -- multi-column index (uses tenk1_thous_tenthous)
 explain (costs off)
   select max(tenthous) from tenk1 where thousand = 33;
-                                 QUERY PLAN                                 
-----------------------------------------------------------------------------
+                                    QUERY PLAN                                    
+----------------------------------------------------------------------------------
  Result
    InitPlan 1 (returns $0)  (slice2)
      ->  Limit
-<<<<<<< HEAD
            ->  Gather Motion 3:1  (slice1; segments: 3)
                  Merge Key: public.tenk1.tenthous
-                 ->  Index Scan Backward using tenk1_thous_tenthous on tenk1
+                 ->  Index Only Scan Backward using tenk1_thous_tenthous on tenk1
                        Index Cond: thousand = 33 AND tenthous IS NOT NULL
  Optimizer: legacy query optimizer
 (8 rows)
-=======
-           ->  Index Only Scan Backward using tenk1_thous_tenthous on tenk1
-                 Index Cond: ((thousand = 33) AND (tenthous IS NOT NULL))
-(5 rows)
->>>>>>> 80edfd76
 
 select max(tenthous) from tenk1 where thousand = 33;
  max  
@@ -614,18 +578,12 @@
  Result
    InitPlan 1 (returns $0)  (slice2)
      ->  Limit
-<<<<<<< HEAD
            ->  Gather Motion 3:1  (slice1; segments: 3)
                  Merge Key: public.tenk1.tenthous
-                 ->  Index Scan using tenk1_thous_tenthous on tenk1
+                 ->  Index Only Scan using tenk1_thous_tenthous on tenk1
                        Index Cond: thousand = 33 AND tenthous IS NOT NULL
  Optimizer: legacy query optimizer
 (8 rows)
-=======
-           ->  Index Only Scan using tenk1_thous_tenthous on tenk1
-                 Index Cond: ((thousand = 33) AND (tenthous IS NOT NULL))
-(5 rows)
->>>>>>> 80edfd76
 
 select min(tenthous) from tenk1 where thousand = 33;
  min 
@@ -639,7 +597,6 @@
 explain (costs off)
   select f1, (select min(unique1) from tenk1 where unique1 > f1) AS gt
     from int4_tbl;
-<<<<<<< HEAD
                                  QUERY PLAN                                  
 -----------------------------------------------------------------------------
  Gather Motion 3:1  (slice2; segments: 3)
@@ -653,18 +610,6 @@
                                    ->  Seq Scan on tenk1
  Optimizer: legacy query optimizer
 (10 rows)
-=======
-                                       QUERY PLAN                                        
------------------------------------------------------------------------------------------
- Seq Scan on int4_tbl
-   SubPlan 2
-     ->  Result
-           InitPlan 1 (returns $1)
-             ->  Limit
-                   ->  Index Only Scan using tenk1_unique1 on tenk1
-                         Index Cond: ((unique1 IS NOT NULL) AND (unique1 > int4_tbl.f1))
-(7 rows)
->>>>>>> 80edfd76
 
 select f1, (select min(unique1) from tenk1 where unique1 > f1) AS gt
   from int4_tbl;
@@ -680,21 +625,16 @@
 -- check some cases that were handled incorrectly in 8.3.0
 explain (costs off)
   select distinct max(unique2) from tenk1;
-                             QUERY PLAN                              
----------------------------------------------------------------------
+                                QUERY PLAN                                 
+---------------------------------------------------------------------------
  HashAggregate
    Group Key: $0
    InitPlan 1 (returns $0)  (slice2)
      ->  Limit
-<<<<<<< HEAD
            ->  Gather Motion 3:1  (slice1; segments: 3)
                  Merge Key: public.tenk1.unique2
-                 ->  Index Scan Backward using tenk1_unique2 on tenk1
+                 ->  Index Only Scan Backward using tenk1_unique2 on tenk1
                        Index Cond: unique2 IS NOT NULL
-=======
-           ->  Index Only Scan Backward using tenk1_unique2 on tenk1
-                 Index Cond: (unique2 IS NOT NULL)
->>>>>>> 80edfd76
    ->  Result
  Optimizer: legacy query optimizer
 (10 rows)
@@ -707,21 +647,16 @@
 
 explain (costs off)
   select max(unique2) from tenk1 order by 1;
-                             QUERY PLAN                              
----------------------------------------------------------------------
+                                QUERY PLAN                                 
+---------------------------------------------------------------------------
  Sort
    Sort Key: ($0)
    InitPlan 1 (returns $0)  (slice2)
      ->  Limit
-<<<<<<< HEAD
            ->  Gather Motion 3:1  (slice1; segments: 3)
                  Merge Key: public.tenk1.unique2
-                 ->  Index Scan Backward using tenk1_unique2 on tenk1
+                 ->  Index Only Scan Backward using tenk1_unique2 on tenk1
                        Index Cond: unique2 IS NOT NULL
-=======
-           ->  Index Only Scan Backward using tenk1_unique2 on tenk1
-                 Index Cond: (unique2 IS NOT NULL)
->>>>>>> 80edfd76
    ->  Result
  Optimizer: legacy query optimizer
 (10 rows)
@@ -734,21 +669,16 @@
 
 explain (costs off)
   select max(unique2) from tenk1 order by max(unique2);
-                             QUERY PLAN                              
----------------------------------------------------------------------
+                                QUERY PLAN                                 
+---------------------------------------------------------------------------
  Sort
    Sort Key: ($0)
    InitPlan 1 (returns $0)  (slice2)
      ->  Limit
-<<<<<<< HEAD
            ->  Gather Motion 3:1  (slice1; segments: 3)
                  Merge Key: public.tenk1.unique2
-                 ->  Index Scan Backward using tenk1_unique2 on tenk1
+                 ->  Index Only Scan Backward using tenk1_unique2 on tenk1
                        Index Cond: unique2 IS NOT NULL
-=======
-           ->  Index Only Scan Backward using tenk1_unique2 on tenk1
-                 Index Cond: (unique2 IS NOT NULL)
->>>>>>> 80edfd76
    ->  Result
  Optimizer: legacy query optimizer
 (10 rows)
@@ -761,21 +691,16 @@
 
 explain (costs off)
   select max(unique2) from tenk1 order by max(unique2)+1;
-                             QUERY PLAN                              
----------------------------------------------------------------------
+                                QUERY PLAN                                 
+---------------------------------------------------------------------------
  Sort
    Sort Key: ($0 + 1)
    InitPlan 1 (returns $0)  (slice2)
      ->  Limit
-<<<<<<< HEAD
            ->  Gather Motion 3:1  (slice1; segments: 3)
                  Merge Key: public.tenk1.unique2
-                 ->  Index Scan Backward using tenk1_unique2 on tenk1
+                 ->  Index Only Scan Backward using tenk1_unique2 on tenk1
                        Index Cond: unique2 IS NOT NULL
-=======
-           ->  Index Only Scan Backward using tenk1_unique2 on tenk1
-                 Index Cond: (unique2 IS NOT NULL)
->>>>>>> 80edfd76
    ->  Result
  Optimizer: legacy query optimizer
 (10 rows)
@@ -788,21 +713,16 @@
 
 explain (costs off)
   select max(unique2), generate_series(1,3) as g from tenk1 order by g desc;
-                             QUERY PLAN                              
----------------------------------------------------------------------
+                                QUERY PLAN                                 
+---------------------------------------------------------------------------
  Sort
    Sort Key: (generate_series(1, 3))
    InitPlan 1 (returns $0)  (slice2)
      ->  Limit
-<<<<<<< HEAD
            ->  Gather Motion 3:1  (slice1; segments: 3)
                  Merge Key: public.tenk1.unique2
-                 ->  Index Scan Backward using tenk1_unique2 on tenk1
+                 ->  Index Only Scan Backward using tenk1_unique2 on tenk1
                        Index Cond: unique2 IS NOT NULL
-=======
-           ->  Index Only Scan Backward using tenk1_unique2 on tenk1
-                 Index Cond: (unique2 IS NOT NULL)
->>>>>>> 80edfd76
    ->  Result
  Optimizer: legacy query optimizer
 (10 rows)
@@ -831,28 +751,22 @@
 set enable_seqscan=off;
 explain (costs off)
   select min(f1), max(f1) from minmaxtest;
-<<<<<<< HEAD
-                                         QUERY PLAN                                         
---------------------------------------------------------------------------------------------
-=======
-                                        QUERY PLAN                                         
--------------------------------------------------------------------------------------------
->>>>>>> 80edfd76
+                                           QUERY PLAN                                            
+-------------------------------------------------------------------------------------------------
  Result
    InitPlan 1 (returns $0)  (slice3)
      ->  Limit
-<<<<<<< HEAD
            ->  Gather Motion 3:1  (slice1; segments: 3)
                  Merge Key: public.minmaxtest.f1
                  ->  Merge Append
                        Sort Key: public.minmaxtest.f1
-                       ->  Index Scan using minmaxtesti on minmaxtest
+                       ->  Index Only Scan using minmaxtesti on minmaxtest
                              Index Cond: f1 IS NOT NULL
-                       ->  Index Scan using minmaxtest1i on minmaxtest1 minmaxtest
+                       ->  Index Only Scan using minmaxtest1i on minmaxtest1 minmaxtest
                              Index Cond: f1 IS NOT NULL
-                       ->  Index Scan Backward using minmaxtest2i on minmaxtest2 minmaxtest
+                       ->  Index Only Scan Backward using minmaxtest2i on minmaxtest2 minmaxtest
                              Index Cond: f1 IS NOT NULL
-                       ->  Index Scan using minmaxtest3i on minmaxtest3 minmaxtest
+                       ->  Index Only Scan using minmaxtest3i on minmaxtest3 minmaxtest
                              Index Cond: f1 IS NOT NULL
    InitPlan 2 (returns $1)  (slice4)
      ->  Limit
@@ -860,43 +774,16 @@
                  Merge Key: public.minmaxtest.f1
                  ->  Merge Append
                        Sort Key: public.minmaxtest.f1
-                       ->  Index Scan Backward using minmaxtesti on minmaxtest
+                       ->  Index Only Scan Backward using minmaxtesti on minmaxtest
                              Index Cond: f1 IS NOT NULL
-                       ->  Index Scan Backward using minmaxtest1i on minmaxtest1 minmaxtest
+                       ->  Index Only Scan Backward using minmaxtest1i on minmaxtest1 minmaxtest
                              Index Cond: f1 IS NOT NULL
-                       ->  Sort
-                             Sort Key: public.minmaxtest.f1
-                             ->  Index Scan using minmaxtest2i on minmaxtest2 minmaxtest
-                                   Index Cond: f1 IS NOT NULL
-                       ->  Index Scan Backward using minmaxtest3i on minmaxtest3 minmaxtest
+                       ->  Index Only Scan using minmaxtest2i on minmaxtest2 minmaxtest
+                             Index Cond: f1 IS NOT NULL
+                       ->  Index Only Scan Backward using minmaxtest3i on minmaxtest3 minmaxtest
                              Index Cond: f1 IS NOT NULL
  Optimizer: legacy query optimizer
-(32 rows)
-=======
-           ->  Merge Append
-                 Sort Key: public.minmaxtest.f1
-                 ->  Index Only Scan using minmaxtesti on minmaxtest
-                       Index Cond: (f1 IS NOT NULL)
-                 ->  Index Only Scan using minmaxtest1i on minmaxtest1 minmaxtest
-                       Index Cond: (f1 IS NOT NULL)
-                 ->  Index Only Scan Backward using minmaxtest2i on minmaxtest2 minmaxtest
-                       Index Cond: (f1 IS NOT NULL)
-                 ->  Index Only Scan using minmaxtest3i on minmaxtest3 minmaxtest
-                       Index Cond: (f1 IS NOT NULL)
-   InitPlan 2 (returns $1)
-     ->  Limit
-           ->  Merge Append
-                 Sort Key: public.minmaxtest.f1
-                 ->  Index Only Scan Backward using minmaxtesti on minmaxtest
-                       Index Cond: (f1 IS NOT NULL)
-                 ->  Index Only Scan Backward using minmaxtest1i on minmaxtest1 minmaxtest
-                       Index Cond: (f1 IS NOT NULL)
-                 ->  Index Only Scan using minmaxtest2i on minmaxtest2 minmaxtest
-                       Index Cond: (f1 IS NOT NULL)
-                 ->  Index Only Scan Backward using minmaxtest3i on minmaxtest3 minmaxtest
-                       Index Cond: (f1 IS NOT NULL)
-(25 rows)
->>>>>>> 80edfd76
+(30 rows)
 
 select min(f1), max(f1) from minmaxtest;
  min | max 
@@ -1235,7 +1122,6 @@
  a,ab,abcd
 (1 row)
 
-<<<<<<< HEAD
 -- FILTER tests
 select min(unique1) filter (where unique1 > 100) from tenk1;
  min 
@@ -1282,36 +1168,36 @@
 select (select count(*)
         from (values (1)) t0(inner_c))
 from (values (2),(3)) t1(outer_c); -- inner query is aggregation query
- ?column? 
-----------
-        1
-        1
+ count 
+-------
+     1
+     1
 (2 rows)
 
 select (select count(*) filter (where outer_c <> 0)
         from (values (1)) t0(inner_c))
 from (values (2),(3)) t1(outer_c); -- outer query is aggregation query
- ?column? 
-----------
-        2
+ count 
+-------
+     2
 (1 row)
 
 select (select count(inner_c) filter (where outer_c <> 0)
         from (values (1)) t0(inner_c))
 from (values (2),(3)) t1(outer_c); -- inner query is aggregation query
- ?column? 
-----------
-        1
-        1
+ count 
+-------
+     1
+     1
 (2 rows)
 
 select
   (select max((select i.unique2 from tenk1 i where i.unique1 = o.unique1))
      filter (where o.unique1 < 10))
 from tenk1 o;					-- outer query is aggregation query
- ?column? 
-----------
-     9998
+ max  
+------
+ 9998
 (1 row)
 
 -- subquery in FILTER clause (PostgreSQL extension)
@@ -1596,23 +1482,25 @@
 -------------------
  -4567890123456789
 (1 row)
-=======
+
 -- string_agg bytea tests
-create table bytea_test_table(v bytea);
+create table bytea_test_table(gpDistKey int, v bytea);
+NOTICE:  Table doesn't have 'DISTRIBUTED BY' clause -- Using column named 'gpdistkey' as the Greenplum Database data distribution key for this table.
+HINT:  The 'DISTRIBUTED BY' clause determines the distribution of data. Make sure column(s) chosen are the optimal data distribution key to minimize skew.
 select string_agg(v, '') from bytea_test_table;
  string_agg 
 ------------
  
 (1 row)
 
-insert into bytea_test_table values(decode('ff','hex'));
+insert into bytea_test_table(v) values(decode('ff','hex'));
 select string_agg(v, '') from bytea_test_table;
  string_agg 
 ------------
  \xff
 (1 row)
 
-insert into bytea_test_table values(decode('aa','hex'));
+insert into bytea_test_table(v) values(decode('aa','hex'));
 select string_agg(v, '') from bytea_test_table;
  string_agg 
 ------------
@@ -1631,5 +1519,4 @@
  \xffeeaa
 (1 row)
 
-drop table bytea_test_table;
->>>>>>> 80edfd76
+drop table bytea_test_table;