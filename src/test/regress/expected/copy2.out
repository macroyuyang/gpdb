--- conflicted
+++ resolved
@@ -26,19 +26,19 @@
 COPY x (a, b, c, d, e) from stdin;
 ERROR:  function cannot execute on a QE slice because it issues a non-SELECT statement
 CONTEXT:  SQL statement "UPDATE x set e='after trigger fired' where c='stuff'"
-PL/pgSQL function "fn_x_after" line 2 at SQL statement
+PL/pgSQL function "fn_x_after" line 3 at SQL statement
 COPY x (b, d) from stdin;
 ERROR:  function cannot execute on a QE slice because it issues a non-SELECT statement
 CONTEXT:  SQL statement "UPDATE x set e='after trigger fired' where c='stuff'"
-PL/pgSQL function "fn_x_after" line 2 at SQL statement
+PL/pgSQL function "fn_x_after" line 3 at SQL statement
 COPY x (b, d) from stdin;
 ERROR:  function cannot execute on a QE slice because it issues a non-SELECT statement
 CONTEXT:  SQL statement "UPDATE x set e='after trigger fired' where c='stuff'"
-PL/pgSQL function "fn_x_after" line 2 at SQL statement
+PL/pgSQL function "fn_x_after" line 3 at SQL statement
 COPY x (a, b, c, d, e) from stdin;
 ERROR:  function cannot execute on a QE slice because it issues a non-SELECT statement
 CONTEXT:  SQL statement "UPDATE x set e='after trigger fired' where c='stuff'"
-PL/pgSQL function "fn_x_after" line 2 at SQL statement
+PL/pgSQL function "fn_x_after" line 3 at SQL statement
 -- non-existent column in column list: should fail
 COPY x (xyz) from stdin;
 ERROR:  column "xyz" of relation "x" does not exist
@@ -47,7 +47,7 @@
 ERROR:  column "d" specified more than once
 -- missing data: should fail
 COPY x from stdin;
-ERROR:  missing data for column "b"
+ERROR:  invalid input syntax for integer: ""
 CONTEXT:  COPY x, line 1, column a: ""
 COPY x from stdin;
 ERROR:  missing data for column "e"
@@ -63,19 +63,15 @@
 COPY x (b, c, d, e) from stdin with oids delimiter ',' null 'x';
 ERROR:  function cannot execute on a QE slice because it issues a non-SELECT statement
 CONTEXT:  SQL statement "UPDATE x set e='after trigger fired' where c='stuff'"
-PL/pgSQL function "fn_x_after" line 2 at SQL statement
+PL/pgSQL function "fn_x_after" line 3 at SQL statement
 COPY x from stdin WITH DELIMITER AS ';' NULL AS '';
-<<<<<<< HEAD
 ERROR:  function cannot execute on a QE slice because it issues a non-SELECT statement
 CONTEXT:  SQL statement "UPDATE x set e='after trigger fired' where c='stuff'"
-PL/pgSQL function "fn_x_after" line 2 at SQL statement
-COPY x from stdin WITH DELIMITER AS ':' NULL AS E'\\X';
+PL/pgSQL function "fn_x_after" line 3 at SQL statement
+COPY x from stdin WITH DELIMITER AS ':' NULL AS E'\\X' ENCODING 'sql_ascii';
 ERROR:  function cannot execute on a QE slice because it issues a non-SELECT statement
 CONTEXT:  SQL statement "UPDATE x set e='after trigger fired' where c='stuff'"
-PL/pgSQL function "fn_x_after" line 2 at SQL statement
-=======
-COPY x from stdin WITH DELIMITER AS ':' NULL AS E'\\X' ENCODING 'sql_ascii';
->>>>>>> a4bebdd9
+PL/pgSQL function "fn_x_after" line 3 at SQL statement
 -- check results of copy in
 SELECT * FROM x;
  a | b | c | d | e 
