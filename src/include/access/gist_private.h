/*-------------------------------------------------------------------------
 *
 * gist_private.h
 *	  private declarations for GiST -- declarations related to the
 *	  internal implementation of GiST, not the public API
 *
 * Portions Copyright (c) 1996-2008, PostgreSQL Global Development Group
 * Portions Copyright (c) 1994, Regents of the University of California
 *
 * $PostgreSQL: pgsql/src/include/access/gist_private.h,v 1.35 2008/10/22 12:53:56 teodor Exp $
 *
 *-------------------------------------------------------------------------
 */
#ifndef GIST_PRIVATE_H
#define GIST_PRIVATE_H

#include "access/gist.h"
#include "access/itup.h"
#include "storage/bufmgr.h"

#define GIST_UNLOCK BUFFER_LOCK_UNLOCK
#define GIST_SHARE	BUFFER_LOCK_SHARE
#define GIST_EXCLUSIVE	BUFFER_LOCK_EXCLUSIVE


/*
 * XXX old comment!!!
 * When we descend a tree, we keep a stack of parent pointers. This
 * allows us to follow a chain of internal node points until we reach
 * a leaf node, and then back up the stack to re-examine the internal
 * nodes.
 *
 * 'parent' is the previous stack entry -- i.e. the node we arrived
 * from. 'block' is the node's block number. 'offset' is the offset in
 * the node's page that we stopped at (i.e. we followed the child
 * pointer located at the specified offset).
 */
typedef struct GISTSearchStack
{
	struct GISTSearchStack *next;
	BlockNumber block;
	/* to identify page changed */
	GistNSN		lsn;
	/* to recognize split occured */
	GistNSN		parentlsn;
} GISTSearchStack;

typedef struct GISTSTATE
{
	FmgrInfo	consistentFn[INDEX_MAX_KEYS];
	FmgrInfo	unionFn[INDEX_MAX_KEYS];
	FmgrInfo	compressFn[INDEX_MAX_KEYS];
	FmgrInfo	decompressFn[INDEX_MAX_KEYS];
	FmgrInfo	penaltyFn[INDEX_MAX_KEYS];
	FmgrInfo	picksplitFn[INDEX_MAX_KEYS];
	FmgrInfo	equalFn[INDEX_MAX_KEYS];

	TupleDesc	tupdesc;
} GISTSTATE;

typedef struct ItemResult
{
<<<<<<< HEAD
	ItemPointerData heapPtr;
	OffsetNumber pageOffset;	/* offset in index page */
	bool		recheck;
=======
	ItemPointerData		heapPtr;
	OffsetNumber		pageOffset; /* offset in index page */
	bool				recheck;
>>>>>>> 38e93482
} ItemResult;

/*
 *	When we're doing a scan, we need to keep track of the parent stack
 *	for the marked and current items.
 */
typedef struct GISTScanOpaqueData
{
	GISTSearchStack *stack;
	GISTSearchStack *markstk;
<<<<<<< HEAD
	uint16		flags;
=======
>>>>>>> 38e93482
	bool        qual_ok;        /* false if qual can never be satisfied */
	GISTSTATE  *giststate;
	MemoryContext tempCxt;
	Buffer		curbuf;
	ItemPointerData curpos;
<<<<<<< HEAD
	Buffer		markbuf;
	ItemPointerData markpos;

	ItemResult	pageData[BLCKSZ / sizeof(IndexTupleData)];
	OffsetNumber	nPageData;
	OffsetNumber	curPageData;
	ItemResult	markPageData[BLCKSZ/sizeof(IndexTupleData)];
	OffsetNumber	markNPageData;
	OffsetNumber	markCurPageData;
=======

	ItemResult		pageData[BLCKSZ/sizeof(IndexTupleData)];
	OffsetNumber	nPageData;
	OffsetNumber	curPageData;
>>>>>>> 38e93482
} GISTScanOpaqueData;

typedef GISTScanOpaqueData *GISTScanOpaque;

/* XLog stuff */

#define XLOG_GIST_PAGE_UPDATE		0x00
#define XLOG_GIST_NEW_ROOT			0x20
#define XLOG_GIST_PAGE_SPLIT		0x30
#define XLOG_GIST_INSERT_COMPLETE	0x40
#define XLOG_GIST_CREATE_INDEX		0x50
#define XLOG_GIST_PAGE_DELETE		0x60

typedef struct gistxlogPageUpdate
{
	RelFileNode 	node;
	ItemPointerData persistentTid;
	int64 			persistentSerialNum;
	BlockNumber 	blkno;

	/*
	 * It used to identify completeness of insert. Sets to leaf itup
	 */
	ItemPointerData key;

	/* number of deleted offsets */
	uint16		ntodelete;

	/*
	 * follow: 1. todelete OffsetNumbers 2. tuples to insert
	 */
} gistxlogPageUpdate;

typedef struct gistxlogPageSplit
{
	RelFileNode 	node;
	ItemPointerData persistentTid;
	int64 			persistentSerialNum;

	BlockNumber  origblkno;		/* splitted page */
	bool		origleaf;		/* was splitted page a leaf page? */
	uint16		npage;

	/* see comments on gistxlogPageUpdate */
	ItemPointerData key;

	/*
	 * follow: 1. gistxlogPage and array of IndexTupleData per page
	 */
} gistxlogPageSplit;

typedef struct gistxlogCreateIndex
{
	RelFileNode 	node;
	ItemPointerData persistentTid;
	int64 			persistentSerialNum;

} gistxlogCreateIndex;

typedef struct gistxlogPage
{
	BlockNumber blkno;
	int			num;			/* number of index tuples following */
} gistxlogPage;

typedef struct gistxlogInsertComplete
{
	RelFileNode node;
	/* follows ItemPointerData key to clean */
} gistxlogInsertComplete;

typedef struct gistxlogPageDelete
{
	RelFileNode 	node;
	ItemPointerData persistentTid;
	int64 			persistentSerialNum;
	BlockNumber 	blkno;
} gistxlogPageDelete;

/* SplitedPageLayout - gistSplit function result */
typedef struct SplitedPageLayout
{
	gistxlogPage block;
	IndexTupleData *list;
	int			lenlist;
	IndexTuple	itup;			/* union key for page */
	Page		page;			/* to operate */
	Buffer		buffer;			/* to write after all proceed */

	struct SplitedPageLayout *next;
} SplitedPageLayout;

/*
 * GISTInsertStack used for locking buffers and transfer arguments during
 * insertion
 */

typedef struct GISTInsertStack
{
	/* current page */
	BlockNumber blkno;
	Buffer		buffer;
	Page		page;

	/*
	 * log sequence number from page->lsn to recognize page update	and
	 * compare it with page's nsn to recognize page split
	 */
	GistNSN		lsn;

	/* child's offset */
	OffsetNumber childoffnum;

	/* pointer to parent and child */
	struct GISTInsertStack *parent;
	struct GISTInsertStack *child;

	/* for gistFindPath */
	struct GISTInsertStack *next;
} GISTInsertStack;

typedef struct GistSplitVector
{
	GIST_SPLITVEC splitVector;	/* to/from PickSplit method */

	Datum		spl_lattr[INDEX_MAX_KEYS];		/* Union of subkeys in
												 * spl_left */
	bool		spl_lisnull[INDEX_MAX_KEYS];
	bool		spl_leftvalid;

	Datum		spl_rattr[INDEX_MAX_KEYS];		/* Union of subkeys in
												 * spl_right */
	bool		spl_risnull[INDEX_MAX_KEYS];
	bool		spl_rightvalid;

	bool	   *spl_equiv;		/* equivalent tuples which can be freely
								 * distributed between left and right pages */
} GistSplitVector;

typedef struct
{
	Relation	r;
	IndexTuple *itup;			/* in/out, points to compressed entry */
	int			ituplen;		/* length of itup */
	Size		freespace;		/* free space to be left */
	GISTInsertStack *stack;
	bool		needInsertComplete;

	/* pointer to heap tuple */
	ItemPointerData key;
} GISTInsertState;

/* root page of a gist index */
#define GIST_ROOT_BLKNO				0

/*
 * mark tuples on inner pages during recovery
 */
#define TUPLE_IS_VALID		0xffff
#define TUPLE_IS_INVALID	0xfffe

#define  GistTupleIsInvalid(itup)	( ItemPointerGetOffsetNumber( &((itup)->t_tid) ) == TUPLE_IS_INVALID )
#define  GistTupleSetValid(itup)	ItemPointerSetOffsetNumber( &((itup)->t_tid), TUPLE_IS_VALID )
#define  GistTupleSetInvalid(itup)	ItemPointerSetOffsetNumber( &((itup)->t_tid), TUPLE_IS_INVALID )

/* gist.c */
extern Datum gistbuild(PG_FUNCTION_ARGS);
extern Datum gistinsert(PG_FUNCTION_ARGS);
extern MemoryContext createTempGistContext(void);
extern void initGISTstate(GISTSTATE *giststate, Relation index);
extern void freeGISTstate(GISTSTATE *giststate);
extern void gistmakedeal(GISTInsertState *state, GISTSTATE *giststate);
extern void gistnewroot(Relation r, Buffer buffer, IndexTuple *itup, int len, ItemPointer key);

extern SplitedPageLayout *gistSplit(Relation r, Page page, IndexTuple *itup,
		  int len, GISTSTATE *giststate);

extern GISTInsertStack *gistFindPath(Relation r, BlockNumber child);

/* gistxlog.c */
extern void gist_redo(XLogRecPtr beginLoc, XLogRecPtr lsn, XLogRecord *record);
extern void gist_desc(StringInfo buf, XLogRecPtr beginLoc, XLogRecord *record);
extern void gist_xlog_startup(void);
extern void gist_xlog_cleanup(void);
extern bool gist_safe_restartpoint(void);
extern IndexTuple gist_form_invalid_tuple(BlockNumber blkno);
extern void gist_mask(char *pagedata, BlockNumber blkno);

extern XLogRecData *formUpdateRdata(Relation r, Buffer buffer,
				OffsetNumber *todelete, int ntodelete,
				IndexTuple *itup, int ituplen, ItemPointer key);

extern XLogRecData *formSplitRdata(Relation r,
			   BlockNumber blkno, bool page_is_leaf,
			   ItemPointer key, SplitedPageLayout *dist);

extern XLogRecData *formCreateRData(Relation r);

extern XLogRecPtr gistxlogInsertCompletion(RelFileNode node, ItemPointerData *keys, int len);

/* gistget.c */
extern Datum gistgettuple(PG_FUNCTION_ARGS);
extern Datum gistgetbitmap(PG_FUNCTION_ARGS);

/* gistutil.c */

#define GiSTPageSize   \
	( BLCKSZ - SizeOfPageHeaderData - MAXALIGN(sizeof(GISTPageOpaqueData)) )

#define GIST_MIN_FILLFACTOR			10
#define GIST_DEFAULT_FILLFACTOR		90

extern Datum gistoptions(PG_FUNCTION_ARGS);
extern bool gistfitpage(IndexTuple *itvec, int len);
extern bool gistnospace(Page page, IndexTuple *itvec, int len, OffsetNumber todelete, Size freespace);
extern void gistcheckpage(Relation rel, Buffer buf);
extern Buffer gistNewBuffer(Relation r);
extern void gistfillbuffer(Page page, IndexTuple *itup, int len,
						   OffsetNumber off);
extern IndexTuple *gistextractpage(Page page, int *len /* out */ );
extern IndexTuple *gistjoinvector(
			   IndexTuple *itvec, int *len,
			   IndexTuple *additvec, int addlen);
extern IndexTupleData *gistfillitupvec(IndexTuple *vec, int veclen, int *memlen);

extern IndexTuple gistunion(Relation r, IndexTuple *itvec,
		  int len, GISTSTATE *giststate);
extern IndexTuple gistgetadjusted(Relation r,
				IndexTuple oldtup,
				IndexTuple addtup,
				GISTSTATE *giststate);
extern IndexTuple gistFormTuple(GISTSTATE *giststate,
			  Relation r, Datum *attdata, bool *isnull, bool newValues);

extern OffsetNumber gistchoose(Relation r, Page p,
		   IndexTuple it,
		   GISTSTATE *giststate);
extern void gistcentryinit(GISTSTATE *giststate, int nkey,
			   GISTENTRY *e, Datum k,
			   Relation r, Page pg,
			   OffsetNumber o, bool l, bool isNull);

extern void GISTInitBuffer(Buffer b, uint32 f);
extern void gistdentryinit(GISTSTATE *giststate, int nkey, GISTENTRY *e,
			   Datum k, Relation r, Page pg, OffsetNumber o,
			   bool l, bool isNull);

extern float gistpenalty(GISTSTATE *giststate, int attno,
			GISTENTRY *key1, bool isNull1,
			GISTENTRY *key2, bool isNull2);
extern bool gistMakeUnionItVec(GISTSTATE *giststate, IndexTuple *itvec, int len, int startkey,
				   Datum *attr, bool *isnull);
extern bool gistKeyIsEQ(GISTSTATE *giststate, int attno, Datum a, Datum b);
extern void gistDeCompressAtt(GISTSTATE *giststate, Relation r, IndexTuple tuple, Page p,
				  OffsetNumber o, GISTENTRY *attdata, bool *isnull);

extern void gistMakeUnionKey(GISTSTATE *giststate, int attno,
				 GISTENTRY *entry1, bool isnull1,
				 GISTENTRY *entry2, bool isnull2,
				 Datum *dst, bool *dstisnull);

extern XLogRecPtr GetXLogRecPtrForTemp(void);

/* gistvacuum.c */
extern Datum gistbulkdelete(PG_FUNCTION_ARGS);
extern Datum gistvacuumcleanup(PG_FUNCTION_ARGS);

/* gistsplit.c */
extern void gistSplitByKey(Relation r, Page page, IndexTuple *itup,
			   int len, GISTSTATE *giststate,
			   GistSplitVector *v, GistEntryVector *entryvec,
			   int attno);

#endif   /* GIST_PRIVATE_H */<|MERGE_RESOLUTION|>--- conflicted
+++ resolved
@@ -60,15 +60,9 @@
 
 typedef struct ItemResult
 {
-<<<<<<< HEAD
-	ItemPointerData heapPtr;
-	OffsetNumber pageOffset;	/* offset in index page */
-	bool		recheck;
-=======
 	ItemPointerData		heapPtr;
 	OffsetNumber		pageOffset; /* offset in index page */
 	bool				recheck;
->>>>>>> 38e93482
 } ItemResult;
 
 /*
@@ -79,31 +73,15 @@
 {
 	GISTSearchStack *stack;
 	GISTSearchStack *markstk;
-<<<<<<< HEAD
-	uint16		flags;
-=======
->>>>>>> 38e93482
 	bool        qual_ok;        /* false if qual can never be satisfied */
 	GISTSTATE  *giststate;
 	MemoryContext tempCxt;
 	Buffer		curbuf;
 	ItemPointerData curpos;
-<<<<<<< HEAD
-	Buffer		markbuf;
-	ItemPointerData markpos;
 
 	ItemResult	pageData[BLCKSZ / sizeof(IndexTupleData)];
-	OffsetNumber	nPageData;
-	OffsetNumber	curPageData;
-	ItemResult	markPageData[BLCKSZ/sizeof(IndexTupleData)];
-	OffsetNumber	markNPageData;
-	OffsetNumber	markCurPageData;
-=======
-
-	ItemResult		pageData[BLCKSZ/sizeof(IndexTupleData)];
-	OffsetNumber	nPageData;
-	OffsetNumber	curPageData;
->>>>>>> 38e93482
+	OffsetNumber nPageData;
+	OffsetNumber curPageData;
 } GISTScanOpaqueData;
 
 typedef GISTScanOpaqueData *GISTScanOpaque;
