/*-------------------------------------------------------------------------
 *
 * s_lock.h
 *	   Hardware-dependent implementation of spinlocks.
 *
 *	NOTE: none of the macros in this file are intended to be called directly.
 *	Call them through the hardware-independent macros in spin.h.
 *
 *	The following hardware-dependent macros must be provided for each
 *	supported platform:
 *
 *	void S_INIT_LOCK(slock_t *lock)
 *		Initialize a spinlock (to the unlocked state).
 *
 *	void S_LOCK(slock_t *lock)
 *		Acquire a spinlock, waiting if necessary.
 *		Time out and abort() if unable to acquire the lock in a
 *		"reasonable" amount of time --- typically ~ 1 minute.
 *
 *	void S_UNLOCK(slock_t *lock)
 *		Unlock a previously acquired lock.
 *
 *	bool S_LOCK_FREE(slock_t *lock)
 *		Tests if the lock is free. Returns TRUE if free, FALSE if locked.
 *		This does *not* change the state of the lock.
 *
 *	void SPIN_DELAY(void)
 *		Delay operation to occur inside spinlock wait loop.
 *
 *	Note to implementors: there are default implementations for all these
 *	macros at the bottom of the file.  Check if your platform can use
 *	these or needs to override them.
 *
 *  Usually, S_LOCK() is implemented in terms of even lower-level macros
 *	TAS() and TAS_SPIN():
 *
 *	int TAS(slock_t *lock)
 *		Atomic test-and-set instruction.  Attempt to acquire the lock,
 *		but do *not* wait.	Returns 0 if successful, nonzero if unable
 *		to acquire the lock.
 *
 *	int TAS_SPIN(slock_t *lock)
 *		Like TAS(), but this version is used when waiting for a lock
 *		previously found to be contended.  By default, this is the
 *		same as TAS(), but on some architectures it's better to poll a
 *		contended lock using an unlocked instruction and retry the
 *		atomic test-and-set only when it appears free.
 *
 *	TAS() and TAS_SPIN() are NOT part of the API, and should never be called
 *	directly.
 *
 *	CAUTION: on some platforms TAS() and/or TAS_SPIN() may sometimes report
 *	failure to acquire a lock even when the lock is not locked.  For example,
 *	on Alpha TAS() will "fail" if interrupted.  Therefore a retry loop must
 *	always be used, even if you are certain the lock is free.
 *
 *	Another caution for users of these macros is that it is the caller's
 *	responsibility to ensure that the compiler doesn't re-order accesses
 *	to shared memory to precede the actual lock acquisition, or follow the
 *	lock release.  Typically we handle this by using volatile-qualified
 *	pointers to refer to both the spinlock itself and the shared data
 *	structure being accessed within the spinlocked critical section.
 *	That fixes it because compilers are not allowed to re-order accesses
 *	to volatile objects relative to other such accesses.
 *
 *	On platforms with weak memory ordering, the TAS(), TAS_SPIN(), and
 *	S_UNLOCK() macros must further include hardware-level memory fence
 *	instructions to prevent similar re-ordering at the hardware level.
 *	TAS() and TAS_SPIN() must guarantee that loads and stores issued after
 *	the macro are not executed until the lock has been obtained.  Conversely,
 *	S_UNLOCK() must guarantee that loads and stores issued before the macro
 *	have been executed before the lock is released.
 *
 *	On most supported platforms, TAS() uses a tas() function written
 *	in assembly language to execute a hardware atomic-test-and-set
 *	instruction.  Equivalent OS-supplied mutex routines could be used too.
 *
 *	If no system-specific TAS() is available (ie, HAVE_SPINLOCKS is not
 *	defined), then we fall back on an emulation that uses SysV semaphores
 *	(see spin.c).  This emulation will be MUCH MUCH slower than a proper TAS()
 *	implementation, because of the cost of a kernel call per lock or unlock.
 *	An old report is that Postgres spends around 40% of its time in semop(2)
 *	when using the SysV semaphore code.
 *
 *
 * Portions Copyright (c) 1996-2012, PostgreSQL Global Development Group
 * Portions Copyright (c) 1994, Regents of the University of California
 *
 *	  src/include/storage/s_lock.h
 *
 *-------------------------------------------------------------------------
 */
#ifndef S_LOCK_H
#define S_LOCK_H

#include "storage/pg_sema.h"

#ifdef HAVE_SPINLOCKS	/* skip spinlocks if requested */


#if defined(__GNUC__) || defined(__INTEL_COMPILER)
/*************************************************************************
 * All the gcc inlines
 * Gcc consistently defines the CPU as __cpu__.
 * Other compilers use __cpu or __cpu__ so we test for both in those cases.
 */

/*----------
 * Standard gcc asm format (assuming "volatile slock_t *lock"):

	__asm__ __volatile__(
		"	instruction	\n"
		"	instruction	\n"
		"	instruction	\n"
:		"=r"(_res), "+m"(*lock)		// return register, in/out lock value
:		"r"(lock)					// lock pointer, in input register
:		"memory", "cc");			// show clobbered registers here

 * The output-operands list (after first colon) should always include
 * "+m"(*lock), whether or not the asm code actually refers to this
 * operand directly.  This ensures that gcc believes the value in the
 * lock variable is used and set by the asm code.  Also, the clobbers
 * list (after third colon) should always include "memory"; this prevents
 * gcc from thinking it can cache the values of shared-memory fields
 * across the asm code.  Add "cc" if your asm code changes the condition
 * code register, and also list any temp registers the code uses.
 *----------
 */


#ifdef __i386__		/* 32-bit i386 */
#define HAS_TEST_AND_SET

typedef unsigned char slock_t;

#define TAS(lock) tas(lock)

static __inline__ int
tas(volatile slock_t *lock)
{
	register slock_t _res = 1;

	/*
	 * Use a non-locking test before asserting the bus lock.  Note that the
	 * extra test appears to be a small loss on some x86 platforms and a small
	 * win on others; it's by no means clear that we should keep it.
	 */
	__asm__ __volatile__(
		"	cmpb	$0,%1	\n"
		"	jne		1f		\n"
		"	lock			\n"
		"	xchgb	%0,%1	\n"
		"1: \n"
:		"+q"(_res), "+m"(*lock)
:
:		"memory", "cc");
	return (int) _res;
}

#define SPIN_DELAY() spin_delay()

static __inline__ void
spin_delay(void)
{
	/*
	 * This sequence is equivalent to the PAUSE instruction ("rep" is
	 * ignored by old IA32 processors if the following instruction is
	 * not a string operation); the IA-32 Architecture Software
	 * Developer's Manual, Vol. 3, Section 7.7.2 describes why using
	 * PAUSE in the inner loop of a spin lock is necessary for good
	 * performance:
	 *
	 *     The PAUSE instruction improves the performance of IA-32
	 *     processors supporting Hyper-Threading Technology when
	 *     executing spin-wait loops and other routines where one
	 *     thread is accessing a shared lock or semaphore in a tight
	 *     polling loop. When executing a spin-wait loop, the
	 *     processor can suffer a severe performance penalty when
	 *     exiting the loop because it detects a possible memory order
	 *     violation and flushes the core processor's pipeline. The
	 *     PAUSE instruction provides a hint to the processor that the
	 *     code sequence is a spin-wait loop. The processor uses this
	 *     hint to avoid the memory order violation and prevent the
	 *     pipeline flush. In addition, the PAUSE instruction
	 *     de-pipelines the spin-wait loop to prevent it from
	 *     consuming execution resources excessively.
	 */
	__asm__ __volatile__(
		" rep; nop			\n");
}

#endif	 /* __i386__ */


#ifdef __x86_64__		/* AMD Opteron, Intel EM64T */
#define HAS_TEST_AND_SET

typedef unsigned char slock_t;

#define TAS(lock) tas(lock)

static __inline__ int
tas(volatile slock_t *lock)
{
	register slock_t _res = 1;

	/*
	 * On Opteron, using a non-locking test before the locking instruction
	 * is a huge loss.  On EM64T, it appears to be a wash or small loss,
	 * so we needn't bother to try to distinguish the sub-architectures.
	 */
	__asm__ __volatile__(
		"	lock			\n"
		"	xchgb	%0,%1	\n"
:		"+q"(_res), "+m"(*lock)
:
:		"memory", "cc");
	return (int) _res;
}

#define SPIN_DELAY() spin_delay()

static __inline__ void
spin_delay(void)
{
	/*
	 * Adding a PAUSE in the spin delay loop is demonstrably a no-op on
	 * Opteron, but it may be of some use on EM64T, so we keep it.
	 */
	__asm__ __volatile__(
		" rep; nop			\n");
}

#endif	 /* __x86_64__ */


#if defined(__ia64__) || defined(__ia64)
/*
 * Intel Itanium, gcc or Intel's compiler.
 *
 * Itanium has weak memory ordering, but we rely on the compiler to enforce
 * strict ordering of accesses to volatile data.  In particular, while the
 * xchg instruction implicitly acts as a memory barrier with 'acquire'
 * semantics, we do not have an explicit memory fence instruction in the
 * S_UNLOCK macro.  We use a regular assignment to clear the spinlock, and
 * trust that the compiler marks the generated store instruction with the
 * ".rel" opcode.
 *
 * Testing shows that assumption to hold on gcc, although I could not find
 * any explicit statement on that in the gcc manual.  In Intel's compiler,
 * the -m[no-]serialize-volatile option controls that, and testing shows that
 * it is enabled by default.
 */
#define HAS_TEST_AND_SET

typedef unsigned int slock_t;

#define TAS(lock) tas(lock)

/* On IA64, it's a win to use a non-locking test before the xchg proper */
#define TAS_SPIN(lock)	(*(lock) ? 1 : TAS(lock))

#ifndef __INTEL_COMPILER

static __inline__ int
tas(volatile slock_t *lock)
{
	long int	ret;

	__asm__ __volatile__(
		"	xchg4 	%0=%1,%2	\n"
:		"=r"(ret), "+m"(*lock)
:		"r"(1)
:		"memory");
	return (int) ret;
}

#else /* __INTEL_COMPILER */

static __inline__ int
tas(volatile slock_t *lock)
{
	int		ret;

	ret = _InterlockedExchange(lock,1);	/* this is a xchg asm macro */

	return ret;
}

#endif /* __INTEL_COMPILER */
#endif	 /* __ia64__ || __ia64 */

<<<<<<< HEAD
/*
 * On ARM and ARM64, we use __sync_lock_test_and_set(int *, int) if available.
 *
 * We use the int-width variant of the builtin because it works on more chips
 * than other widths.
 */
#if defined(__arm__) || defined(__arm) || defined(__aarch64__) || defined(__aarch64)
#ifdef HAVE_GCC_INT_ATOMICS
=======

/*
 * On ARM, we use __sync_lock_test_and_set(int *, int) if available, and if
 * not fall back on the SWPB instruction.  SWPB does not work on ARMv6 or
 * later, so the compiler builtin is preferred if available.  Note also that
 * the int-width variant of the builtin works on more chips than other widths.
 */
#if defined(__arm__) || defined(__arm)
>>>>>>> 80edfd76
#define HAS_TEST_AND_SET

#define TAS(lock) tas(lock)

<<<<<<< HEAD
typedef int slock_t;

=======
#ifdef HAVE_GCC_INT_ATOMICS

typedef int slock_t;

static __inline__ int
tas(volatile slock_t *lock)
{
	return __sync_lock_test_and_set(lock, 1);
}

#define S_UNLOCK(lock) __sync_lock_release(lock)

#else /* !HAVE_GCC_INT_ATOMICS */

typedef unsigned char slock_t;

>>>>>>> 80edfd76
static __inline__ int
tas(volatile slock_t *lock)
{
	return __sync_lock_test_and_set(lock, 1);
}

<<<<<<< HEAD
#define S_UNLOCK(lock) __sync_lock_release(lock)
=======
#endif	 /* HAVE_GCC_INT_ATOMICS */
#endif	 /* __arm__ */
>>>>>>> 80edfd76

#endif   /* HAVE_GCC_INT_ATOMICS */
#endif   /* __arm__ || __arm || __aarch64__ || __aarch64 */

/* S/390 and S/390x Linux (32- and 64-bit zSeries) */
#if defined(__s390__) || defined(__s390x__)
#define HAS_TEST_AND_SET

typedef unsigned int slock_t;

#define TAS(lock)	   tas(lock)

static __inline__ int
tas(volatile slock_t *lock)
{
	int			_res = 0;

	__asm__	__volatile__(
		"	cs 	%0,%3,0(%2)		\n"
:		"+d"(_res), "+m"(*lock)
:		"a"(lock), "d"(1)
:		"memory", "cc");
	return _res;
}

#endif	 /* __s390__ || __s390x__ */


#if defined(__sparc__)		/* Sparc */
#define HAS_TEST_AND_SET

typedef unsigned char slock_t;

#define TAS(lock) tas(lock)

static __inline__ int
tas(volatile slock_t *lock)
{
	register slock_t _res;

	/*
	 *	See comment in /pg/backend/port/tas/solaris_sparc.s for why this
	 *	uses "ldstub", and that file uses "cas".  gcc currently generates
	 *	sparcv7-targeted binaries, so "cas" use isn't possible.
	 */
	__asm__ __volatile__(
		"	ldstub	[%2], %0	\n"
:		"=r"(_res), "+m"(*lock)
:		"r"(lock)
:		"memory");
	return (int) _res;
}

#endif	 /* __sparc__ */


/* PowerPC */
#if defined(__ppc__) || defined(__powerpc__) || defined(__ppc64__) || defined(__powerpc64__)
#define HAS_TEST_AND_SET

typedef unsigned int slock_t;

#define TAS(lock) tas(lock)

/* On PPC, it's a win to use a non-locking test before the lwarx */
#define TAS_SPIN(lock)	(*(lock) ? 1 : TAS(lock))

/*
 * NOTE: per the Enhanced PowerPC Architecture manual, v1.0 dated 7-May-2002,
 * an isync is a sufficient synchronization barrier after a lwarx/stwcx loop.
 * On newer machines, we can use lwsync instead for better performance.
 */
static __inline__ int
tas(volatile slock_t *lock)
{
	slock_t _t;
	int _res;

	__asm__ __volatile__(
#ifdef USE_PPC_LWARX_MUTEX_HINT
"	lwarx   %0,0,%3,1	\n"
#else
"	lwarx   %0,0,%3		\n"
#endif
"	cmpwi   %0,0		\n"
"	bne     1f			\n"
"	addi    %0,%0,1		\n"
"	stwcx.  %0,0,%3		\n"
"	beq     2f         	\n"
"1:	li      %1,1		\n"
"	b		3f			\n"
"2:						\n"
#ifdef USE_PPC_LWSYNC
"	lwsync				\n"
#else
"	isync				\n"
#endif
"	li      %1,0		\n"
"3:						\n"

:	"=&r"(_t), "=r"(_res), "+m"(*lock)
:	"r"(lock)
:	"memory", "cc");
	return _res;
}

/*
 * PowerPC S_UNLOCK is almost standard but requires a "sync" instruction.
 * On newer machines, we can use lwsync instead for better performance.
 */
#ifdef USE_PPC_LWSYNC
#define S_UNLOCK(lock)	\
do \
{ \
	__asm__ __volatile__ ("	lwsync \n"); \
	*((volatile slock_t *) (lock)) = 0; \
} while (0)
#else
#define S_UNLOCK(lock)	\
do \
{ \
	__asm__ __volatile__ ("	sync \n"); \
	*((volatile slock_t *) (lock)) = 0; \
} while (0)
#endif /* USE_PPC_LWSYNC */

#endif /* powerpc */


/* Linux Motorola 68k */
#if (defined(__mc68000__) || defined(__m68k__)) && defined(__linux__)
#define HAS_TEST_AND_SET

typedef unsigned char slock_t;

#define TAS(lock) tas(lock)

static __inline__ int
tas(volatile slock_t *lock)
{
	register int rv;

	__asm__	__volatile__(
		"	clrl	%0		\n"
		"	tas		%1		\n"
		"	sne		%0		\n"
:		"=d"(rv), "+m"(*lock)
:
:		"memory", "cc");
	return rv;
}

#endif	 /* (__mc68000__ || __m68k__) && __linux__ */


/*
 * VAXen -- even multiprocessor ones
 * (thanks to Tom Ivar Helbekkmo)
 */
#if defined(__vax__)
#define HAS_TEST_AND_SET

typedef unsigned char slock_t;

#define TAS(lock) tas(lock)

static __inline__ int
tas(volatile slock_t *lock)
{
	register int	_res;

	__asm__ __volatile__(
		"	movl 	$1, %0			\n"
		"	bbssi	$0, (%2), 1f	\n"
		"	clrl	%0				\n"
		"1: \n"
:		"=&r"(_res), "+m"(*lock)
:		"r"(lock)
:		"memory");
	return _res;
}

#endif	 /* __vax__ */


#if defined(__ns32k__)		/* National Semiconductor 32K */
#define HAS_TEST_AND_SET

typedef unsigned char slock_t;

#define TAS(lock) tas(lock)

static __inline__ int
tas(volatile slock_t *lock)
{
	register int	_res;

	__asm__ __volatile__(
		"	sbitb	0, %1	\n"
		"	sfsd	%0		\n"
:		"=r"(_res), "+m"(*lock)
:
:		"memory");
	return _res;
}

#endif	 /* __ns32k__ */


#if defined(__alpha) || defined(__alpha__)	/* Alpha */
/*
 * Correct multi-processor locking methods are explained in section 5.5.3
 * of the Alpha AXP Architecture Handbook, which at this writing can be
 * found at ftp://ftp.netbsd.org/pub/NetBSD/misc/dec-docs/index.html.
 * For gcc we implement the handbook's code directly with inline assembler.
 */
#define HAS_TEST_AND_SET

typedef unsigned long slock_t;

#define TAS(lock)  tas(lock)

static __inline__ int
tas(volatile slock_t *lock)
{
	register slock_t _res;

	__asm__	__volatile__(
		"	ldq		$0, %1	\n"
		"	bne		$0, 2f	\n"
		"	ldq_l	%0, %1	\n"
		"	bne		%0, 2f	\n"
		"	mov		1,  $0	\n"
		"	stq_c	$0, %1	\n"
		"	beq		$0, 2f	\n"
		"	mb				\n"
		"	br		3f		\n"
		"2:	mov		1, %0	\n"
		"3:					\n"
:		"=&r"(_res), "+m"(*lock)
:
:		"memory", "0");
	return (int) _res;
}

#define S_UNLOCK(lock)	\
do \
{\
	__asm__ __volatile__ ("	mb \n"); \
	*((volatile slock_t *) (lock)) = 0; \
} while (0)

#endif /* __alpha || __alpha__ */


#if defined(__mips__) && !defined(__sgi)	/* non-SGI MIPS */
/* Note: on SGI we use the OS' mutex ABI, see below */
/* Note: R10000 processors require a separate SYNC */
#define HAS_TEST_AND_SET

typedef unsigned int slock_t;

#define TAS(lock) tas(lock)

static __inline__ int
tas(volatile slock_t *lock)
{
	register volatile slock_t *_l = lock;
	register int _res;
	register int _tmp;

	__asm__ __volatile__(
		"       .set push           \n"
		"       .set mips2          \n"
		"       .set noreorder      \n"
		"       .set nomacro        \n"
		"       ll      %0, %2      \n"
		"       or      %1, %0, 1   \n"
		"       sc      %1, %2      \n"
		"       xori    %1, 1       \n"
		"       or      %0, %0, %1  \n"
		"       sync                \n"
		"       .set pop              "
:		"=&r" (_res), "=&r" (_tmp), "+R" (*_l)
:
:		"memory");
	return _res;
}

/* MIPS S_UNLOCK is almost standard but requires a "sync" instruction */
#define S_UNLOCK(lock)	\
do \
{ \
	__asm__ __volatile__( \
		"       .set push           \n" \
		"       .set mips2          \n" \
		"       .set noreorder      \n" \
		"       .set nomacro        \n" \
		"       sync                \n" \
		"       .set pop              "); \
	*((volatile slock_t *) (lock)) = 0; \
} while (0)

#endif /* __mips__ && !__sgi */


#if defined(__m32r__) && defined(HAVE_SYS_TAS_H)	/* Renesas' M32R */
#define HAS_TEST_AND_SET

#include <sys/tas.h>

typedef int slock_t;

#define TAS(lock) tas(lock)

#endif /* __m32r__ */


#if defined(__sh__)				/* Renesas' SuperH */
#define HAS_TEST_AND_SET

typedef unsigned char slock_t;

#define TAS(lock) tas(lock)

static __inline__ int
tas(volatile slock_t *lock)
{
	register int _res;

	/*
	 * This asm is coded as if %0 could be any register, but actually SuperH
	 * restricts the target of xor-immediate to be R0.  That's handled by
	 * the "z" constraint on _res.
	 */
	__asm__ __volatile__(
		"	tas.b @%2    \n"
		"	movt  %0     \n"
		"	xor   #1,%0  \n"
:		"=z"(_res), "+m"(*lock)
:		"r"(lock)
:		"memory", "t");
	return _res;
}

#endif	 /* __sh__ */


/* These live in s_lock.c, but only for gcc */


#if defined(__m68k__) && !defined(__linux__)	/* non-Linux Motorola 68k */
#define HAS_TEST_AND_SET

typedef unsigned char slock_t;
#endif


#endif	/* defined(__GNUC__) || defined(__INTEL_COMPILER) */



/*
 * ---------------------------------------------------------------------
 * Platforms that use non-gcc inline assembly:
 * ---------------------------------------------------------------------
 */

#if !defined(HAS_TEST_AND_SET)	/* We didn't trigger above, let's try here */


#if defined(USE_UNIVEL_CC)		/* Unixware compiler */
#define HAS_TEST_AND_SET

typedef unsigned char slock_t;

#define TAS(lock)	tas(lock)

asm int
tas(volatile slock_t *s_lock)
{
/* UNIVEL wants %mem in column 1, so we don't pg_indent this file */
%mem s_lock
	pushl %ebx
	movl s_lock, %ebx
	movl $255, %eax
	lock
	xchgb %al, (%ebx)
	popl %ebx
}

#endif	 /* defined(USE_UNIVEL_CC) */


#if defined(__alpha) || defined(__alpha__)	/* Tru64 Unix Alpha compiler */
/*
 * The Tru64 compiler doesn't support gcc-style inline asm, but it does
 * have some builtin functions that accomplish much the same results.
 * For simplicity, slock_t is defined as long (ie, quadword) on Alpha
 * regardless of the compiler in use.  LOCK_LONG and UNLOCK_LONG only
 * operate on an int (ie, longword), but that's OK as long as we define
 * S_INIT_LOCK to zero out the whole quadword.
 */
#define HAS_TEST_AND_SET

typedef unsigned long slock_t;

#include <alpha/builtins.h>
#define S_INIT_LOCK(lock)  (*(lock) = 0)
#define TAS(lock)		   (__LOCK_LONG_RETRY((lock), 1) == 0)
#define S_UNLOCK(lock)	   __UNLOCK_LONG(lock)

#endif	 /* __alpha || __alpha__ */


#if defined(__hppa) || defined(__hppa__)	/* HP PA-RISC, GCC and HP compilers */
/*
 * HP's PA-RISC
 *
 * See src/backend/port/hpux/tas.c.template for details about LDCWX.  Because
 * LDCWX requires a 16-byte-aligned address, we declare slock_t as a 16-byte
 * struct.  The active word in the struct is whichever has the aligned address;
 * the other three words just sit at -1.
 *
 * When using gcc, we can inline the required assembly code.
 */
#define HAS_TEST_AND_SET

typedef struct
{
	int			sema[4];
} slock_t;

#define TAS_ACTIVE_WORD(lock)	((volatile int *) (((uintptr_t) (lock) + 15) & ~15))

#if defined(__GNUC__)

static __inline__ int
tas(volatile slock_t *lock)
{
	volatile int *lockword = TAS_ACTIVE_WORD(lock);
	register int lockval;

	__asm__ __volatile__(
		"	ldcwx	0(0,%2),%0	\n"
:		"=r"(lockval), "+m"(*lockword)
:		"r"(lockword)
:		"memory");
	return (lockval == 0);
}

#endif /* __GNUC__ */

#define S_UNLOCK(lock)	(*TAS_ACTIVE_WORD(lock) = -1)

#define S_INIT_LOCK(lock) \
	do { \
		volatile slock_t *lock_ = (lock); \
		lock_->sema[0] = -1; \
		lock_->sema[1] = -1; \
		lock_->sema[2] = -1; \
		lock_->sema[3] = -1; \
	} while (0)

#define S_LOCK_FREE(lock)	(*TAS_ACTIVE_WORD(lock) != 0)

#endif	 /* __hppa || __hppa__ */


#if defined(__hpux) && defined(__ia64) && !defined(__GNUC__)
/*
 * HP-UX on Itanium, non-gcc compiler
 *
 * We assume that the compiler enforces strict ordering of loads/stores on
 * volatile data (see comments on the gcc-version earlier in this file).
 * Note that this assumption does *not* hold if you use the
 * +Ovolatile=__unordered option on the HP-UX compiler, so don't do that.
 *
 * See also Implementing Spinlocks on the Intel Itanium Architecture and
 * PA-RISC, by Tor Ekqvist and David Graves, for more information.  As of
 * this writing, version 1.0 of the manual is available at:
 * http://h21007.www2.hp.com/portal/download/files/unprot/itanium/spinlocks.pdf
 */
#define HAS_TEST_AND_SET

typedef unsigned int slock_t;

#include <ia64/sys/inline.h>
#define TAS(lock) _Asm_xchg(_SZ_W, lock, 1, _LDHINT_NONE)
/* On IA64, it's a win to use a non-locking test before the xchg proper */
#define TAS_SPIN(lock)	(*(lock) ? 1 : TAS(lock))

#endif	/* HPUX on IA64, non gcc */


#if defined(__sgi)	/* SGI compiler */
/*
 * SGI IRIX 5
 * slock_t is defined as a unsigned long. We use the standard SGI
 * mutex API.
 *
 * The following comment is left for historical reasons, but is probably
 * not a good idea since the mutex ABI is supported.
 *
 * This stuff may be supplemented in the future with Masato Kataoka's MIPS-II
 * assembly from his NECEWS SVR4 port, but we probably ought to retain this
 * for the R3000 chips out there.
 */
#define HAS_TEST_AND_SET

typedef unsigned long slock_t;

#include "mutex.h"
#define TAS(lock)	(test_and_set(lock,1))
#define S_UNLOCK(lock)	(test_then_and(lock,0))
#define S_INIT_LOCK(lock)	(test_then_and(lock,0))
#define S_LOCK_FREE(lock)	(test_then_add(lock,0) == 0)
#endif	 /* __sgi */


#if defined(sinix)		/* Sinix */
/*
 * SINIX / Reliant UNIX
 * slock_t is defined as a struct abilock_t, which has a single unsigned long
 * member. (Basically same as SGI)
 */
#define HAS_TEST_AND_SET

#include "abi_mutex.h"
typedef abilock_t slock_t;

#define TAS(lock)	(!acquire_lock(lock))
#define S_UNLOCK(lock)	release_lock(lock)
#define S_INIT_LOCK(lock)	init_lock(lock)
#define S_LOCK_FREE(lock)	(stat_lock(lock) == UNLOCKED)
#endif	 /* sinix */


#if defined(_AIX)	/* AIX */
/*
 * AIX (POWER)
 */
#define HAS_TEST_AND_SET

#include <sys/atomic_op.h>

typedef int slock_t;

#define TAS(lock)			_check_lock((slock_t *) (lock), 0, 1)
#define S_UNLOCK(lock)		_clear_lock((slock_t *) (lock), 0)
#endif	 /* _AIX */


/* These are in s_lock.c */


#if defined(sun3)		/* Sun3 */
#define HAS_TEST_AND_SET

typedef unsigned char slock_t;
#endif


#if defined(__SUNPRO_C) && (defined(__i386) || defined(__x86_64__) || defined(__sparc__) || defined(__sparc))
#define HAS_TEST_AND_SET

#if defined(__i386) || defined(__x86_64__) || defined(__sparcv9) || defined(__sparcv8plus)
typedef unsigned int slock_t;
#else
typedef unsigned char slock_t;
#endif

extern slock_t pg_atomic_cas(volatile slock_t *lock, slock_t with,
									  slock_t cmp);

#define TAS(a) (pg_atomic_cas((a), 1, 0) != 0)
#endif


#ifdef WIN32_ONLY_COMPILER
typedef LONG slock_t;

#define HAS_TEST_AND_SET
#define TAS(lock) (InterlockedCompareExchange(lock, 1, 0))

#define SPIN_DELAY() spin_delay()

/* If using Visual C++ on Win64, inline assembly is unavailable.
 * Use a _mm_pause instrinsic instead of rep nop.
 */
#if defined(_WIN64)
static __forceinline void
spin_delay(void)
{
	_mm_pause();
}
#else
static __forceinline void
spin_delay(void)
{
	/* See comment for gcc code. Same code, MASM syntax */
	__asm rep nop;
}
#endif

#endif


#endif	/* !defined(HAS_TEST_AND_SET) */


/* Blow up if we didn't have any way to do spinlocks */
#ifndef HAS_TEST_AND_SET
#error Greenplum does not have native spinlock support on this platform.  To continue the compilation, rerun configure using --disable-spinlocks.  However, performance will be poor.  Please report this to bugs@greenplum.org.
#endif


#else	/* !HAVE_SPINLOCKS */


/*
 * Fake spinlock implementation using semaphores --- slow and prone
 * to fall foul of kernel limits on number of semaphores, so don't use this
 * unless you must!  The subroutines appear in spin.c.
 */
typedef PGSemaphoreData slock_t;

extern bool s_lock_free_sema(volatile slock_t *lock);
extern void s_unlock_sema(volatile slock_t *lock);
extern void s_init_lock_sema(volatile slock_t *lock);
extern int	tas_sema(volatile slock_t *lock);

#define S_LOCK_FREE(lock)	s_lock_free_sema(lock)
#define S_UNLOCK(lock)	 s_unlock_sema(lock)
#define S_INIT_LOCK(lock)	s_init_lock_sema(lock)
#define TAS(lock)	tas_sema(lock)


#endif	/* HAVE_SPINLOCKS */


/*
 * Default Definitions - override these above as needed.
 */

#if !defined(S_LOCK)
#define S_LOCK(lock) \
	do { \
		if (TAS(lock)) \
			s_lock((lock), __FILE__, __LINE__); \
	} while (0)
#endif	 /* S_LOCK */

#if !defined(S_LOCK_FREE)
#define S_LOCK_FREE(lock)	(*(lock) == 0)
#endif	 /* S_LOCK_FREE */

#if !defined(S_UNLOCK)
#define S_UNLOCK(lock)		(*((volatile slock_t *) (lock)) = 0)
#endif	 /* S_UNLOCK */

#if !defined(S_INIT_LOCK)
#define S_INIT_LOCK(lock)	S_UNLOCK(lock)
#endif	 /* S_INIT_LOCK */

#if !defined(SPIN_DELAY)
#define SPIN_DELAY()	((void) 0)
#endif	 /* SPIN_DELAY */

#if !defined(TAS)
extern int	tas(volatile slock_t *lock);		/* in port/.../tas.s, or
												 * s_lock.c */

#define TAS(lock)		tas(lock)
#endif	 /* TAS */

<<<<<<< HEAD
extern slock_t dummy_spinlock;
=======
#if !defined(TAS_SPIN)
#define TAS_SPIN(lock)	TAS(lock)
#endif	 /* TAS_SPIN */

>>>>>>> 80edfd76

/*
 * Platform-independent out-of-line support routines
 */
extern void s_lock(volatile slock_t *lock, const char *file, int line);

/* Support for dynamic adjustment of spins_per_delay */
#define DEFAULT_SPINS_PER_DELAY  100

extern void set_spins_per_delay(int shared_spins_per_delay);
extern int	recompute_spins_per_delay(int shared_spins_per_delay);

#endif	 /* S_LOCK_H */<|MERGE_RESOLUTION|>--- conflicted
+++ resolved
@@ -290,16 +290,6 @@
 #endif /* __INTEL_COMPILER */
 #endif	 /* __ia64__ || __ia64 */
 
-<<<<<<< HEAD
-/*
- * On ARM and ARM64, we use __sync_lock_test_and_set(int *, int) if available.
- *
- * We use the int-width variant of the builtin because it works on more chips
- * than other widths.
- */
-#if defined(__arm__) || defined(__arm) || defined(__aarch64__) || defined(__aarch64)
-#ifdef HAVE_GCC_INT_ATOMICS
-=======
 
 /*
  * On ARM, we use __sync_lock_test_and_set(int *, int) if available, and if
@@ -308,19 +298,14 @@
  * the int-width variant of the builtin works on more chips than other widths.
  */
 #if defined(__arm__) || defined(__arm)
->>>>>>> 80edfd76
-#define HAS_TEST_AND_SET
-
-#define TAS(lock) tas(lock)
-
-<<<<<<< HEAD
+#define HAS_TEST_AND_SET
+
+#define TAS(lock) tas(lock)
+
+#ifdef HAVE_GCC_INT_ATOMICS
+
 typedef int slock_t;
 
-=======
-#ifdef HAVE_GCC_INT_ATOMICS
-
-typedef int slock_t;
-
 static __inline__ int
 tas(volatile slock_t *lock)
 {
@@ -333,22 +318,22 @@
 
 typedef unsigned char slock_t;
 
->>>>>>> 80edfd76
-static __inline__ int
-tas(volatile slock_t *lock)
-{
-	return __sync_lock_test_and_set(lock, 1);
-}
-
-<<<<<<< HEAD
-#define S_UNLOCK(lock) __sync_lock_release(lock)
-=======
+static __inline__ int
+tas(volatile slock_t *lock)
+{
+	register slock_t _res = 1;
+
+	__asm__ __volatile__(
+		"	swpb 	%0, %0, [%2]	\n"
+:		"+r"(_res), "+m"(*lock)
+:		"r"(lock)
+:		"memory");
+	return (int) _res;
+}
+
 #endif	 /* HAVE_GCC_INT_ATOMICS */
 #endif	 /* __arm__ */
->>>>>>> 80edfd76
-
-#endif   /* HAVE_GCC_INT_ATOMICS */
-#endif   /* __arm__ || __arm || __aarch64__ || __aarch64 */
+
 
 /* S/390 and S/390x Linux (32- and 64-bit zSeries) */
 #if defined(__s390__) || defined(__s390x__)
@@ -1022,14 +1007,10 @@
 #define TAS(lock)		tas(lock)
 #endif	 /* TAS */
 
-<<<<<<< HEAD
-extern slock_t dummy_spinlock;
-=======
 #if !defined(TAS_SPIN)
 #define TAS_SPIN(lock)	TAS(lock)
 #endif	 /* TAS_SPIN */
 
->>>>>>> 80edfd76
 
 /*
  * Platform-independent out-of-line support routines
