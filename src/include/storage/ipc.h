/*-------------------------------------------------------------------------
 *
 * ipc.h
 *	  POSTGRES inter-process communication definitions.
 *
 * This file is misnamed, as it no longer has much of anything directly
 * to do with IPC.	The functionality here is concerned with managing
 * exit-time cleanup for either a postmaster or a backend.
 *
 *
 * Portions Copyright (c) 1996-2008, PostgreSQL Global Development Group
 * Portions Copyright (c) 1994, Regents of the University of California
 *
 * $PostgreSQL: pgsql/src/include/storage/ipc.h,v 1.74.2.1 2008/04/16 23:59:51 tgl Exp $
 *
 *-------------------------------------------------------------------------
 */
#ifndef IPC_H
#define IPC_H

typedef void (*pg_on_exit_callback) (int code, Datum arg);
<<<<<<< HEAD
typedef void (*shmem_startup_hook_type) (void);
=======
>>>>>>> d13f41d2

/*----------
 * API for handling cleanup that must occur during either ereport(ERROR)
 * or ereport(FATAL) exits from a block of code.  (Typical examples are
 * undoing transient changes to shared-memory state.)
 *
 *		PG_ENSURE_ERROR_CLEANUP(cleanup_function, arg);
 *		{
 *			... code that might throw ereport(ERROR) or ereport(FATAL) ...
 *		}
 *		PG_END_ENSURE_ERROR_CLEANUP(cleanup_function, arg);
 *
 * where the cleanup code is in a function declared per pg_on_exit_callback.
 * The Datum value "arg" can carry any information the cleanup function
 * needs.
 *
 * This construct ensures that cleanup_function() will be called during
 * either ERROR or FATAL exits.  It will not be called on successful
 * exit from the controlled code.  (If you want it to happen then too,
 * call the function yourself from just after the construct.)
 *
 * Note: the macro arguments are multiply evaluated, so avoid side-effects.
 *----------
 */
#define PG_ENSURE_ERROR_CLEANUP(cleanup_function, arg)  \
	do { \
		on_shmem_exit(cleanup_function, arg); \
		PG_TRY()

#define PG_END_ENSURE_ERROR_CLEANUP(cleanup_function, arg)  \
		cancel_shmem_exit(cleanup_function, arg); \
		PG_CATCH(); \
		{ \
			cancel_shmem_exit(cleanup_function, arg); \
			cleanup_function (0, arg); \
			PG_RE_THROW(); \
		} \
		PG_END_TRY(); \
	} while (0)


/* ipc.c */
extern bool proc_exit_inprogress;

extern void proc_exit(int code);
extern void shmem_exit(int code);
extern void on_proc_exit(pg_on_exit_callback function, Datum arg);
extern void on_shmem_exit(pg_on_exit_callback function, Datum arg);
extern void cancel_shmem_exit(pg_on_exit_callback function, Datum arg);
extern void on_exit_reset(void);
extern void proc_exit_prepare(int code);

/* ipci.c */
extern PGDLLIMPORT shmem_startup_hook_type shmem_startup_hook;
extern bool gp_simex_enable;

extern void CreateSharedMemoryAndSemaphores(bool makePrivate, int port);

#endif   /* IPC_H */<|MERGE_RESOLUTION|>--- conflicted
+++ resolved
@@ -19,10 +19,7 @@
 #define IPC_H
 
 typedef void (*pg_on_exit_callback) (int code, Datum arg);
-<<<<<<< HEAD
 typedef void (*shmem_startup_hook_type) (void);
-=======
->>>>>>> d13f41d2
 
 /*----------
  * API for handling cleanup that must occur during either ereport(ERROR)
