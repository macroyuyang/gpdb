--- conflicted
+++ resolved
@@ -16,16 +16,8 @@
 
 #include "storage/block.h"
 #include "storage/bufpage.h"
-<<<<<<< HEAD
-#include "storage/itemptr.h"
-#include "nodes/pg_list.h"
 #include "storage/relfilenode.h"
 #include "utils/relcache.h"
-#include "utils/rel.h"
-=======
-#include "storage/relfilenode.h"
-#include "utils/relcache.h"
->>>>>>> 38e93482
 
 /* prototypes for public functions in freespace.c */
 extern Size GetRecordedFreeSpace(Relation rel, BlockNumber heapBlk);
@@ -34,36 +26,6 @@
 							  BlockNumber oldPage,
 							  Size oldSpaceAvail,
 							  Size spaceNeeded);
-<<<<<<< HEAD
-extern Size GetAvgFSMRequestSize(RelFileNode *rel);
-extern void RecordRelationFreeSpace(RelFileNode *rel,
-						BlockNumber interestingPages,
-						int nPages,
-						FSMPageData *pageSpaces);
-
-extern BlockNumber GetFreeIndexPage(RelFileNode *rel);
-extern void RecordIndexFreeSpace(RelFileNode *rel,
-					 BlockNumber interestingPages,
-					 int nPages,
-					 BlockNumber *pages);
-
-extern void FreeSpaceMapTruncateRel(RelFileNode *rel, BlockNumber nblocks);
-extern void FreeSpaceMapForgetRel(RelFileNode *rel);
-extern void FreeSpaceMapForgetDatabase(Oid tblspc, Oid dbid);
-
-extern void PrintFreeSpaceMapStatistics(int elevel);
-
-extern void DumpFreeSpaceMap(int code, Datum arg);
-extern void LoadFreeSpaceMap(void);
-
-extern List *AppendRelToVacuumRels(Relation rel);
-extern void ResetVacuumRels(void);
-extern void ClearFreeSpaceForVacuumRels(void);
-
-#ifdef FREESPACE_DEBUG
-extern void DumpFreeSpace(void);
-#endif
-=======
 extern void RecordPageWithFreeSpace(Relation rel, BlockNumber heapBlk,
 									Size spaceAvail);
 extern void XLogRecordPageWithFreeSpace(RelFileNode rnode, BlockNumber heapBlk,
@@ -71,6 +33,5 @@
 
 extern void FreeSpaceMapTruncateRel(Relation rel, BlockNumber nblocks);
 extern void FreeSpaceMapVacuum(Relation rel);
->>>>>>> 38e93482
 
 #endif   /* FREESPACE_H_ */