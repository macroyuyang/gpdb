--- conflicted
+++ resolved
@@ -7,11 +7,7 @@
  * Portions Copyright (c) 1996-2009, PostgreSQL Global Development Group
  * Portions Copyright (c) 1994, Regents of the University of California
  *
-<<<<<<< HEAD
- * $PostgreSQL: pgsql/src/include/parser/gramparse.h,v 1.44 2009/06/11 14:49:11 momjian Exp $
-=======
  * $PostgreSQL: pgsql/src/include/parser/gramparse.h,v 1.41 2008/04/04 11:47:19 mha Exp $
->>>>>>> f260edb1
  *
  *-------------------------------------------------------------------------
  */
@@ -39,11 +35,7 @@
 } BackslashQuoteType;
 
 /* GUC variables in scan.l (every one of these is a bad idea :-() */
-<<<<<<< HEAD
-extern int	backslash_quote;
-=======
 extern int backslash_quote;
->>>>>>> f260edb1
 extern bool escape_string_warning;
 extern bool standard_conforming_strings;
 
