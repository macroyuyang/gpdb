/*-------------------------------------------------------------------------
 *
 * parsenodes.h
 *	  definitions for parse tree nodes
 *
 * Many of the node types used in parsetrees include a "location" field.
 * This is a byte (not character) offset in the original source text, to be
 * used for positioning an error cursor when there is an error related to
 * the node.  Access to the original source text is needed to make use of
 * the location.
 *
 *
<<<<<<< HEAD
 * Portions Copyright (c) 2006-2009, Greenplum inc
 * Portions Copyright (c) 2012-Present Pivotal Software, Inc.
 * Portions Copyright (c) 1996-2011, PostgreSQL Global Development Group
=======
 * Portions Copyright (c) 1996-2012, PostgreSQL Global Development Group
>>>>>>> 80edfd76
 * Portions Copyright (c) 1994, Regents of the University of California
 *
 * src/include/nodes/parsenodes.h
 *
 *-------------------------------------------------------------------------
 */
#ifndef PARSENODES_H
#define PARSENODES_H

#include "nodes/bitmapset.h"
#include "nodes/primnodes.h"
#include "nodes/value.h"
#include "catalog/gp_policy.h"

typedef struct PartitionNode PartitionNode; /* see relation.h */

/* Possible sources of a Query */
typedef enum QuerySource
{
	QSRC_ORIGINAL,				/* original parsetree (explicit query) */
	QSRC_PARSER,				/* added by parse analysis (now unused) */
	QSRC_INSTEAD_RULE,			/* added by unconditional INSTEAD rule */
	QSRC_QUAL_INSTEAD_RULE,		/* added by conditional INSTEAD rule */
	QSRC_NON_INSTEAD_RULE,		/* added by non-INSTEAD rule */
	QSRC_PLANNER				/* added in planner by splicing parse tree */
} QuerySource;

/* Sort ordering options for ORDER BY and CREATE INDEX */
typedef enum SortByDir
{
	SORTBY_DEFAULT,
	SORTBY_ASC,
	SORTBY_DESC,
	SORTBY_USING				/* not allowed in CREATE INDEX ... */
} SortByDir;

typedef enum SortByNulls
{
	SORTBY_NULLS_DEFAULT,
	SORTBY_NULLS_FIRST,
	SORTBY_NULLS_LAST
} SortByNulls;

/*
 * Grantable rights are encoded so that we can OR them together in a bitmask.
 * The present representation of AclItem limits us to 16 distinct rights,
 * even though AclMode is defined as uint32.  See utils/acl.h.
 *
 * Caution: changing these codes breaks stored ACLs, hence forces initdb.
 */
typedef uint32 AclMode;			/* a bitmask of privilege bits */

#define ACL_INSERT		(1<<0)	/* for relations */
#define ACL_SELECT		(1<<1)
#define ACL_UPDATE		(1<<2)
#define ACL_DELETE		(1<<3)
#define ACL_TRUNCATE	(1<<4)
#define ACL_REFERENCES	(1<<5)
#define ACL_TRIGGER		(1<<6)
#define ACL_EXECUTE		(1<<7)	/* for functions */
#define ACL_USAGE		(1<<8)	/* for languages, namespaces, FDWs, and
								 * servers */
#define ACL_CREATE		(1<<9)	/* for namespaces and databases */
#define ACL_CREATE_TEMP (1<<10) /* for databases */
#define ACL_CONNECT		(1<<11) /* for databases */
#define N_ACL_RIGHTS	12		/* 1 plus the last 1<<x */
#define ACL_NO_RIGHTS	0
/* Currently, SELECT ... FOR UPDATE/FOR SHARE requires UPDATE privileges */
#define ACL_SELECT_FOR_UPDATE	ACL_UPDATE


/*****************************************************************************
 *	Query Tree
 *****************************************************************************/

/*
 * Query -
 *	  Parse analysis turns all statements into a Query tree
 *	  for further processing by the rewriter and planner.
 *
 *	  Utility statements (i.e. non-optimizable statements) have the
 *	  utilityStmt field set, and the Query itself is mostly dummy.
 *	  DECLARE CURSOR is a special case: it is represented like a SELECT,
 *	  but the original DeclareCursorStmt is stored in utilityStmt.
 *
 *	  Planning converts a Query tree into a Plan tree headed by a PlannedStmt
 *	  node --- the Query structure is not used by the executor.
 */
typedef struct Query
{
	NodeTag		type;

	CmdType		commandType;	/* select|insert|update|delete|utility */

	QuerySource querySource;	/* where did I come from? */

	uint32		queryId;		/* query identifier (can be set by plugins) */

	bool		canSetTag;		/* do I set the command result tag? */

	Node	   *utilityStmt;	/* non-null if this is DECLARE CURSOR or a
								 * non-optimizable statement */

	int			resultRelation; /* rtable index of target relation for
								 * INSERT/UPDATE/DELETE; 0 for SELECT */

	bool		hasAggs;		/* has aggregates in tlist or havingQual */
	bool		hasWindowFuncs; /* has window functions in tlist */
	bool		hasSubLinks;	/* has subquery SubLink */
	bool        hasDynamicFunctions; /* has functions with unstable return types */
	bool		hasFuncsWithExecRestrictions; /* has functions with EXECUTE ON MASTER or ALL SEGMENTS */
	bool		hasDistinctOn;	/* distinctClause is from DISTINCT ON */
	bool		hasRecursive;	/* WITH RECURSIVE was specified */
	bool		hasModifyingCTE;	/* has INSERT/UPDATE/DELETE in WITH */
	bool		hasForUpdate;	/* FOR UPDATE or FOR SHARE was specified */

	List	   *cteList;		/* WITH list (of CommonTableExpr's) */

	List	   *rtable;			/* list of range table entries */
	FromExpr   *jointree;		/* table join tree (FROM and WHERE clauses) */

	List	   *targetList;		/* target list (of TargetEntry) */

	List	   *returningList;	/* return-values list (of TargetEntry) */

	/*
	 * A list of GroupClauses or GroupingClauses.  The order of GroupClauses
	 * or GroupingClauses are based on input queries. However, in each
	 * grouping set, all GroupClauses will appear in front of GroupingClauses.
	 * See the following GROUP BY clause:
	 *
	 * GROUP BY ROLLUP(b,c),a, CUBE(e,d)
	 *
	 * the result list can be roughly represented as follows.
	 *
	 * GroupClause(a) --> GroupingClause( ROLLUP, groupsets (GroupClause(b)
	 * --> GroupClause(c) ) ) --> GroupingClause( CUBE, groupsets
	 * (GroupClause(e) --> GroupClause(d) ) )
	 */
	List	   *groupClause;	/* a list of SortGroupClause's */

	Node	   *havingQual;		/* qualifications applied to groups */

	List	   *windowClause;	/* defined window specifications */

	List	   *distinctClause; /* a list of SortGroupClause's */

	List	   *sortClause;		/* a list of SortGroupClause's */

	List	   *scatterClause;	/* a list of tle's */
	bool		isTableValueSelect; /* GPDB: Is this a TABLE (...) subquery argument? */

	Node	   *limitOffset;	/* # of result tuples to skip (int8 expr) */
	Node	   *limitCount;		/* # of result tuples to return (int8 expr) */

	List	   *rowMarks;		/* a list of RowMarkClause's */

	Node	   *setOperations;	/* set-operation tree if this is top level of
								 * a UNION/INTERSECT/EXCEPT query */
	List	   *constraintDeps; /* a list of pg_constraint OIDs that the query
								 * depends on to be semantically valid */

	/*
	 * MPP: Used only on QD. Don't serialize. Holds the result distribution
	 * policy for SELECT ... INTO and set operations.
	 */
	struct GpPolicy *intoPolicy;
} Query;


/****************************************************************************
 *	Supporting data structures for Parse Trees
 *
 *	Most of these node types appear in raw parsetrees output by the grammar,
 *	and get transformed to something else by the analyzer.	A few of them
 *	are used as-is in transformed querytrees.
 ****************************************************************************/

/*
 * TypeName - specifies a type in definitions
 *
 * For TypeName structures generated internally, it is often easier to
 * specify the type by OID than by name.  If "names" is NIL then the
 * actual type OID is given by typeOid, otherwise typeOid is unused.
 * Similarly, if "typmods" is NIL then the actual typmod is expected to
 * be prespecified in typemod, otherwise typemod is unused.
 *
 * If pct_type is TRUE, then names is actually a field name and we look up
 * the type of that field.	Otherwise (the normal case), names is a type
 * name possibly qualified with schema and database name.
 */
typedef struct TypeName
{
	NodeTag		type;
	List	   *names;			/* qualified name (list of Value strings) */
	Oid			typeOid;		/* type identified by OID */
	bool		timezone;		/* timezone specified? */
	bool		setof;			/* is a set? */
	bool		pct_type;		/* %TYPE specified? */
	List	   *typmods;		/* type modifier expression(s) */
	int32		typemod;		/* prespecified type modifier */
	List	   *arrayBounds;	/* array bounds */
	int			location;		/* token location, or -1 if unknown */
} TypeName;

/*
 * ColumnRef - specifies a reference to a column, or possibly a whole tuple
 *
 * The "fields" list must be nonempty.	It can contain string Value nodes
 * (representing names) and A_Star nodes (representing occurrence of a '*').
 * Currently, A_Star must appear only as the last list element --- the grammar
 * is responsible for enforcing this!
 *
 * Note: any array subscripting or selection of fields from composite columns
 * is represented by an A_Indirection node above the ColumnRef.  However,
 * for simplicity in the normal case, initial field selection from a table
 * name is represented within ColumnRef and not by adding A_Indirection.
 */
typedef struct ColumnRef
{
	NodeTag		type;
	List	   *fields;			/* field names (Value strings) or A_Star */
	int			location;		/* token location, or -1 if unknown */
} ColumnRef;

/*
 * ParamRef - specifies a $n parameter reference
 */
typedef struct ParamRef
{
	NodeTag		type;
	int			number;			/* the number of the parameter */
	int			location;		/* token location, or -1 if unknown */
} ParamRef;

/*
 * A_Expr - infix, prefix, and postfix expressions
 */
typedef enum A_Expr_Kind
{
	AEXPR_OP,					/* normal operator */
	AEXPR_AND,					/* booleans - name field is unused */
	AEXPR_OR,
	AEXPR_NOT,
	AEXPR_OP_ANY,				/* scalar op ANY (array) */
	AEXPR_OP_ALL,				/* scalar op ALL (array) */
	AEXPR_DISTINCT,				/* IS DISTINCT FROM - name must be "=" */
	AEXPR_NULLIF,				/* NULLIF - name must be "=" */
	AEXPR_OF,					/* IS [NOT] OF - name must be "=" or "<>" */
	AEXPR_IN					/* [NOT] IN - name must be "=" or "<>" */
} A_Expr_Kind;

typedef struct A_Expr
{
	NodeTag		type;
	A_Expr_Kind kind;			/* see above */
	List	   *name;			/* possibly-qualified name of operator */
	Node	   *lexpr;			/* left argument, or NULL if none */
	Node	   *rexpr;			/* right argument, or NULL if none */
	int			location;		/* token location, or -1 if unknown */
} A_Expr;

/*
 * A_Const - a literal constant
 */
typedef struct A_Const
{
	NodeTag		type;
	Value		val;			/* value (includes type info, see value.h) */
	int			location;		/* token location, or -1 if unknown */
} A_Const;

/*
 * TypeCast - a CAST expression
 */
typedef struct TypeCast
{
	NodeTag		type;
	Node	   *arg;			/* the expression being casted */
	TypeName   *typeName;		/* the target type */
	int			location;		/* token location, or -1 if unknown */
} TypeCast;

/*
 * CollateClause - a COLLATE expression
 */
typedef struct CollateClause
{
	NodeTag		type;
	Node	   *arg;			/* input expression */
	List	   *collname;		/* possibly-qualified collation name */
	int			location;		/* token location, or -1 if unknown */
} CollateClause;

/*
 * FuncCall - a function or aggregate invocation
 *
 * agg_order (if not NIL) indicates we saw 'foo(... ORDER BY ...)', or if
 * agg_within_group is true, it was 'foo(...) WITHIN GROUP (ORDER BY ...)'.
 * agg_star indicates we saw a 'foo(*)' construct, while agg_distinct
 * indicates we saw 'foo(DISTINCT ...)'.  In either case, the construct
 * *must* be an aggregate call.  Otherwise, it might be either an
 * aggregate or some other kind of function.  However, if FILTER or OVER is
 * present it had better be an aggregate or window function.
 */
typedef struct FuncCall
{
	NodeTag		type;
	List	   *funcname;		/* qualified name of function */
	List	   *args;			/* the arguments (list of exprs) */
	List	   *agg_order;		/* ORDER BY (list of SortBy) */
	Node	   *agg_filter;		/* FILTER clause, if any */
	bool		agg_within_group;		/* ORDER BY appeared in WITHIN GROUP */
	bool		agg_star;		/* argument was really '*' */
	bool		agg_distinct;	/* arguments were labeled DISTINCT */
	bool		func_variadic;	/* last argument was labeled VARIADIC */
	struct WindowDef *over;		/* OVER clause, if any */
	int			location;		/* token location, or -1 if unknown */
} FuncCall;

/*
 * A_Star - '*' representing all columns of a table or compound field
 *
 * This can appear within ColumnRef.fields, A_Indirection.indirection, and
 * ResTarget.indirection lists.
 */
typedef struct A_Star
{
	NodeTag		type;
} A_Star;

/*
 * A_Indices - array subscript or slice bounds ([lidx:uidx] or [uidx])
 */
typedef struct A_Indices
{
	NodeTag		type;
	Node	   *lidx;			/* NULL if it's a single subscript */
	Node	   *uidx;
} A_Indices;

/*
 * A_Indirection - select a field and/or array element from an expression
 *
 * The indirection list can contain A_Indices nodes (representing
 * subscripting), string Value nodes (representing field selection --- the
 * string value is the name of the field to select), and A_Star nodes
 * (representing selection of all fields of a composite type).
 * For example, a complex selection operation like
 *				(foo).field1[42][7].field2
 * would be represented with a single A_Indirection node having a 4-element
 * indirection list.
 *
 * Currently, A_Star must appear only as the last list element --- the grammar
 * is responsible for enforcing this!
 */
typedef struct A_Indirection
{
	NodeTag		type;
	Node	   *arg;			/* the thing being selected from */
	List	   *indirection;	/* subscripts and/or field names and/or * */
} A_Indirection;

/*
 * A_ArrayExpr - an ARRAY[] construct
 */
typedef struct A_ArrayExpr
{
	NodeTag		type;
	List	   *elements;		/* array element expressions */
	int			location;		/* token location, or -1 if unknown */
} A_ArrayExpr;

/*
 * ResTarget -
 *	  result target (used in target list of pre-transformed parse trees)
 *
 * In a SELECT target list, 'name' is the column label from an
 * 'AS ColumnLabel' clause, or NULL if there was none, and 'val' is the
 * value expression itself.  The 'indirection' field is not used.
 *
 * INSERT uses ResTarget in its target-column-names list.  Here, 'name' is
 * the name of the destination column, 'indirection' stores any subscripts
 * attached to the destination, and 'val' is not used.
 *
 * In an UPDATE target list, 'name' is the name of the destination column,
 * 'indirection' stores any subscripts attached to the destination, and
 * 'val' is the expression to assign.
 *
 * See A_Indirection for more info about what can appear in 'indirection'.
 */
typedef struct ResTarget
{
	NodeTag		type;
	char	   *name;			/* column name or NULL */
	List	   *indirection;	/* subscripts, field names, and '*', or NIL */
	Node	   *val;			/* the value expression to compute or assign */
	int			location;		/* token location, or -1 if unknown */
} ResTarget;

/*
 * SortBy - for ORDER BY clause
 */
typedef struct SortBy
{
	NodeTag		type;
	Node	   *node;			/* expression to sort on */
	SortByDir	sortby_dir;		/* ASC/DESC/USING/default */
	SortByNulls sortby_nulls;	/* NULLS FIRST/LAST */
	List	   *useOp;			/* name of op to use, if SORTBY_USING */
	int			location;		/* operator location, or -1 if none/unknown */
} SortBy;

/*
 * WindowDef - raw representation of WINDOW and OVER clauses
 *
 * For entries in a WINDOW list, "name" is the window name being defined.
 * For OVER clauses, we use "name" for the "OVER window" syntax, or "refname"
 * for the "OVER (window)" syntax, which is subtly different --- the latter
 * implies overriding the window frame clause.
 */
typedef struct WindowDef
{
	NodeTag		type;
	char	   *name;			/* window's own name */
	char	   *refname;		/* referenced window name, if any */
	List	   *partitionClause;	/* PARTITION BY expression list */
	List	   *orderClause;	/* ORDER BY (list of SortBy) */
	int			frameOptions;	/* frame_clause options, see below */
	Node	   *startOffset;	/* expression for starting bound, if any */
	Node	   *endOffset;		/* expression for ending bound, if any */
	int			location;		/* parse location, or -1 if none/unknown */
} WindowDef;

/*
 * frameOptions is an OR of these bits.  The NONDEFAULT and BETWEEN bits are
 * used so that ruleutils.c can tell which properties were specified and
 * which were defaulted; the correct behavioral bits must be set either way.
 * The START_foo and END_foo options must come in pairs of adjacent bits for
 * the convenience of gram.y, even though some of them are useless/invalid.
 * We will need more bits (and fields) to cover the full SQL:2008 option set.
 */
#define FRAMEOPTION_NONDEFAULT					0x00001 /* any specified? */
#define FRAMEOPTION_RANGE						0x00002 /* RANGE behavior */
#define FRAMEOPTION_ROWS						0x00004 /* ROWS behavior */
#define FRAMEOPTION_BETWEEN						0x00008 /* BETWEEN given? */
#define FRAMEOPTION_START_UNBOUNDED_PRECEDING	0x00010 /* start is U. P. */
#define FRAMEOPTION_END_UNBOUNDED_PRECEDING		0x00020 /* (disallowed) */
#define FRAMEOPTION_START_UNBOUNDED_FOLLOWING	0x00040 /* (disallowed) */
#define FRAMEOPTION_END_UNBOUNDED_FOLLOWING		0x00080 /* end is U. F. */
#define FRAMEOPTION_START_CURRENT_ROW			0x00100 /* start is C. R. */
#define FRAMEOPTION_END_CURRENT_ROW				0x00200 /* end is C. R. */
#define FRAMEOPTION_START_VALUE_PRECEDING		0x00400 /* start is V. P. */
#define FRAMEOPTION_END_VALUE_PRECEDING			0x00800 /* end is V. P. */
#define FRAMEOPTION_START_VALUE_FOLLOWING		0x01000 /* start is V. F. */
#define FRAMEOPTION_END_VALUE_FOLLOWING			0x02000 /* end is V. F. */

#define FRAMEOPTION_START_VALUE \
	(FRAMEOPTION_START_VALUE_PRECEDING | FRAMEOPTION_START_VALUE_FOLLOWING)
#define FRAMEOPTION_END_VALUE \
	(FRAMEOPTION_END_VALUE_PRECEDING | FRAMEOPTION_END_VALUE_FOLLOWING)

#define FRAMEOPTION_DEFAULTS \
	(FRAMEOPTION_RANGE | FRAMEOPTION_START_UNBOUNDED_PRECEDING | \
	 FRAMEOPTION_END_CURRENT_ROW)

/*
 * RangeSubselect - subquery appearing in a FROM clause
 */
typedef struct RangeSubselect
{
	NodeTag		type;
	Node	   *subquery;		/* the untransformed sub-select clause */
	Alias	   *alias;			/* table alias & optional column aliases */
} RangeSubselect;

/*
 * RangeFunction - function call appearing in a FROM clause
 */
typedef struct RangeFunction
{
	NodeTag		type;
	Node	   *funccallnode;	/* untransformed function call tree */
	Alias	   *alias;			/* table alias & optional column aliases */
	List	   *coldeflist;		/* list of ColumnDef nodes to describe result
								 * of function returning RECORD */
} RangeFunction;

/*
 * ColumnDef - column definition (used in various creates)
 *
 * If the column has a default value, we may have the value expression
 * in either "raw" form (an untransformed parse tree) or "cooked" form
 * (a post-parse-analysis, executable expression tree), depending on
 * how this ColumnDef node was created (by parsing, or by inheritance
 * from an existing relation).	We should never have both in the same node!
 *
 * Similarly, we may have a COLLATE specification in either raw form
 * (represented as a CollateClause with arg==NULL) or cooked form
 * (the collation's OID).
 *
 * The constraints list may contain a CONSTR_DEFAULT item in a raw
 * parsetree produced by gram.y, but transformCreateStmt will remove
 * the item and set raw_default instead.  CONSTR_DEFAULT items
 * should not appear in any subsequent processing.
 */
typedef struct ColumnDef
{
	NodeTag		type;
	char	   *colname;		/* name of column */
	TypeName   *typeName;		/* type of column */
	int			inhcount;		/* number of times column is inherited */
	bool		is_local;		/* column has local (non-inherited) def'n */
	bool		is_not_null;	/* NOT NULL constraint specified? */
	bool		is_from_type;	/* column definition came from table type */
	AttrNumber	attnum;			/* attribute number */
	char		storage;		/* attstorage setting, or 0 for default */
	Node	   *raw_default;	/* default value (untransformed parse tree) */
	Node	   *cooked_default; /* default value (transformed expr tree) */
	CollateClause *collClause;	/* untransformed COLLATE spec, if any */
	Oid			collOid;		/* collation OID (InvalidOid if not set) */
	List	   *constraints;	/* other constraints on column */
<<<<<<< HEAD
	List	   *encoding;		/* ENCODING clause */
=======
	List	   *fdwoptions;		/* per-column FDW options */
>>>>>>> 80edfd76
} ColumnDef;

/*
 * TableLikeClause - CREATE TABLE ( ... LIKE ... ) clause
 */
typedef struct TableLikeClause
{
	NodeTag		type;
	RangeVar   *relation;
	bits32		options;		/* OR of TableLikeOption flags */
} TableLikeClause;

typedef enum TableLikeOption
{
	CREATE_TABLE_LIKE_DEFAULTS = 1 << 0,
	CREATE_TABLE_LIKE_CONSTRAINTS = 1 << 1,
	CREATE_TABLE_LIKE_INDEXES = 1 << 2,
	CREATE_TABLE_LIKE_STORAGE = 1 << 3,
	CREATE_TABLE_LIKE_COMMENTS = 1 << 4,
	CREATE_TABLE_LIKE_ALL = 0x7FFFFFFF
} TableLikeOption;

/*
 * IndexElem - index parameters (used in CREATE INDEX)
 *
 * For a plain index attribute, 'name' is the name of the table column to
 * index, and 'expr' is NULL.  For an index expression, 'name' is NULL and
 * 'expr' is the expression tree.
 */
typedef struct IndexElem
{
	NodeTag		type;
	char	   *name;			/* name of attribute to index, or NULL */
	Node	   *expr;			/* expression to index, or NULL */
	char	   *indexcolname;	/* name for index column; NULL = default */
	List	   *collation;		/* name of collation; NIL = default */
	List	   *opclass;		/* name of desired opclass; NIL = default */
	SortByDir	ordering;		/* ASC/DESC/default */
	SortByNulls nulls_ordering; /* FIRST/LAST/default */
} IndexElem;

/*
 * column reference encoding clause for storage
 */
typedef struct ColumnReferenceStorageDirective
{
	NodeTag		type;
	char	   *column;	  /* column name, or NULL for DEFAULTs (deflt==true) */
	bool		deflt;
	List	   *encoding;
} ColumnReferenceStorageDirective;

/*
 * DefElem - a generic "name = value" option definition
 *
 * In some contexts the name can be qualified.	Also, certain SQL commands
 * allow a SET/ADD/DROP action to be attached to option settings, so it's
 * convenient to carry a field for that too.  (Note: currently, it is our
 * practice that the grammar allows namespace and action only in statements
 * where they are relevant; C code can just ignore those fields in other
 * statements.)
 */
typedef enum DefElemAction
{
	DEFELEM_UNSPEC,				/* no action given */
	DEFELEM_SET,
	DEFELEM_ADD,
	DEFELEM_DROP
} DefElemAction;

typedef struct DefElem
{
	NodeTag		type;
	char	   *defnamespace;	/* NULL if unqualified name */
	char	   *defname;
	Node	   *arg;			/* a (Value *) or a (TypeName *) */
	DefElemAction defaction;	/* unspecified action, or SET/ADD/DROP */
} DefElem;

/*
 * LockingClause - raw representation of FOR UPDATE/SHARE options
 *
 * Note: lockedRels == NIL means "all relations in query".	Otherwise it
 * is a list of RangeVar nodes.  (We use RangeVar mainly because it carries
 * a location field --- currently, parse analysis insists on unqualified
 * names in LockingClause.)
 */
typedef struct LockingClause
{
	NodeTag		type;
	List	   *lockedRels;		/* FOR UPDATE or FOR SHARE relations */
	bool		forUpdate;		/* true = FOR UPDATE, false = FOR SHARE */
	bool		noWait;			/* NOWAIT option */
} LockingClause;

/*
 * XMLSERIALIZE (in raw parse tree only)
 */
typedef struct XmlSerialize
{
	NodeTag		type;
	XmlOptionType xmloption;	/* DOCUMENT or CONTENT */
	Node	   *expr;
	TypeName   *typeName;
	int			location;		/* token location, or -1 if unknown */
} XmlSerialize;


/****************************************************************************
 *	Nodes for a Query tree
 ****************************************************************************/

/*--------------------
 * RangeTblEntry -
 *	  A range table is a List of RangeTblEntry nodes.
 *
 *	  A range table entry may represent a plain relation, a sub-select in
 *	  FROM, or the result of a JOIN clause.  (Only explicit JOIN syntax
 *	  produces an RTE, not the implicit join resulting from multiple FROM
 *	  items.  This is because we only need the RTE to deal with SQL features
 *	  like outer joins and join-output-column aliasing.)  Other special
 *	  RTE types also exist, as indicated by RTEKind.
 *
 *	  Note that we consider RTE_RELATION to cover anything that has a pg_class
 *	  entry.  relkind distinguishes the sub-cases.
 *
 *	  alias is an Alias node representing the AS alias-clause attached to the
 *	  FROM expression, or NULL if no clause.
 *
 *	  eref is the table reference name and column reference names (either
 *	  real or aliases).  Note that system columns (OID etc) are not included
 *	  in the column list.
 *	  eref->aliasname is required to be present, and should generally be used
 *	  to identify the RTE for error messages etc.
 *
 *	  In RELATION RTEs, the colnames in both alias and eref are indexed by
 *	  physical attribute number; this means there must be colname entries for
 *	  dropped columns.	When building an RTE we insert empty strings ("") for
 *	  dropped columns.	Note however that a stored rule may have nonempty
 *	  colnames for columns dropped since the rule was created (and for that
 *	  matter the colnames might be out of date due to column renamings).
 *	  The same comments apply to FUNCTION RTEs when the function's return type
 *	  is a named composite type.
 *
 *	  In JOIN RTEs, the colnames in both alias and eref are one-to-one with
 *	  joinaliasvars entries.  A JOIN RTE will omit columns of its inputs when
 *	  those columns are known to be dropped at parse time.	Again, however,
 *	  a stored rule might contain entries for columns dropped since the rule
 *	  was created.	(This is only possible for columns not actually referenced
 *	  in the rule.)  When loading a stored rule, we replace the joinaliasvars
 *	  items for any such columns with NULL Consts.	(We can't simply delete
 *	  them from the joinaliasvars list, because that would affect the attnums
 *	  of Vars referencing the rest of the list.)
 *
 *	  inh is TRUE for relation references that should be expanded to include
 *	  inheritance children, if the rel has any.  This *must* be FALSE for
 *	  RTEs other than RTE_RELATION entries.
 *
 *	  inFromCl marks those range variables that are listed in the FROM clause.
 *	  It's false for RTEs that are added to a query behind the scenes, such
 *	  as the NEW and OLD variables for a rule, or the subqueries of a UNION.
 *	  This flag is not used anymore during parsing, since the parser now uses
 *	  a separate "namespace" data structure to control visibility, but it is
 *	  needed by ruleutils.c to determine whether RTEs should be shown in
 *	  decompiled queries.
 *
 *	  requiredPerms and checkAsUser specify run-time access permissions
 *	  checks to be performed at query startup.	The user must have *all*
 *	  of the permissions that are OR'd together in requiredPerms (zero
 *	  indicates no permissions checking).  If checkAsUser is not zero,
 *	  then do the permissions checks using the access rights of that user,
 *	  not the current effective user ID.  (This allows rules to act as
 *	  setuid gateways.)  Permissions checks only apply to RELATION RTEs.
 *
 *	  For SELECT/INSERT/UPDATE permissions, if the user doesn't have
 *	  table-wide permissions then it is sufficient to have the permissions
 *	  on all columns identified in selectedCols (for SELECT) and/or
 *	  modifiedCols (for INSERT/UPDATE; we can tell which from the query type).
 *	  selectedCols and modifiedCols are bitmapsets, which cannot have negative
 *	  integer members, so we subtract FirstLowInvalidHeapAttributeNumber from
 *	  column numbers before storing them in these fields.  A whole-row Var
 *	  reference is represented by setting the bit for InvalidAttrNumber.
 *--------------------
 */
typedef enum RTEKind
{
	RTE_RELATION,				/* ordinary relation reference */
	RTE_SUBQUERY,				/* subquery in FROM */
	RTE_JOIN,					/* join */
	RTE_FUNCTION,				/* function in FROM */
	RTE_VALUES,					/* VALUES (<exprlist>), (<exprlist>), ... */
	RTE_VOID,                   /* CDB: deleted RTE */
	RTE_CTE,					/* common table expr (WITH list element) */
	RTE_TABLEFUNCTION,          /* CDB: Functions over multiset input */
} RTEKind;

typedef struct RangeTblEntry
{
	NodeTag		type;

	RTEKind		rtekind;		/* see above */

	/*
	 * XXX the fields applicable to only some rte kinds should be merged into
	 * a union.  I didn't do this yet because the diffs would impact a lot of
	 * code that is being actively worked on.  FIXME someday.
	 */

	/*
	 * Fields valid for a plain relation RTE (else zero):
	 */
	Oid			relid;			/* OID of the relation */
	char		relkind;		/* relation kind (see pg_class.relkind) */

	/*
	 * Fields valid for a subquery RTE (else NULL):
	 */
	Query	   *subquery;		/* the sub-query */
	bool		security_barrier;		/* subquery from security_barrier view */

	/* These are for pre-planned sub-queries only.  They are internal to
	 * window planning.
	 */
	struct Plan *subquery_plan;
	List		*subquery_rtable;
	List		*subquery_pathkeys;

	/*
	 * Fields valid for a join RTE (else NULL/zero):
	 *
	 * joinaliasvars is a list of Vars or COALESCE expressions corresponding
	 * to the columns of the join result.  An alias Var referencing column K
	 * of the join result can be replaced by the K'th element of joinaliasvars
	 * --- but to simplify the task of reverse-listing aliases correctly, we
	 * do not do that until planning time.	In a Query loaded from a stored
	 * rule, it is also possible for joinaliasvars items to be NULL Consts,
	 * denoting columns dropped since the rule was made.
	 */
	JoinType	jointype;		/* type of join */
	List	   *joinaliasvars;	/* list of alias-var expansions */

	/*
	 * Fields valid for a function RTE (else NULL):
	 *
	 * If the function returns RECORD, funccoltypes lists the column types
	 * declared in the RTE's column type specification, funccoltypmods lists
	 * their declared typmods, funccolcollations their collations.	Otherwise,
	 * those fields are NIL.
	 */
	Node	   *funcexpr;		/* expression tree for func call */
	List	   *funccoltypes;	/* OID list of column type OIDs */
	List	   *funccoltypmods; /* integer list of column typmods */
	List	   *funccolcollations;		/* OID list of column collation OIDs */
	bytea	   *funcuserdata;	/* describe function user data. assume bytea */

	/*
	 * Fields valid for a values RTE (else NIL):
	 */
	List	   *values_lists;	/* list of expression lists */
	List	   *values_collations;		/* OID list of column collation OIDs */

	/*
	 * Fields valid for a CTE RTE (else NULL/zero):
	 */
	char	   *ctename;		/* name of the WITH list item */
	Index		ctelevelsup;	/* number of query levels up */
	bool		self_reference; /* is this a recursive self-reference? */
	List	   *ctecoltypes;	/* OID list of column type OIDs */
	List	   *ctecoltypmods;	/* integer list of column typmods */
	List	   *ctecolcollations;		/* OID list of column collation OIDs */

	/* GPDB: Valid for base-relations, true if GP_DIST_RANDOM
	 * pseudo-function was specified as modifier in FROM-clause
	 */
	bool		forceDistRandom;

	/*
	 * Fields valid in all RTEs:
	 */
	Alias	   *alias;			/* user-written alias clause, if any */
	Alias	   *eref;			/* expanded reference names */
	bool		inh;			/* inheritance requested? */
	bool		inFromCl;		/* present in FROM clause? */
	AclMode		requiredPerms;	/* bitmask of required access permissions */
	Oid			checkAsUser;	/* if valid, check access as this role */
	Bitmapset  *selectedCols;	/* columns needing SELECT permission */
	Bitmapset  *modifiedCols;	/* columns needing INSERT/UPDATE permission */

    List       *pseudocols;     /* CDB: List of CdbRelColumnInfo nodes defining
                                 *  pseudo columns for targetlist of scan node.
                                 *  Referenced by Var nodes with varattno =
                                 *  FirstLowInvalidHeapAttributeNumber minus
                                 *  the 0-based position in the list.  Used
                                 *  only in planner & EXPLAIN, not in executor.
                                 */
} RangeTblEntry;

/*
 * SortGroupClause -
 *	   representation of ORDER BY, GROUP BY, DISTINCT, DISTINCT ON items
 *
 * You might think that ORDER BY is only interested in defining ordering,
 * and GROUP/DISTINCT are only interested in defining equality.  However,
 * one way to implement grouping is to sort and then apply a "uniq"-like
 * filter.	So it's also interesting to keep track of possible sort operators
 * for GROUP/DISTINCT, and in particular to try to sort for the grouping
 * in a way that will also yield a requested ORDER BY ordering.  So we need
 * to be able to compare ORDER BY and GROUP/DISTINCT lists, which motivates
 * the decision to give them the same representation.
 *
 * tleSortGroupRef must match ressortgroupref of exactly one entry of the
 *		query's targetlist; that is the expression to be sorted or grouped by.
 * eqop is the OID of the equality operator.
 * sortop is the OID of the ordering operator (a "<" or ">" operator),
 *		or InvalidOid if not available.
 * nulls_first means about what you'd expect.  If sortop is InvalidOid
 *		then nulls_first is meaningless and should be set to false.
 * hashable is TRUE if eqop is hashable (note this condition also depends
 *		on the datatype of the input expression).
 *
 * In an ORDER BY item, all fields must be valid.  (The eqop isn't essential
 * here, but it's cheap to get it along with the sortop, and requiring it
 * to be valid eases comparisons to grouping items.)  Note that this isn't
 * actually enough information to determine an ordering: if the sortop is
 * collation-sensitive, a collation OID is needed too.	We don't store the
 * collation in SortGroupClause because it's not available at the time the
 * parser builds the SortGroupClause; instead, consult the exposed collation
 * of the referenced targetlist expression to find out what it is.
 *
 * In a grouping item, eqop must be valid.	If the eqop is a btree equality
 * operator, then sortop should be set to a compatible ordering operator.
 * We prefer to set eqop/sortop/nulls_first to match any ORDER BY item that
 * the query presents for the same tlist item.	If there is none, we just
 * use the default ordering op for the datatype.
 *
 * If the tlist item's type has a hash opclass but no btree opclass, then
 * we will set eqop to the hash equality operator, sortop to InvalidOid,
 * and nulls_first to false.  A grouping item of this kind can only be
 * implemented by hashing, and of course it'll never match an ORDER BY item.
 *
 * The hashable flag is provided since we generally have the requisite
 * information readily available when the SortGroupClause is constructed,
 * and it's relatively expensive to get it again later.  Note there is no
 * need for a "sortable" flag since OidIsValid(sortop) serves the purpose.
 *
 * A query might have both ORDER BY and DISTINCT (or DISTINCT ON) clauses.
 * In SELECT DISTINCT, the distinctClause list is as long or longer than the
 * sortClause list, while in SELECT DISTINCT ON it's typically shorter.
 * The two lists must match up to the end of the shorter one --- the parser
 * rearranges the distinctClause if necessary to make this true.  (This
 * restriction ensures that only one sort step is needed to both satisfy the
 * ORDER BY and set up for the Unique step.  This is semantically necessary
 * for DISTINCT ON, and presents no real drawback for DISTINCT.)
 */
typedef struct SortGroupClause
{
	NodeTag		type;
	Index		tleSortGroupRef;	/* reference into targetlist */
	Oid			eqop;			/* the equality operator ('=' op) */
	Oid			sortop;			/* the ordering operator ('<' op), or 0 */
	bool		nulls_first;	/* do NULLs come before normal values? */
	bool		hashable;		/* can eqop be implemented by hashing? */
} SortGroupClause;

/*
 * GroupingClause -
 *     representation of grouping extension clauses,
 *     such as ROLLUP, CUBE, and GROUPING SETS.
 */
typedef struct GroupingClause
{
	NodeTag      type;
	GroupingType groupType;
	List         *groupsets;
} GroupingClause;

/*
 * GroupingFunc -
 *     representation of a grouping function for grouping extension
 *     clauses.
 *
 * This is used to determine whether a null value for a column in
 * the output tuple is the result of grouping. For example, a table
 *
 *    test (a integer, b integer)
 *
 * has two rows:
 *
 *    (1,1), (null,1)
 *
 * The query "select a,sum(b),grouping(a) from test group by rollup(a)"
 * returns
 *
 *    1   ,    1,    0
 *    null,    1,    0
 *    null,    2,    1
 *
 * The output row "null,1,0" indicates that the 'null' value for 'a' is not
 * from grouping, while the row "null,2,1" indicates that the 'null' value for
 * 'a' is from grouping.
 */
typedef struct GroupingFunc
{
	NodeTag   type;
	List     *args;  /* arguments provided in the query. */
	int       ngrpcols; /* the number of grouping attributes */
} GroupingFunc;


/*
 * WindowClause -
 *		transformed representation of WINDOW and OVER clauses
 *
 * A parsed Query's windowClause list contains these structs.  "name" is set
 * if the clause originally came from WINDOW, and is NULL if it originally
 * was an OVER clause (but note that we collapse out duplicate OVERs).
 * partitionClause and orderClause are lists of SortGroupClause structs.
 * winref is an ID number referenced by WindowFunc nodes; it must be unique
 * among the members of a Query's windowClause list.
 * When refname isn't null, the partitionClause is always copied from there;
 * the orderClause might or might not be copied (see copiedOrder); the framing
 * options are never copied, per spec.
 */
typedef struct WindowClause
{
	NodeTag		type;
	char	   *name;			/* window name (NULL in an OVER clause) */
	char	   *refname;		/* referenced window name, if any */
	List	   *partitionClause;	/* PARTITION BY list */
	List	   *orderClause;	/* ORDER BY list */
	int			frameOptions;	/* frame_clause options, see WindowDef */
	Node	   *startOffset;	/* expression for starting bound, if any */
	Node	   *endOffset;		/* expression for ending bound, if any */
	Index		winref;			/* ID referenced by window functions */
	bool		copiedOrder;	/* did we copy orderClause from refname? */
} WindowClause;

/*
 * RowMarkClause -
 *	   parser output representation of FOR UPDATE/SHARE clauses
 *
 * Query.rowMarks contains a separate RowMarkClause node for each relation
 * identified as a FOR UPDATE/SHARE target.  If FOR UPDATE/SHARE is applied
 * to a subquery, we generate RowMarkClauses for all normal and subquery rels
 * in the subquery, but they are marked pushedDown = true to distinguish them
 * from clauses that were explicitly written at this query level.  Also,
 * Query.hasForUpdate tells whether there were explicit FOR UPDATE/SHARE
 * clauses in the current query level.
 */
typedef struct RowMarkClause
{
	NodeTag		type;
	Index		rti;			/* range table index of target relation */
	bool		forUpdate;		/* true = FOR UPDATE, false = FOR SHARE */
	bool		noWait;			/* NOWAIT option */
	bool		pushedDown;		/* pushed down from higher query level? */
} RowMarkClause;

/*
 * WithClause -
 *	   representation of WITH clause
 *
 * Note: WithClause does not propagate into the Query representation;
 * but CommonTableExpr does.
 */
typedef struct WithClause
{
	NodeTag		type;
	List	   *ctes;			/* list of CommonTableExprs */
	bool		recursive;		/* true = WITH RECURSIVE */
	int			location;		/* token location, or -1 if unknown */
} WithClause;

/*
 * CommonTableExpr -
 *	   representation of WITH list element
 *
 * We don't currently support the SEARCH or CYCLE clause.
 */
typedef struct CommonTableExpr
{
	NodeTag		type;
	char	   *ctename;		/* query name (never qualified) */
	List	   *aliascolnames;	/* optional list of column names */
	/* SelectStmt/InsertStmt/etc before parse analysis, Query afterwards: */
	Node	   *ctequery;		/* the CTE's subquery */
	int			location;		/* token location, or -1 if unknown */
	/* These fields are set during parse analysis: */
	bool		cterecursive;	/* is this CTE actually recursive? */
	int			cterefcount;	/* number of RTEs referencing this CTE
								 * (excluding internal self-references) */
	List	   *ctecolnames;	/* list of output column names */
	List	   *ctecoltypes;	/* OID list of output column type OIDs */
	List	   *ctecoltypmods;	/* integer list of output column typmods */
	List	   *ctecolcollations;		/* OID list of column collation OIDs */
} CommonTableExpr;

/* Convenience macro to get the output tlist of a CTE's query */
#define GetCTETargetList(cte) \
	(AssertMacro(IsA((cte)->ctequery, Query)), \
	 ((Query *) (cte)->ctequery)->commandType == CMD_SELECT ? \
	 ((Query *) (cte)->ctequery)->targetList : \
	 ((Query *) (cte)->ctequery)->returningList)


/*****************************************************************************
 *		Optimizable Statements
 *****************************************************************************/

/* ----------------------
 *		Insert Statement
 *
 * The source expression is represented by SelectStmt for both the
 * SELECT and VALUES cases.  If selectStmt is NULL, then the query
 * is INSERT ... DEFAULT VALUES.
 * ----------------------
 */
typedef struct InsertStmt
{
	NodeTag		type;
	RangeVar   *relation;		/* relation to insert into */
	List	   *cols;			/* optional: names of the target columns */
	Node	   *selectStmt;		/* the source SELECT/VALUES, or NULL */
	List	   *returningList;	/* list of expressions to return */
	WithClause *withClause;		/* WITH clause */
} InsertStmt;

/* ----------------------
 *		Delete Statement
 * ----------------------
 */
typedef struct DeleteStmt
{
	NodeTag		type;
	RangeVar   *relation;		/* relation to delete from */
	List	   *usingClause;	/* optional using clause for more tables */
	Node	   *whereClause;	/* qualifications */
	List	   *returningList;	/* list of expressions to return */
	WithClause *withClause;		/* WITH clause */
} DeleteStmt;

/* ----------------------
 *		Update Statement
 * ----------------------
 */
typedef struct UpdateStmt
{
	NodeTag		type;
	RangeVar   *relation;		/* relation to update */
	List	   *targetList;		/* the target list (of ResTarget) */
	Node	   *whereClause;	/* qualifications */
	List	   *fromClause;		/* optional from clause for more tables */
	List	   *returningList;	/* list of expressions to return */
	WithClause *withClause;		/* WITH clause */
} UpdateStmt;

/* ----------------------
 *		Select Statement
 *
 * A "simple" SELECT is represented in the output of gram.y by a single
 * SelectStmt node; so is a VALUES construct.  A query containing set
 * operators (UNION, INTERSECT, EXCEPT) is represented by a tree of SelectStmt
 * nodes, in which the leaf nodes are component SELECTs and the internal nodes
 * represent UNION, INTERSECT, or EXCEPT operators.  Using the same node
 * type for both leaf and internal nodes allows gram.y to stick ORDER BY,
 * LIMIT, etc, clause values into a SELECT statement without worrying
 * whether it is a simple or compound SELECT.
 * ----------------------
 */
typedef enum SetOperation
{
	SETOP_NONE = 0,
	SETOP_UNION,
	SETOP_INTERSECT,
	SETOP_EXCEPT
} SetOperation;

typedef struct DistributedBy
{
	NodeTag		type;
	GpPolicyType	ptype;
	List		*keys; /* valid when ptype is POLICYTYPE_PARTITIONED */
} DistributedBy;

typedef struct SelectStmt
{
	NodeTag		type;

	/*
	 * These fields are used only in "leaf" SelectStmts.
	 */
	List	   *distinctClause; /* NULL, list of DISTINCT ON exprs, or
								 * lcons(NIL,NIL) for all (SELECT DISTINCT) */
	IntoClause *intoClause;		/* target for SELECT INTO */
	List	   *targetList;		/* the target list (of ResTarget) */
	List	   *fromClause;		/* the FROM clause */
	Node	   *whereClause;	/* WHERE qualification */
	List	   *groupClause;	/* GROUP BY clauses */
	Node	   *havingClause;	/* HAVING conditional-expression */
	List	   *windowClause;	/* window specification clauses */
	List       *scatterClause;	/* GPDB: TableValueExpr data distribution */
	WithClause *withClause; 	/* WITH clause */

	/*
	 * In a "leaf" node representing a VALUES list, the above fields are all
	 * null, and instead this field is set.  Note that the elements of the
	 * sublists are just expressions, without ResTarget decoration. Also note
	 * that a list element can be DEFAULT (represented as a SetToDefault
	 * node), regardless of the context of the VALUES list. It's up to parse
	 * analysis to reject that where not valid.
	 */
	List	   *valuesLists;	/* untransformed list of expression lists */

	/*
	 * These fields are used in both "leaf" SelectStmts and upper-level
	 * SelectStmts.
	 */
	List	   *sortClause;		/* sort clause (a list of SortBy's) */
	Node	   *limitOffset;	/* # of result tuples to skip */
	Node	   *limitCount;		/* # of result tuples to return */
	List	   *lockingClause;	/* FOR UPDATE (list of LockingClause's) */

	/*
	 * These fields are used only in upper-level SelectStmts.
	 */
	SetOperation op;			/* type of set op */
	bool		all;			/* ALL specified? */
	struct SelectStmt *larg;	/* left child */
	struct SelectStmt *rarg;	/* right child */
	/* Eventually add fields for CORRESPONDING spec here */

	/* This field used by: SELECT INTO, CTAS */
	/* GPDB_91_MERGE_FIXME: why is this not a DistributedBy*? */
	Node *distributedBy;  /* GPDB: columns to distribute the data on. */

} SelectStmt;


/* ----------------------
 *		Set Operation node for post-analysis query trees
 *
 * After parse analysis, a SELECT with set operations is represented by a
 * top-level Query node containing the leaf SELECTs as subqueries in its
 * range table.  Its setOperations field shows the tree of set operations,
 * with leaf SelectStmt nodes replaced by RangeTblRef nodes, and internal
 * nodes replaced by SetOperationStmt nodes.  Information about the output
 * column types is added, too.	(Note that the child nodes do not necessarily
 * produce these types directly, but we've checked that their output types
 * can be coerced to the output column type.)  Also, if it's not UNION ALL,
 * information about the types' sort/group semantics is provided in the form
 * of a SortGroupClause list (same representation as, eg, DISTINCT).
 * The resolved common column collations are provided too; but note that if
 * it's not UNION ALL, it's okay for a column to not have a common collation,
 * so a member of the colCollations list could be InvalidOid even though the
 * column has a collatable type.
 * ----------------------
 */
typedef struct SetOperationStmt
{
	NodeTag		type;
	SetOperation op;			/* type of set op */
	bool		all;			/* ALL specified? */
	Node	   *larg;			/* left child */
	Node	   *rarg;			/* right child */
	/* Eventually add fields for CORRESPONDING spec here */

	/* Fields derived during parse analysis: */
	List	   *colTypes;		/* OID list of output column type OIDs */
	List	   *colTypmods;		/* integer list of output column typmods */
	List	   *colCollations;	/* OID list of output column collation OIDs */
	List	   *groupClauses;	/* a list of SortGroupClause's */
	/* groupClauses is NIL if UNION ALL, but must be set otherwise */
} SetOperationStmt;


/*****************************************************************************
 *		Other Statements (no optimizations required)
 *
 *		These are not touched by parser/analyze.c except to put them into
 *		the utilityStmt field of a Query.  This is eventually passed to
 *		ProcessUtility (by-passing rewriting and planning).  Some of the
 *		statements do need attention from parse analysis, and this is
 *		done by routines in parser/parse_utilcmd.c after ProcessUtility
 *		receives the command for execution.
 *****************************************************************************/

/*
 * When a command can act on several kinds of objects with only one
 * parse structure required, use these constants to designate the
 * object type.  Note that commands typically don't support all the types.
 */

typedef enum ObjectType
{
	OBJECT_AGGREGATE,
	OBJECT_ATTRIBUTE,			/* type's attribute, when distinct from column */
	OBJECT_CAST,
	OBJECT_COLUMN,
	OBJECT_CONSTRAINT,
	OBJECT_COLLATION,
	OBJECT_CONVERSION,
	OBJECT_DATABASE,
	OBJECT_DOMAIN,
	OBJECT_EXTENSION,
	OBJECT_FDW,
	OBJECT_FOREIGN_SERVER,
	OBJECT_FOREIGN_TABLE,
	OBJECT_FUNCTION,
	OBJECT_INDEX,
	OBJECT_LANGUAGE,
	OBJECT_LARGEOBJECT,
	OBJECT_OPCLASS,
	OBJECT_OPERATOR,
	OBJECT_OPFAMILY,
	OBJECT_ROLE,
	OBJECT_RULE,
	OBJECT_SCHEMA,
	OBJECT_SEQUENCE,
	OBJECT_TABLE,
	OBJECT_EXTTABLE,
	OBJECT_EXTPROTOCOL,
	OBJECT_TABLESPACE,
	OBJECT_TRIGGER,
	OBJECT_TSCONFIGURATION,
	OBJECT_TSDICTIONARY,
	OBJECT_TSPARSER,
	OBJECT_TSTEMPLATE,
	OBJECT_TYPE,
	OBJECT_VIEW,
	OBJECT_RESQUEUE,
	OBJECT_RESGROUP
} ObjectType;

/* ----------------------
 *		Create Schema Statement
 *
 * NOTE: the schemaElts list contains raw parsetrees for component statements
 * of the schema, such as CREATE TABLE, GRANT, etc.  These are analyzed and
 * executed after the schema itself is created.
 * ----------------------
 */
typedef struct CreateSchemaStmt
{
	NodeTag		type;
	char	   *schemaname;		/* the name of the schema to create */
	char	   *authid;			/* the owner of the created schema */
	List	   *schemaElts;		/* schema components (list of parsenodes) */

	/*
	 * In GPDB, when a CreateSchemaStmt is dispatched to executor nodes, the
	 * following field is set.
	 *
	 * There's a special case for when the temporary namespace is created,
	 * on the first use in the session. There are actually two temporary
	 * namespaces, the regular one, and a temporary toast namespace. They are
	 * both created in the same command, with istemp='true'.
	 */
	bool        istemp;         /* true for temp schemas (internal only) */
} CreateSchemaStmt;

typedef enum DropBehavior
{
	DROP_RESTRICT,				/* drop fails if any dependent objects */
	DROP_CASCADE				/* remove dependent objects too */
} DropBehavior;

/* ----------------------
 *	Alter Table
 * ----------------------
 */
typedef struct AlterTableStmt
{
	NodeTag		type;
	RangeVar   *relation;		/* table to work on */
	List	   *cmds;			/* list of subcommands */
	ObjectType	relkind;		/* type of object */
	bool		missing_ok;		/* skip error if table missing */
} AlterTableStmt;

typedef enum AlterTableType
{
	AT_AddColumn,				/* add column */
	AT_AddColumnRecurse,		/* internal to commands/tablecmds.c */
	AT_AddColumnToView,			/* implicitly via CREATE OR REPLACE VIEW */
	AT_ColumnDefault,			/* alter column default */
	AT_ColumnDefaultRecurse,	/* internal to commands/tablecmds.c */
	AT_DropNotNull,				/* alter column drop not null */
	AT_SetNotNull,				/* alter column set not null */
	AT_SetStatistics,			/* alter column set statistics */
	AT_SetOptions,				/* alter column set ( options ) */
	AT_ResetOptions,			/* alter column reset ( options ) */
	AT_SetStorage,				/* alter column set storage */
	AT_DropColumn,				/* drop column */
	AT_DropColumnRecurse,		/* internal to commands/tablecmds.c */
	AT_AddIndex,				/* add index */
	AT_ReAddIndex,				/* internal to commands/tablecmds.c */
	AT_AddConstraint,			/* add constraint */
	AT_AddConstraintRecurse,	/* internal to commands/tablecmds.c */
	AT_ValidateConstraint,		/* validate constraint */
	AT_ValidateConstraintRecurse,		/* internal to commands/tablecmds.c */
	AT_ProcessedConstraint,		/* pre-processed add constraint (local in
								 * parser/parse_utilcmd.c) */
	AT_AddIndexConstraint,		/* add constraint using existing index */
	AT_DropConstraint,			/* drop constraint */
	AT_DropConstraintRecurse,	/* internal to commands/tablecmds.c */
	AT_AlterColumnType,			/* alter column type */
	AT_AlterColumnGenericOptions,		/* alter column OPTIONS (...) */
	AT_ChangeOwner,				/* change owner */
	AT_ClusterOn,				/* CLUSTER ON */
	AT_DropCluster,				/* SET WITHOUT CLUSTER */
	AT_AddOids,					/* SET WITH OIDS */
	AT_AddOidsRecurse,			/* internal to commands/tablecmds.c */
	AT_DropOids,				/* SET WITHOUT OIDS */
	AT_SetTableSpace,			/* SET TABLESPACE */
	AT_SetRelOptions,			/* SET (...) -- AM specific parameters */
	AT_ResetRelOptions,			/* RESET (...) -- AM specific parameters */
	AT_ReplaceRelOptions,		/* replace reloption list in its entirety */
	AT_EnableTrig,				/* ENABLE TRIGGER name */
	AT_EnableAlwaysTrig,		/* ENABLE ALWAYS TRIGGER name */
	AT_EnableReplicaTrig,		/* ENABLE REPLICA TRIGGER name */
	AT_DisableTrig,				/* DISABLE TRIGGER name */
	AT_EnableTrigAll,			/* ENABLE TRIGGER ALL */
	AT_DisableTrigAll,			/* DISABLE TRIGGER ALL */
	AT_EnableTrigUser,			/* ENABLE TRIGGER USER */
	AT_DisableTrigUser,			/* DISABLE TRIGGER USER */
	AT_EnableRule,				/* ENABLE RULE name */
	AT_EnableAlwaysRule,		/* ENABLE ALWAYS RULE name */
	AT_EnableReplicaRule,		/* ENABLE REPLICA RULE name */
	AT_DisableRule,				/* DISABLE RULE name */
	AT_AddInherit,				/* INHERIT parent */
	AT_DropInherit,				/* NO INHERIT parent */
	AT_AddOf,					/* OF <type_name> */
	AT_DropOf,					/* NOT OF */
<<<<<<< HEAD
	AT_GenericOptions,			/* OPTIONS (...) */
	AT_SetDistributedBy,		/* SET DISTRIBUTED BY */
	/* CDB: Partitioned Tables */
	AT_PartAdd,					/* Add */
	AT_PartAddForSplit,			/* Add, as subcommand of a split */
	AT_PartAlter,				/* Alter */
	AT_PartDrop,				/* Drop */
	AT_PartExchange,			/* Exchange */
	AT_PartRename,				/* Rename */
	AT_PartSetTemplate,			/* Set Subpartition Template */
	AT_PartSplit,				/* Split */
	AT_PartTruncate,			/* Truncate */
	AT_PartAddInternal			/* CREATE TABLE time partition addition */
=======
	AT_GenericOptions			/* OPTIONS (...) */
>>>>>>> 80edfd76
} AlterTableType;

typedef struct AlterTableCmd	/* one subcommand of an ALTER TABLE */
{
	NodeTag		type;
	AlterTableType subtype;		/* Type of table alteration to apply */
	char	   *name;			/* column, constraint, or trigger to act on,
								 * or new owner or tablespace */
	Node	   *def;			/* definition of new column, column type,
								 * index, constraint, or parent table */
	Node	   *transform;		/* transformation expr for ALTER TYPE */
	DropBehavior behavior;		/* RESTRICT or CASCADE for DROP cases */
	bool		part_expanded;	/* expands from another command, for partitioning */
	List	   *partoids;		/* If applicable, OIDs of partition part tables */
	bool		missing_ok;		/* skip error if missing? */
} AlterTableCmd;


typedef struct SetDistributionCmd
{
	NodeTag		type;
	int	        backendId;     /* backend ID on QD */
	List	   *relids;            /* oid of relations(partitions) which have related temporary table */
	List	   *indexOidMap;       /* the map between relation oid and index oid */
	List	   *hiddenTypes;       /* the types need to build for dropped column */
} SetDistributionCmd;


typedef enum AlterPartitionIdType
{
	AT_AP_IDNone,				/* no ID */
	AT_AP_IDName,				/* IDentify by Name */
	AT_AP_IDValue,				/* IDentifier FOR Value */
	AT_AP_IDRank,				/* IDentifier FOR Rank */
	AT_AP_ID_oid,				/* IDentifier by oid (for internal use only) */
	AT_AP_IDList,				/* List of IDentifier(for internal use only) */
	AT_AP_IDRule,				/* partition rule (for internal use only) */
	AT_AP_IDDefault				/* IDentify DEFAULT partition */
} AlterPartitionIdType;

typedef struct AlterPartitionId /* Identify a partition by name, val, pos */
{
	NodeTag		type;
	AlterPartitionIdType idtype;/* Type of table alteration to apply */
	Node	   *partiddef;		/* partition id definition */
	int					location;	/* token location, or -1 if unknown */
} AlterPartitionId;

typedef struct AlterPartitionCmd/* one subcmd of an ALTER TABLE...PARTITION */
{
	NodeTag		type;
	Node	   *partid;			/* partition id */
	Node	   *arg1;			/* argument 1 */
	Node	   *arg2;			/* argument 2 */
	int					location;	/* token location, or -1 if unknown */
} AlterPartitionCmd;

typedef struct InheritPartitionCmd
{
	NodeTag		type;
	RangeVar   *parent;
} InheritPartitionCmd;

/* ----------------------
 *	Alter Domain
 *
 * The fields are used in different ways by the different variants of
 * this command.
 * ----------------------
 */
typedef struct AlterDomainStmt
{
	NodeTag		type;
	char		subtype;		/*------------
								 *	T = alter column default
								 *	N = alter column drop not null
								 *	O = alter column set not null
								 *	C = add constraint
								 *	X = drop constraint
								 *------------
								 */
	List	   *typeName;		/* domain to work on */
	char	   *name;			/* column or constraint name to act on */
	Node	   *def;			/* definition of default or constraint */
	DropBehavior behavior;		/* RESTRICT or CASCADE for DROP cases */
	bool		missing_ok;		/* skip error if missing? */
} AlterDomainStmt;


/* ----------------------
 *		Grant|Revoke Statement
 * ----------------------
 */
typedef enum GrantTargetType
{
	ACL_TARGET_OBJECT,			/* grant on specific named object(s) */
	ACL_TARGET_ALL_IN_SCHEMA,	/* grant on all objects in given schema(s) */
	ACL_TARGET_DEFAULTS			/* ALTER DEFAULT PRIVILEGES */
} GrantTargetType;

typedef enum GrantObjectType
{
	ACL_OBJECT_COLUMN,			/* column */
	ACL_OBJECT_RELATION,		/* table, view */
	ACL_OBJECT_SEQUENCE,		/* sequence */
	ACL_OBJECT_DATABASE,		/* database */
<<<<<<< HEAD
	ACL_OBJECT_EXTPROTOCOL,		/* external table protocol */
=======
	ACL_OBJECT_DOMAIN,			/* domain */
>>>>>>> 80edfd76
	ACL_OBJECT_FDW,				/* foreign-data wrapper */
	ACL_OBJECT_FOREIGN_SERVER,	/* foreign server */
	ACL_OBJECT_FUNCTION,		/* function */
	ACL_OBJECT_LANGUAGE,		/* procedural language */
	ACL_OBJECT_LARGEOBJECT,		/* largeobject */
	ACL_OBJECT_NAMESPACE,		/* namespace */
	ACL_OBJECT_TABLESPACE,		/* tablespace */
	ACL_OBJECT_TYPE				/* type */
} GrantObjectType;

typedef struct GrantStmt
{
	NodeTag		type;
	bool		is_grant;		/* true = GRANT, false = REVOKE */
	GrantTargetType targtype;	/* type of the grant target */
	GrantObjectType objtype;	/* kind of object being operated on */
	List	   *objects;		/* list of RangeVar nodes, FuncWithArgs nodes,
								 * or plain names (as Value strings) */
	List	   *privileges;		/* list of AccessPriv nodes */
	/* privileges == NIL denotes ALL PRIVILEGES */
	List	   *grantees;		/* list of PrivGrantee nodes */
	bool		grant_option;	/* grant or revoke grant option */
	DropBehavior behavior;		/* drop behavior (for REVOKE) */
} GrantStmt;

typedef struct PrivGrantee
{
	NodeTag		type;
	char	   *rolname;		/* if NULL then PUBLIC */
} PrivGrantee;

/*
 * Note: FuncWithArgs carries only the types of the input parameters of the
 * function.  So it is sufficient to identify an existing function, but it
 * is not enough info to define a function nor to call it.
 */
typedef struct FuncWithArgs
{
	NodeTag		type;
	List	   *funcname;		/* qualified name of function */
	List	   *funcargs;		/* list of Typename nodes */
} FuncWithArgs;

/*
 * An access privilege, with optional list of column names
 * priv_name == NULL denotes ALL PRIVILEGES (only used with a column list)
 * cols == NIL denotes "all columns"
 * Note that simple "ALL PRIVILEGES" is represented as a NIL list, not
 * an AccessPriv with both fields null.
 */
typedef struct AccessPriv
{
	NodeTag		type;
	char	   *priv_name;		/* string name of privilege */
	List	   *cols;			/* list of Value strings */
} AccessPriv;

/* ----------------------
 *		Grant/Revoke Role Statement
 *
 * Note: because of the parsing ambiguity with the GRANT <privileges>
 * statement, granted_roles is a list of AccessPriv; the execution code
 * should complain if any column lists appear.	grantee_roles is a list
 * of role names, as Value strings.
 * ----------------------
 */
typedef struct GrantRoleStmt
{
	NodeTag		type;
	List	   *granted_roles;	/* list of roles to be granted/revoked */
	List	   *grantee_roles;	/* list of member roles to add/delete */
	bool		is_grant;		/* true = GRANT, false = REVOKE */
	bool		admin_opt;		/* with admin option */
	char	   *grantor;		/* set grantor to other than current role */
	DropBehavior behavior;		/* drop behavior (for REVOKE) */
} GrantRoleStmt;

/*
 * Node that represents the single row error handling (SREH) clause.
 * used in COPY and External Tables.
 */
typedef struct SingleRowErrorDesc
{
	NodeTag		type;
	int			rejectlimit;		/* per segment error reject limit */
	bool		is_limit_in_rows;	/* true for ROWS false for PERCENT */
	bool		into_file;			/* log into file not table */
} SingleRowErrorDesc;

/* ----------------------
 *	Alter Default Privileges Statement
 * ----------------------
 */
typedef struct AlterDefaultPrivilegesStmt
{
	NodeTag		type;
	List	   *options;		/* list of DefElem */
	GrantStmt  *action;			/* GRANT/REVOKE action (with objects=NIL) */
} AlterDefaultPrivilegesStmt;

/* ----------------------
 *		Copy Statement
 *
 * We support "COPY relation FROM file", "COPY relation TO file", and
 * "COPY (query) TO file".	In any given CopyStmt, exactly one of "relation"
 * and "query" must be non-NULL.
 * ----------------------
 */
typedef struct CopyStmt
{
	NodeTag		type;
	RangeVar   *relation;		/* the relation to copy */
	Node	   *query;			/* the SELECT query to copy */
	List	   *attlist;		/* List of column names (as Strings), or NIL
								 * for all columns */
	bool		is_from;		/* TO or FROM */
	bool		is_program;		/* is 'filename' a program to popen? */
	bool		skip_ext_partition;		/* skip external partitions */
	char	   *filename;		/* filename, or NULL for STDIN/STDOUT */
	List	   *options;		/* List of DefElem nodes */
	Node	   *sreh;			/* Single row error handling info */
	/* Convenient location for dispatch of misc meta data */
	PartitionNode *partitions;
	List		*ao_segnos;		/* AO segno map */
	GpPolicy	*policy;
} CopyStmt;

/* ----------------------
 * SET Statement (includes RESET)
 *
 * "SET var TO DEFAULT" and "RESET var" are semantically equivalent, but we
 * preserve the distinction in VariableSetKind for CreateCommandTag().
 * ----------------------
 */
typedef enum
{
	VAR_SET_VALUE,				/* SET var = value */
	VAR_SET_DEFAULT,			/* SET var TO DEFAULT */
	VAR_SET_CURRENT,			/* SET var FROM CURRENT */
	VAR_SET_MULTI,				/* special case for SET TRANSACTION ... */
	VAR_RESET,					/* RESET var */
	VAR_RESET_ALL				/* RESET ALL */
} VariableSetKind;

typedef struct VariableSetStmt
{
	NodeTag		type;
	VariableSetKind kind;
	char	   *name;			/* variable to be set */
	List	   *args;			/* List of A_Const nodes */
	bool		is_local;		/* SET LOCAL? */
} VariableSetStmt;

/* ----------------------
 * Show Statement
 * ----------------------
 */
typedef struct VariableShowStmt
{
	NodeTag		type;
	char	   *name;
} VariableShowStmt;

/* ----------------------
 *		Create Table Statement
 *
 * NOTE: in the raw gram.y output, ColumnDef and Constraint nodes are
 * intermixed in tableElts, and constraints is NIL.  After parse analysis,
 * tableElts contains just ColumnDefs, and constraints contains just
 * Constraint nodes (in fact, only CONSTR_CHECK nodes, in the present
 * implementation).
 * ----------------------
 */

typedef struct CreateStmt
{
	NodeTag		type;
	RangeVar   *relation;		/* relation to create */
	List	   *tableElts;		/* column definitions (list of ColumnDef) */
	List	   *inhRelations;	/* relations to inherit from (list of
								 * inhRelation) */
	List	   *inhOids;		/* list relations Oids to inherit from */
	int			parentOidCount; /* count of parent with OIDs */
	TypeName   *ofTypename;		/* OF typename */
	List	   *constraints;	/* constraints (list of Constraint nodes) */
	List	   *options;		/* options from WITH clause */
	OnCommitAction oncommit;	/* what do we do at COMMIT? */
	char	   *tablespacename; /* table space to use, or NULL */
	bool		if_not_exists;	/* just do nothing if it already exists? */

	/* GPDB_91_MERGE_FIXME: why is this not a DistributedBy*? */
	Node       *distributedBy;   /* what columns we distribute the data by */
	Node       *partitionBy;     /* what columns we partition the data by */
	char	    relKind;         /* CDB: force relkind to this */
	char		relStorage;
	GpPolicy   *policy;
	Node       *postCreate;      /* CDB: parse and process after the CREATE */
	List	   *deferredStmts;	/* CDB: Statements, e.g., partial indexes, that can't be
								 * analyzed until after CREATE (until the target table
								 * is created and visible). */
	bool		is_part_child;	/* CDB: child table in a partition? Marked during analysis for
								 * interior or leaf parts of the new table.  Not marked for a
								 * a partition root or ordinary table.
								 */
	bool        is_part_parent; /* CDB: Marked during analysis for top and interior
								 * parent of partition tables which don't contain
								 * any data */
	bool		is_add_part;	/* CDB: is create adding a part to a partition? */
	bool		is_split_part;	/* CDB: is create spliting a part? */
	Oid			ownerid;		/* OID of the role to own this. if InvalidOid, GetUserId() */
	bool		buildAoBlkdir; /* whether to build the block directory for an AO table */
	List	   *attr_encodings; /* attribute storage directives */
} CreateStmt;

/* ----------------------
 *	Definitions for external tables
 * ----------------------
 */
typedef enum ExtTableType
{
	EXTTBL_TYPE_LOCATION,		/* table defined with LOCATION clause */
	EXTTBL_TYPE_EXECUTE			/* table defined with EXECUTE clause */
} ExtTableType;

typedef struct
{
	NodeTag			type;
	ExtTableType	exttabletype;
	List			*location_list;
	List			*on_clause;
	char			*command_string;
} ExtTableTypeDesc;

typedef struct CreateExternalStmt
{
	NodeTag		type;
	RangeVar   *relation;		/* external relation to create */
	List	   *tableElts;		/* column definitions (list of ColumnDef) */
	ExtTableTypeDesc *exttypedesc;    /* LOCATION or EXECUTE information */
	char	   *format;			/* data format name */
	List	   *formatOpts;		/* List of DefElem nodes for data format */
	bool		isweb;
	bool		iswritable;
	Node	   *sreh;			/* Single row error handling info */
	List       *extOptions;		/* generic options to external table */
	List	   *encoding;		/* List (size 1 max) of DefElem nodes for
								   data encoding */
	Node       *distributedBy;   /* what columns we distribute the data by */
	struct GpPolicy  *policy;	/* used for writable tables */

} CreateExternalStmt;

/* ----------------------
 *	Definitions for foreign tables
 * ----------------------
 */
typedef struct CreateForeignStmt
{
	NodeTag		type;
	RangeVar   *relation;		/* foreign relation to create */
	List	   *tableElts;		/* column definitions (list of ColumnDef) */
	char	   *srvname;		/* server name */
	List	   *options;		/* generic options to foreign table */

} CreateForeignStmt;

/* ----------
 * Definitions for constraints in CreateStmt
 *
 * Note that column defaults are treated as a type of constraint,
 * even though that's a bit odd semantically.
 *
 * For constraints that use expressions (CONSTR_CHECK, CONSTR_DEFAULT)
 * we may have the expression in either "raw" form (an untransformed
 * parse tree) or "cooked" form (the nodeToString representation of
 * an executable expression tree), depending on how this Constraint
 * node was created (by parsing, or by inheritance from an existing
 * relation).  We should never have both in the same node!
 *
 * FKCONSTR_ACTION_xxx values are stored into pg_constraint.confupdtype
 * and pg_constraint.confdeltype columns; FKCONSTR_MATCH_xxx values are
 * stored into pg_constraint.confmatchtype.  Changing the code values may
 * require an initdb!
 *
 * If skip_validation is true then we skip checking that the existing rows
 * in the table satisfy the constraint, and just install the catalog entries
 * for the constraint.	A new FK constraint is marked as valid iff
 * initially_valid is true.  (Usually skip_validation and initially_valid
 * are inverses, but we can set both true if the table is known empty.)
 *
 * Constraint attributes (DEFERRABLE etc) are initially represented as
 * separate Constraint nodes for simplicity of parsing.  parse_utilcmd.c makes
 * a pass through the constraints list to insert the info into the appropriate
 * Constraint node.
 * ----------
 */

typedef enum ConstrType			/* types of constraints */
{
	CONSTR_NULL,				/* not SQL92, but a lot of people expect it */
	CONSTR_NOTNULL,
	CONSTR_DEFAULT,
	CONSTR_CHECK,
	CONSTR_PRIMARY,
	CONSTR_UNIQUE,
	CONSTR_EXCLUSION,
	CONSTR_FOREIGN,
	CONSTR_ATTR_DEFERRABLE,		/* attributes for previous constraint node */
	CONSTR_ATTR_NOT_DEFERRABLE,
	CONSTR_ATTR_DEFERRED,
	CONSTR_ATTR_IMMEDIATE
} ConstrType;

/* Foreign key action codes */
#define FKCONSTR_ACTION_NOACTION	'a'
#define FKCONSTR_ACTION_RESTRICT	'r'
#define FKCONSTR_ACTION_CASCADE		'c'
#define FKCONSTR_ACTION_SETNULL		'n'
#define FKCONSTR_ACTION_SETDEFAULT	'd'

/* Foreign key matchtype codes */
#define FKCONSTR_MATCH_FULL			'f'
#define FKCONSTR_MATCH_PARTIAL		'p'
#define FKCONSTR_MATCH_UNSPECIFIED	'u'

typedef struct Constraint
{
	NodeTag		type;
	ConstrType	contype;		/* see above */

	/* Fields used for most/all constraint types: */
	char	   *conname;		/* Constraint name, or NULL if unnamed */
	bool		deferrable;		/* DEFERRABLE? */
	bool		initdeferred;	/* INITIALLY DEFERRED? */
	int			location;		/* token location, or -1 if unknown */

	/* Fields used for constraints with expressions (CHECK and DEFAULT): */
	bool		is_no_inherit;	/* is constraint non-inheritable? */
	Node	   *raw_expr;		/* expr, as untransformed parse tree */
	char	   *cooked_expr;	/* expr, as nodeToString representation */

	/* Fields used for unique constraints (UNIQUE and PRIMARY KEY): */
	List	   *keys;			/* String nodes naming referenced column(s) */

	/* Fields used for EXCLUSION constraints: */
	List	   *exclusions;		/* list of (IndexElem, operator name) pairs */

	/* Fields used for index constraints (UNIQUE, PRIMARY KEY, EXCLUSION): */
	List	   *options;		/* options from WITH clause */
	char	   *indexname;		/* existing index to use; otherwise NULL */
	char	   *indexspace;		/* index tablespace; NULL for default */
	/* These could be, but currently are not, used for UNIQUE/PKEY: */
	char	   *access_method;	/* index access method; NULL for default */
	Node	   *where_clause;	/* partial index predicate */

	/* Fields used for FOREIGN KEY constraints: */
	RangeVar   *pktable;		/* Primary key table */
	List	   *fk_attrs;		/* Attributes of foreign key */
	List	   *pk_attrs;		/* Corresponding attrs in PK table */
	char		fk_matchtype;	/* FULL, PARTIAL, UNSPECIFIED */
	char		fk_upd_action;	/* ON UPDATE action */
	char		fk_del_action;	/* ON DELETE action */
	List	   *old_conpfeqop;	/* pg_constraint.conpfeqop of my former self */

	/* Fields used for constraints that allow a NOT VALID specification */
	bool		skip_validation;	/* skip validation of existing rows? */
<<<<<<< HEAD
	bool		initially_valid;	/* start the new constraint as valid */
	Oid			trig1Oid;
	Oid			trig2Oid;
	Oid			trig3Oid;
	Oid			trig4Oid;
=======
	bool		initially_valid;	/* mark the new constraint as valid? */
>>>>>>> 80edfd76
} Constraint;

/* ----------
 * Definitions for Table Partition clauses in CreateStmt
 *
 * ----------
 */
typedef enum PartitionByType			/* types of Partitions */
{
	PARTTYP_RANGE,
	PARTTYP_LIST
} PartitionByType;

typedef enum PartitionByVerbosity		/* control Partition messaging */
{
	PART_VERBO_NORMAL, 		/* normal (all messages) */
	PART_VERBO_NODISTRO, 	/* NO DISTRIBution policy messages */
	PART_VERBO_NOPARTNAME   /* NO distro or partition name messages
							   (for SET SUBPARTITION TEMPLATE) */
} PartitionByVerbosity;

typedef struct PartitionBy			/* the Partition By clause */
{
	NodeTag				type;
	PartitionByType		partType;
	List			   *keys;		/* key columns (Partition By ...) */
	List			   *keyopclass;	/* opclass for each key */
	Node			   *subPart;	/* optional subpartn (PartitionBy ptr) */
	Node			   *partSpec;	/* specification or template */
	Node			   *partDefault;/* DEFAULT partition (if exists) */
	int				    partDepth;	/* depth (starting at zero) */
	RangeVar		   *parentRel;	/* parent relation */
	bool				bKeepMe;    /* keep the top-level pby [nefarious] */
	int				    partQuiet;	/* PartitionByVerbosity */
	int					location;	/* token location, or -1 if unknown */
} PartitionBy;

/*
 * An element in a partition configuration. This represents a single clause --
 * or perhaps an expansion of a single clause.
 */
typedef struct PartitionElem
{
	NodeTag				type;
	char			   *partName;	/* partition name (optional) */
	Node			   *boundSpec;	/* boundary specification */
	Node			   *subSpec;	/* subpartition spec */
	bool                isDefault;	/* TRUE if default partition declaration */
	Node			   *storeAttr;	/* storage clause attributes */
	char			   *AddPartDesc;/* set by tablecmds.c:atpxAddPart */
	int					partno;		/* number of the partition element */
	long				rrand;		/* if not zero, "random" id for relname */
	List			   *colencs;	/* column encoding clauses */
	int					location;	/* token location, or -1 if unknown */
} PartitionElem;

typedef enum PartitionEdgeBounding
{
	PART_EDGE_UNSPECIFIED,
	PART_EDGE_INCLUSIVE,
	PART_EDGE_EXCLUSIVE
} PartitionEdgeBounding;

/* a "Range Item" is the "values" portition of a LIST partition, or
 * the "values" of a START, END, or EVERY spec in a RANGE partition */
typedef struct PartitionRangeItem
{
	NodeTag				type;
	List			   *partRangeVal;	/*  value */
	PartitionEdgeBounding partedge;		/* inclusive/exclusive ? */
	int					everycount;		/* if EVERY, how many in the set */
	int					location;		/* token location, or -1 if unknown */
} PartitionRangeItem;

/* partition boundary specification */
typedef struct PartitionBoundSpec
{
	NodeTag				type;
	Node			   *partStart;		/* start of range */
	Node			   *partEnd;		/* end */
	Node 			   *partEvery;		/* every specification */
	List 			   *everyGenList;	/* generated EVERY partitions */
	/* MPP-6297: check for WITH (tablename=name) clause */
	char			   *pWithTnameStr;	/* and disable EVERY if tname set */
	int					location;		/* token location, or -1 if unknown */
} PartitionBoundSpec;

/* VALUES clause specification */
typedef struct PartitionValuesSpec
{
	NodeTag				type;
	List			   *partValues;		/* VALUES clause for LIST partition */
	int					location;
} PartitionValuesSpec;

typedef struct PartitionSpec			/* a Partition Specification */
{
	NodeTag				type;
	List			   *partElem;		/* partition element list */
	List			   *enc_clauses;	/* ENCODING () clauses */
	Node			   *subSpec;		/* subpartition spec */
	bool				istemplate;
	int					location;		/* token location, or -1 if unknown */
} PartitionSpec;

/* ----------------------
 *		Create/Drop TableSpace Statements
 * ----------------------
 */

typedef struct CreateTableSpaceStmt
{
	NodeTag		type;
	char	   *tablespacename;
	char	   *owner;
	char	   *location;
	List	   *options;
} CreateTableSpaceStmt;

typedef struct DropTableSpaceStmt
{
	NodeTag		type;
	char	   *tablespacename;
	bool		missing_ok;		/* skip error if missing? */
} DropTableSpaceStmt;

typedef struct AlterTableSpaceOptionsStmt
{
	NodeTag		type;
	char	   *tablespacename;
	List	   *options;
	bool		isReset;
} AlterTableSpaceOptionsStmt;

/* ----------------------
 *		Create/Alter Extension Statements
 * ----------------------
 */

typedef enum CreateExtensionState
{
	CREATE_EXTENSION_INIT,		/* not start to create extension */
	CREATE_EXTENSION_BEGIN,     /* start to create extension */
	CREATE_EXTENSION_END		/* finish to create extension */
} CreateExtensionState;

typedef struct CreateExtensionStmt
{
	NodeTag		type;
	char	   *extname;
	bool		if_not_exists;	/* just do nothing if it already exists? */
	List	   *options;		/* List of DefElem nodes */
	CreateExtensionState create_ext_state;		/* create extension state */
} CreateExtensionStmt;

/* Only used for ALTER EXTENSION UPDATE; later might need an action field */
typedef struct AlterExtensionStmt
{
	NodeTag		type;
	char	   *extname;
	List	   *options;		/* List of DefElem nodes */
} AlterExtensionStmt;

typedef struct AlterExtensionContentsStmt
{
	NodeTag		type;
	char	   *extname;		/* Extension's name */
	int			action;			/* +1 = add object, -1 = drop object */
	ObjectType	objtype;		/* Object's type */
	List	   *objname;		/* Qualified name of the object */
	List	   *objargs;		/* Arguments if needed (eg, for functions) */
} AlterExtensionContentsStmt;

/* ----------------------
 *		Create/Alter FOREIGN DATA WRAPPER Statements
 * ----------------------
 */

typedef struct CreateFdwStmt
{
	NodeTag		type;
	char	   *fdwname;		/* foreign-data wrapper name */
	List	   *func_options;	/* HANDLER/VALIDATOR options */
	List	   *options;		/* generic options to FDW */
} CreateFdwStmt;

typedef struct AlterFdwStmt
{
	NodeTag		type;
	char	   *fdwname;		/* foreign-data wrapper name */
	List	   *func_options;	/* HANDLER/VALIDATOR options */
	List	   *options;		/* generic options to FDW */
} AlterFdwStmt;

/* ----------------------
 *		Create/Alter FOREIGN SERVER Statements
 * ----------------------
 */

typedef struct CreateForeignServerStmt
{
	NodeTag		type;
	char	   *servername;		/* server name */
	char	   *servertype;		/* optional server type */
	char	   *version;		/* optional server version */
	char	   *fdwname;		/* FDW name */
	List	   *options;		/* generic options to server */
} CreateForeignServerStmt;

typedef struct AlterForeignServerStmt
{
	NodeTag		type;
	char	   *servername;		/* server name */
	char	   *version;		/* optional server version */
	List	   *options;		/* generic options to server */
	bool		has_version;	/* version specified */
} AlterForeignServerStmt;

/* ----------------------
 *		Create FOREIGN TABLE Statements
 * ----------------------
 */

typedef struct CreateForeignTableStmt
{
	CreateStmt	base;
	char	   *servername;
	List	   *options;
} CreateForeignTableStmt;

/* ----------------------
 *		Create/Drop USER MAPPING Statements
 * ----------------------
 */

typedef struct CreateUserMappingStmt
{
	NodeTag		type;
	char	   *username;		/* username or PUBLIC/CURRENT_USER */
	char	   *servername;		/* server name */
	List	   *options;		/* generic options to server */
} CreateUserMappingStmt;

typedef struct AlterUserMappingStmt
{
	NodeTag		type;
	char	   *username;		/* username or PUBLIC/CURRENT_USER */
	char	   *servername;		/* server name */
	List	   *options;		/* generic options to server */
} AlterUserMappingStmt;

typedef struct DropUserMappingStmt
{
	NodeTag		type;
	char	   *username;		/* username or PUBLIC/CURRENT_USER */
	char	   *servername;		/* server name */
	bool		missing_ok;		/* ignore missing mappings */
} DropUserMappingStmt;

/* ----------------------
 *		Create TRIGGER Statement
 * ----------------------
 */
typedef struct CreateTrigStmt
{
	NodeTag		type;
	char	   *trigname;		/* TRIGGER's name */
	RangeVar   *relation;		/* relation trigger is on */
	List	   *funcname;		/* qual. name of function to call */
	List	   *args;			/* list of (T_String) Values or NIL */
	bool		row;			/* ROW/STATEMENT */
	/* timing uses the TRIGGER_TYPE bits defined in catalog/pg_trigger.h */
	int16		timing;			/* BEFORE, AFTER, or INSTEAD */
	/* events uses the TRIGGER_TYPE bits defined in catalog/pg_trigger.h */
	int16		events;			/* "OR" of INSERT/UPDATE/DELETE/TRUNCATE */
	List	   *columns;		/* column names, or NIL for all columns */
	Node	   *whenClause;		/* qual expression, or NULL if none */
	bool		isconstraint;	/* This is a constraint trigger */
	/* The remaining fields are only used for constraint triggers */
	bool		deferrable;		/* [NOT] DEFERRABLE */
	bool		initdeferred;	/* INITIALLY {DEFERRED|IMMEDIATE} */
	RangeVar   *constrrel;		/* opposite relation, if RI trigger */
	Oid			trigOid;
} CreateTrigStmt;

/* ----------------------
 *		Create PROCEDURAL LANGUAGE Statements
 * ----------------------
 */
typedef struct CreatePLangStmt
{
	NodeTag		type;
	bool		replace;		/* T => replace if already exists */
	char	   *plname;			/* PL name */
	List	   *plhandler;		/* PL call handler function (qual. name) */
	List	   *plinline;		/* optional inline function (qual. name) */
	List	   *plvalidator;	/* optional validator function (qual. name) */
	bool		pltrusted;		/* PL is trusted */
} CreatePLangStmt;

/* ----------------------
 *	Create/Alter/Drop Resource Queue Statements
 * ----------------------
 */
typedef struct CreateQueueStmt
{
	NodeTag		type;
	char	   *queue;			/* resource queue name */
	List	   *options;		/* List of DefElem nodes */
} CreateQueueStmt;

typedef struct AlterQueueStmt
{
	NodeTag		type;
	char	   *queue;			/* resource queue  name */
	List	   *options;		/* List of DefElem nodes */
} AlterQueueStmt;

typedef struct DropQueueStmt
{
	NodeTag		type;
	char	   *queue;			/* resource queue to remove */
} DropQueueStmt;

/* ----------------------
 *	Create/Alter/Drop Resource Group Statements
 * ----------------------
 */
typedef struct CreateResourceGroupStmt
{
	NodeTag		type;
	char	   *name;			/* resource group name */
	List	   *options;		/* List of DefElem nodes */
} CreateResourceGroupStmt;

typedef struct DropResourceGroupStmt
{
	NodeTag		type;
	char	   *name;			/* resource group to remove */
} DropResourceGroupStmt;

typedef struct AlterResourceGroupStmt
{
	NodeTag		type;
	char	   *name;			/* resource group to alter */
	List	   *options;		/* List of DefElem nodes */
} AlterResourceGroupStmt;

/* ----------------------
 *	Create/Alter/Drop Role Statements
 *
 * Note: these node types are also used for the backwards-compatible
 * Create/Alter/Drop User/Group statements.  In the ALTER and DROP cases
 * there's really no need to distinguish what the original spelling was,
 * but for CREATE we mark the type because the defaults vary.
 * ----------------------
 */
typedef enum RoleStmtType
{
	ROLESTMT_ROLE,
	ROLESTMT_USER,
	ROLESTMT_GROUP
} RoleStmtType;

typedef struct CreateRoleStmt
{
	NodeTag		type;
	RoleStmtType stmt_type;		/* ROLE/USER/GROUP */
	char	   *role;			/* role name */
	List	   *options;		/* List of DefElem nodes */
} CreateRoleStmt;

typedef struct AlterRoleStmt
{
	NodeTag		type;
	char	   *role;			/* role name */
	List	   *options;		/* List of DefElem nodes */
	int			action;			/* +1 = add members, -1 = drop members */
} AlterRoleStmt;

typedef struct AlterRoleSetStmt
{
	NodeTag		type;
	char	   *role;			/* role name */
	char	   *database;		/* database name, or NULL */
	VariableSetStmt *setstmt;	/* SET or RESET subcommand */
} AlterRoleSetStmt;

typedef struct DropRoleStmt
{
	NodeTag		type;
	List	   *roles;			/* List of roles to remove */
	bool		missing_ok;		/* skip error if a role is missing? */
} DropRoleStmt;

typedef struct DenyLoginPoint
{
	NodeTag			type;
	Value 		   *day;
	Value		   *time;
} DenyLoginPoint;

typedef struct DenyLoginInterval
{
	NodeTag			type;
	DenyLoginPoint *start;
	DenyLoginPoint *end;
} DenyLoginInterval;


/* ----------------------
 *		{Create|Alter} SEQUENCE Statement
 * ----------------------
 */

typedef struct CreateSeqStmt
{
	NodeTag		type;
	RangeVar   *sequence;		/* the sequence to create */
	List	   *options;
	Oid			ownerId;		/* ID of owner, or InvalidOid for default */
} CreateSeqStmt;

typedef struct AlterSeqStmt
{
	NodeTag		type;
	RangeVar   *sequence;		/* the sequence to alter */
	List	   *options;
	bool		missing_ok;		/* skip error if a role is missing? */
} AlterSeqStmt;

/* ----------------------
 *		Create {Aggregate|Operator|Type|Protocol} Statement
 * ----------------------
 */
typedef struct DefineStmt
{
	NodeTag		type;
	ObjectType	kind;			/* aggregate, operator, type, protocol */
	bool		oldstyle;		/* hack to signal old CREATE AGG syntax */
	List	   *defnames;		/* qualified name (list of Value strings) */
	List	   *args;			/* a list of TypeName (if needed) */
	List	   *definition;		/* a list of DefElem */
	bool		trusted;		/* used only for PROTOCOL as this point */
} DefineStmt;

/* ----------------------
 *		Create Domain Statement
 * ----------------------
 */
typedef struct CreateDomainStmt
{
	NodeTag		type;
	List	   *domainname;		/* qualified name (list of Value strings) */
	TypeName   *typeName;		/* the base type */
	CollateClause *collClause;	/* untransformed COLLATE spec, if any */
	List	   *constraints;	/* constraints (list of Constraint nodes) */
} CreateDomainStmt;

/* ----------------------
 *		Create Operator Class Statement
 * ----------------------
 */
typedef struct CreateOpClassStmt
{
	NodeTag		type;
	List	   *opclassname;	/* qualified name (list of Value strings) */
	List	   *opfamilyname;	/* qualified name (ditto); NIL if omitted */
	char	   *amname;			/* name of index AM opclass is for */
	TypeName   *datatype;		/* datatype of indexed column */
	List	   *items;			/* List of CreateOpClassItem nodes */
	bool		isDefault;		/* Should be marked as default for type? */
} CreateOpClassStmt;

#define OPCLASS_ITEM_OPERATOR		1
#define OPCLASS_ITEM_FUNCTION		2
#define OPCLASS_ITEM_STORAGETYPE	3

typedef struct CreateOpClassItem
{
	NodeTag		type;
	int			itemtype;		/* see codes above */
	/* fields used for an operator or function item: */
	List	   *name;			/* operator or function name */
	List	   *args;			/* argument types */
	int			number;			/* strategy num or support proc num */
	List	   *order_family;	/* only used for ordering operators */
	List	   *class_args;		/* only used for functions */
	/* fields used for a storagetype item: */
	TypeName   *storedtype;		/* datatype stored in index */
} CreateOpClassItem;

/* ----------------------
 *		Create Operator Family Statement
 * ----------------------
 */
typedef struct CreateOpFamilyStmt
{
	NodeTag		type;
	List	   *opfamilyname;	/* qualified name (list of Value strings) */
	char	   *amname;			/* name of index AM opfamily is for */
} CreateOpFamilyStmt;

/* ----------------------
 *		Alter Operator Family Statement
 * ----------------------
 */
typedef struct AlterOpFamilyStmt
{
	NodeTag		type;
	List	   *opfamilyname;	/* qualified name (list of Value strings) */
	char	   *amname;			/* name of index AM opfamily is for */
	bool		isDrop;			/* ADD or DROP the items? */
	List	   *items;			/* List of CreateOpClassItem nodes */
} AlterOpFamilyStmt;

/* ----------------------
 *		DROP Statement, applies to:
 *        Table, External Table, Sequence, View, Index, Type, Domain,
 *        Conversion, Schema
 * ----------------------
 */

typedef struct DropStmt
{
	NodeTag		type;
	List	   *objects;		/* list of sublists of names (as Values) */
	List	   *arguments;		/* list of sublists of arguments (as Values) */
	ObjectType	removeType;		/* object type */
	DropBehavior behavior;		/* RESTRICT or CASCADE behavior */
	bool		missing_ok;		/* skip error if object is missing? */
<<<<<<< HEAD
	bool		bAllowPartn;	/* allow action on a partition */
=======
	bool		concurrent;		/* drop index concurrently? */
>>>>>>> 80edfd76
} DropStmt;

/* ----------------------
 *				Truncate Table Statement
 * ----------------------
 */
typedef struct TruncateStmt
{
	NodeTag		type;
	List	   *relations;		/* relations (RangeVars) to be truncated */
	bool		restart_seqs;	/* restart owned sequences? */
	DropBehavior behavior;		/* RESTRICT or CASCADE behavior */
} TruncateStmt;

/* ----------------------
 *				Comment On Statement
 * ----------------------
 */
typedef struct CommentStmt
{
	NodeTag		type;
	ObjectType	objtype;		/* Object's type */
	List	   *objname;		/* Qualified name of the object */
	List	   *objargs;		/* Arguments if needed (eg, for functions) */
	char	   *comment;		/* Comment to insert, or NULL to remove */
} CommentStmt;

/* ----------------------
 *				SECURITY LABEL Statement
 * ----------------------
 */
typedef struct SecLabelStmt
{
	NodeTag		type;
	ObjectType	objtype;		/* Object's type */
	List	   *objname;		/* Qualified name of the object */
	List	   *objargs;		/* Arguments if needed (eg, for functions) */
	char	   *provider;		/* Label provider (or NULL) */
	char	   *label;			/* New security label to be assigned */
} SecLabelStmt;

/* ----------------------
 *		Declare Cursor Statement
 *
 * Note: the "query" field of DeclareCursorStmt is only used in the raw grammar
 * output.	After parse analysis it's set to null, and the Query points to the
 * DeclareCursorStmt, not vice versa.
 * ----------------------
 */
#define CURSOR_OPT_BINARY		0x0001	/* BINARY */
#define CURSOR_OPT_SCROLL		0x0002	/* SCROLL explicitly given */
#define CURSOR_OPT_NO_SCROLL	0x0004	/* NO SCROLL explicitly given */
#define CURSOR_OPT_INSENSITIVE	0x0008	/* INSENSITIVE */
#define CURSOR_OPT_HOLD			0x0010	/* WITH HOLD */
/* these planner-control flags do not correspond to any SQL grammar: */
#define CURSOR_OPT_FAST_PLAN	0x0020	/* prefer fast-start plan */
#define CURSOR_OPT_GENERIC_PLAN 0x0040	/* force use of generic plan */
#define CURSOR_OPT_CUSTOM_PLAN	0x0080	/* force use of custom plan */

/*
 * This is used to request the planner to create a plan that's updatable with
 * CURRENT OF. It can be passed to SPI_prepare_cursor.
 */
#define CURSOR_OPT_UPDATABLE	0x0040	/* updateable with CURRENT OF, if possible */

typedef struct DeclareCursorStmt
{
	NodeTag		type;
	char	   *portalname;		/* name of the portal (cursor) */
	int			options;		/* bitmask of options (see above) */
	Node	   *query;			/* the raw SELECT query */
} DeclareCursorStmt;

/* ----------------------
 *		Close Portal Statement
 * ----------------------
 */
typedef struct ClosePortalStmt
{
	NodeTag		type;
	char	   *portalname;		/* name of the portal (cursor) */
	/* NULL means CLOSE ALL */
} ClosePortalStmt;

/* ----------------------
 *		Fetch Statement (also Move)
 * ----------------------
 */
typedef enum FetchDirection
{
	/* for these, howMany is how many rows to fetch; FETCH_ALL means ALL */
	FETCH_FORWARD,
	FETCH_BACKWARD,
	/* for these, howMany indicates a position; only one row is fetched */
	FETCH_ABSOLUTE,
	FETCH_RELATIVE
} FetchDirection;

#define FETCH_ALL	INT64CONST(0x7FFFFFFFFFFFFFFF)

typedef struct FetchStmt
{
	NodeTag		type;
	FetchDirection direction;	/* see above */
	int64		howMany;		/* number of rows, or position argument */
	char	   *portalname;		/* name of portal (cursor) */
	bool		ismove;			/* TRUE if MOVE */
} FetchStmt;

/* ----------------------
 *		Create Index Statement
 *
 * This represents creation of an index and/or an associated constraint.
 * If indexOid isn't InvalidOid, we are not creating an index, just a
 * UNIQUE/PKEY constraint using an existing index.	isconstraint must always
 * be true in this case, and the fields describing the index properties are
 * empty.
 * ----------------------
 */
typedef struct IndexStmt
{
	NodeTag		type;
	char	   *idxname;		/* name of new index, or NULL for default */
	RangeVar   *relation;		/* relation to build index on */
	char	   *accessMethod;	/* name of access method (eg. btree) */
	char	   *tableSpace;		/* tablespace, or NULL for default */
	List	   *indexParams;	/* a list of IndexElem */
	List	   *options;		/* options from WITH clause */
	Node	   *whereClause;	/* qualification (partial-index predicate) */
	List	   *excludeOpNames; /* exclusion operator names, or NIL if none */
	Oid			indexOid;		/* OID of an existing index, if any */
<<<<<<< HEAD
	bool		is_part_child;	/* in service of a part of a partition? */
=======
	Oid			oldNode;		/* relfilenode of my former self */
>>>>>>> 80edfd76
	bool		unique;			/* is index unique? */
	bool		primary;		/* is index on primary key? */
	bool		isconstraint;	/* is it from a CONSTRAINT clause? */
	bool		deferrable;		/* is the constraint DEFERRABLE? */
	bool		initdeferred;	/* is the constraint INITIALLY DEFERRED? */
	bool		concurrent;		/* should this be a concurrent index build? */
	char	   *altconname;		/* constraint name, if desired name differs
								 * from idxname and isconstraint, else NULL. */
	bool		is_split_part;	/* Is this for SPLIT PARTITION command? */
} IndexStmt;

/* ----------------------
 *		Create Function Statement
 * ----------------------
 */
typedef struct CreateFunctionStmt
{
	NodeTag		type;
	bool		replace;		/* T => replace if already exists */
	List	   *funcname;		/* qualified name of function to create */
	List	   *parameters;		/* a list of FunctionParameter */
	TypeName   *returnType;		/* the return type */
	List	   *options;		/* a list of DefElem */
	List	   *withClause;		/* a list of DefElem */
} CreateFunctionStmt;

typedef enum FunctionParameterMode
{
	/* the assigned enum values appear in pg_proc, don't change 'em! */
	FUNC_PARAM_IN = 'i',		/* input only */
	FUNC_PARAM_OUT = 'o',		/* output only */
	FUNC_PARAM_INOUT = 'b',		/* both */
	FUNC_PARAM_VARIADIC = 'v',	/* variadic (always input) */
	FUNC_PARAM_TABLE = 't'		/* table function output column */
} FunctionParameterMode;

typedef struct FunctionParameter
{
	NodeTag		type;
	char	   *name;			/* parameter name, or NULL if not given */
	TypeName   *argType;		/* TypeName for parameter type */
	FunctionParameterMode mode; /* IN/OUT/etc */
	Node	   *defexpr;		/* raw default expr, or NULL if not given */
} FunctionParameter;

typedef struct AlterFunctionStmt
{
	NodeTag		type;
	FuncWithArgs *func;			/* name and args of function */
	List	   *actions;		/* list of DefElem */
} AlterFunctionStmt;

/* ----------------------
 *		DO Statement
 *
 * DoStmt is the raw parser output, InlineCodeBlock is the execution-time API
 * ----------------------
 */
typedef struct DoStmt
{
	NodeTag		type;
	List	   *args;			/* List of DefElem nodes */
} DoStmt;

typedef struct InlineCodeBlock
{
	NodeTag		type;
	char	   *source_text;	/* source text of anonymous code block */
	Oid			langOid;		/* OID of selected language */
	bool		langIsTrusted;	/* trusted property of the language */
} InlineCodeBlock;

/* ----------------------
 *		Alter Object Rename Statement
 * ----------------------
 */
typedef struct RenameStmt
{
	NodeTag		type;
	ObjectType	renameType;		/* OBJECT_TABLE, OBJECT_COLUMN, etc */
	ObjectType	relationType;	/* if column name, associated relation type */
	RangeVar   *relation;		/* in case it's a table */
	Oid			objid;			/* in case it's a table */
	List	   *object;			/* in case it's some other object */
	List	   *objarg;			/* argument types, if applicable */
	char	   *subname;		/* name of contained object (column, rule,
								 * trigger, etc) */
	char	   *newname;		/* the new name */
	DropBehavior behavior;		/* RESTRICT or CASCADE behavior */
<<<<<<< HEAD

	bool		bAllowPartn;	/* allow action on a partition */
=======
	bool		missing_ok;		/* skip error if missing? */
>>>>>>> 80edfd76
} RenameStmt;

/* ----------------------
 *		ALTER object SET SCHEMA Statement
 * ----------------------
 */
typedef struct AlterObjectSchemaStmt
{
	NodeTag		type;
	ObjectType objectType;		/* OBJECT_TABLE, OBJECT_TYPE, etc */
	RangeVar   *relation;		/* in case it's a table */
	List	   *object;			/* in case it's some other object */
	List	   *objarg;			/* argument types, if applicable */
	char	   *addname;		/* additional name if needed */
	char	   *newschema;		/* the new schema */
	bool		missing_ok;		/* skip error if missing? */
} AlterObjectSchemaStmt;

/* ----------------------
 *		Alter Object Owner Statement
 * ----------------------
 */
typedef struct AlterOwnerStmt
{
	NodeTag		type;
	ObjectType objectType;		/* OBJECT_TABLE, OBJECT_TYPE, etc */
	RangeVar   *relation;		/* in case it's a table */
	List	   *object;			/* in case it's some other object */
	List	   *objarg;			/* argument types, if applicable */
	char	   *addname;		/* additional name if needed */
	char	   *newowner;		/* the new owner */
} AlterOwnerStmt;

/* ----------------------
 * ALTER TYPE ... SET DEFAULT ENCODING ()
 * ----------------------
 */
typedef struct AlterTypeStmt
{
	NodeTag		type;
	List	   *typeName;
	List	   *encoding;
} AlterTypeStmt;

/* ----------------------
 *		Create Rule Statement
 * ----------------------
 */
typedef struct RuleStmt
{
	NodeTag		type;
	RangeVar   *relation;		/* relation the rule is for */
	char	   *rulename;		/* name of the rule */
	Node	   *whereClause;	/* qualifications */
	CmdType		event;			/* SELECT, INSERT, etc */
	bool		instead;		/* is a 'do instead'? */
	List	   *actions;		/* the action statements */
	bool		replace;		/* OR REPLACE */
} RuleStmt;

/* ----------------------
 *		Notify Statement
 * ----------------------
 */
typedef struct NotifyStmt
{
	NodeTag		type;
	char	   *conditionname;	/* condition name to notify */
	char	   *payload;		/* the payload string, or NULL if none */
} NotifyStmt;

/* ----------------------
 *		Listen Statement
 * ----------------------
 */
typedef struct ListenStmt
{
	NodeTag		type;
	char	   *conditionname;	/* condition name to listen on */
} ListenStmt;

/* ----------------------
 *		Unlisten Statement
 * ----------------------
 */
typedef struct UnlistenStmt
{
	NodeTag		type;
	char	   *conditionname;	/* name to unlisten on, or NULL for all */
} UnlistenStmt;

/* ----------------------
 *		{Begin|Commit|Rollback} Transaction Statement
 * ----------------------
 */
typedef enum TransactionStmtKind
{
	TRANS_STMT_BEGIN,
	TRANS_STMT_START,			/* semantically identical to BEGIN */
	TRANS_STMT_COMMIT,
	TRANS_STMT_ROLLBACK,
	TRANS_STMT_SAVEPOINT,
	TRANS_STMT_RELEASE,
	TRANS_STMT_ROLLBACK_TO,
	TRANS_STMT_PREPARE,
	TRANS_STMT_COMMIT_PREPARED,
	TRANS_STMT_ROLLBACK_PREPARED
} TransactionStmtKind;

typedef struct TransactionStmt
{
	NodeTag		type;
	TransactionStmtKind kind;	/* see above */
	List	   *options;		/* for BEGIN/START and savepoint commands */
	char	   *gid;			/* for two-phase-commit related commands */
} TransactionStmt;

/* ----------------------
 *		Create Type Statement, composite types
 * ----------------------
 */
typedef struct CompositeTypeStmt
{
	NodeTag		type;
	RangeVar   *typevar;		/* the composite type to be created */
	List	   *coldeflist;		/* list of ColumnDef nodes */
} CompositeTypeStmt;

/* ----------------------
 *		Create Type Statement, enum types
 * ----------------------
 */
typedef struct CreateEnumStmt
{
	NodeTag		type;
	List	   *typeName;		/* qualified name (list of Value strings) */
	List	   *vals;			/* enum values (list of Value strings) */
} CreateEnumStmt;

/* ----------------------
 *		Create Type Statement, range types
 * ----------------------
 */
typedef struct CreateRangeStmt
{
	NodeTag		type;
	List	   *typeName;		/* qualified name (list of Value strings) */
	List	   *params;			/* range parameters (list of DefElem) */
} CreateRangeStmt;

/* ----------------------
 *		Alter Type Statement, enum types
 * ----------------------
 */
typedef struct AlterEnumStmt
{
	NodeTag		type;
	List	   *typeName;		/* qualified name (list of Value strings) */
	char	   *newVal;			/* new enum value's name */
	char	   *newValNeighbor; /* neighboring enum value, if specified */
	bool		newValIsAfter;	/* place new enum value after neighbor? */
} AlterEnumStmt;

/* ----------------------
 *		Create View Statement
 * ----------------------
 */
typedef struct ViewStmt
{
	NodeTag		type;
	RangeVar   *view;			/* the view to be created */
	List	   *aliases;		/* target column names */
	Node	   *query;			/* the SELECT query */
	bool		replace;		/* replace an existing view? */
	List	   *options;		/* options from WITH clause */
} ViewStmt;

/* ----------------------
 *		Load Statement
 * ----------------------
 */
typedef struct LoadStmt
{
	NodeTag		type;
	char	   *filename;		/* file to load */
} LoadStmt;

/* ----------------------
 *		Createdb Statement
 * ----------------------
 */
typedef struct CreatedbStmt
{
	NodeTag		type;
	char	   *dbname;			/* name of database to create */
	List	   *options;		/* List of DefElem nodes */
} CreatedbStmt;

/* ----------------------
 *	Alter Database
 * ----------------------
 */
typedef struct AlterDatabaseStmt
{
	NodeTag		type;
	char	   *dbname;			/* name of database to alter */
	List	   *options;		/* List of DefElem nodes */
} AlterDatabaseStmt;

typedef struct AlterDatabaseSetStmt
{
	NodeTag		type;
	char	   *dbname;			/* database name */
	VariableSetStmt *setstmt;	/* SET or RESET subcommand */
} AlterDatabaseSetStmt;

/* ----------------------
 *		Dropdb Statement
 * ----------------------
 */
typedef struct DropdbStmt
{
	NodeTag		type;
	char	   *dbname;			/* database to drop */
	bool		missing_ok;		/* skip error if db is missing? */
} DropdbStmt;

/* ----------------------
 *		Cluster Statement (support pbrown's cluster index implementation)
 * ----------------------
 */
typedef struct ClusterStmt
{
	NodeTag		type;
	RangeVar   *relation;		/* relation being indexed, or NULL if all */
	char	   *indexname;		/* original index defined */
	bool		verbose;		/* print progress info */
} ClusterStmt;

/* ----------------------
 *		Vacuum and Analyze Statements
 *
 * Even though these are nominally two statements, it's convenient to use
 * just one node type for both.  Note that at least one of VACOPT_VACUUM
 * and VACOPT_ANALYZE must be set in options.  VACOPT_FREEZE is an internal
 * convenience for the grammar and is not examined at runtime --- the
 * freeze_min_age and freeze_table_age fields are what matter.
 * ----------------------
 */
typedef enum VacuumOption
{
	VACOPT_VACUUM = 1 << 0,		/* do VACUUM */
	VACOPT_ANALYZE = 1 << 1,	/* do ANALYZE */
	VACOPT_VERBOSE = 1 << 2,	/* print progress info */
	VACOPT_FREEZE = 1 << 3,		/* FREEZE option */
	VACOPT_FULL = 1 << 4,		/* FULL (non-concurrent) vacuum */
<<<<<<< HEAD
	VACOPT_NOWAIT = 1 << 5,
	VACOPT_ROOTONLY = 1 << 6,	/* only ANALYZE root partition tables */
	VACOPT_MERGE = 1 << 7,		/* merge stats */
	VACOPT_FULLSCAN = 1 << 8	/* ANALYZE using full table scan */
=======
	VACOPT_NOWAIT = 1 << 5		/* don't wait to get lock (autovacuum only) */
>>>>>>> 80edfd76
} VacuumOption;

typedef enum AOVacuumPhase
{
	AOVAC_NONE = 0,
	AOVAC_PREPARE,
	AOVAC_COMPACT,
	AOVAC_DROP,
	AOVAC_CLEANUP
} AOVacuumPhase;

typedef struct VacuumStmt
{
	NodeTag		type;
	int			options;		/* OR of VacuumOption flags */
	int			freeze_min_age; /* min freeze age, or -1 to use default */
	int			freeze_table_age;		/* age at which to scan whole table */
	RangeVar   *relation;		/* single table to process, or NULL */
	List	   *va_cols;		/* list of column names, or NIL for all */

	/* Object IDs for relations which expand from partition definitions */
	List	   *expanded_relids;

	bool skip_twophase;
	/*
	 * AO segment file num to compact (integer).
	 */
	List *appendonly_compaction_segno;

	/*
	 * AO table meta data from the dispatcher.
	 * Used during compaction.
	 *
	 * Unless appendonly_compaction_vacuum_cleanup is specified, it should
	 * only contain a single entry. If the entry is
	 * APPENDONLY_COMPACTION_SEGNO_INVALID, it is a pseudo compaction
	 * transaction. If the list has no entries, it is a drop transaction.
	 */
	List *appendonly_compaction_insert_segno;

	/*
	 * MPP-24168: If the appendonly table is empty, we should vacuum
	 * auxiliary tables in prepare phase itself.  Othewise, age of
	 * auxiliary heap relations never gets updated.
	 */
	bool appendonly_relation_empty;

	AOVacuumPhase appendonly_phase;
} VacuumStmt;

/* ----------------------
 *		Explain Statement
 *
 * The "query" field is either a raw parse tree (SelectStmt, InsertStmt, etc)
 * or a Query node if parse analysis has been done.  Note that rewriting and
 * planning of the query are always postponed until execution of EXPLAIN.
 * ----------------------
 */
typedef struct ExplainStmt
{
	NodeTag		type;
	Node	   *query;			/* the query (see comments above) */
	List	   *options;		/* list of DefElem nodes */
} ExplainStmt;

/* ----------------------
 *		CREATE TABLE AS Statement (a/k/a SELECT INTO)
 *
 * A query written as CREATE TABLE AS will produce this node type natively.
 * A query written as SELECT ... INTO will be transformed to this form during
 * parse analysis.
 *
 * The "query" field is handled similarly to EXPLAIN, though note that it
 * can be a SELECT or an EXECUTE, but not other DML statements.
 * ----------------------
 */
typedef struct CreateTableAsStmt
{
	NodeTag		type;
	Node	   *query;			/* the query (see comments above) */
	IntoClause *into;			/* destination table */
	bool		is_select_into; /* it was written as SELECT INTO */
} CreateTableAsStmt;

/* ----------------------
 * Checkpoint Statement
 * ----------------------
 */
typedef struct CheckPointStmt
{
	NodeTag		type;
} CheckPointStmt;

/* ----------------------
 * Discard Statement
 * ----------------------
 */

typedef enum DiscardMode
{
	DISCARD_ALL,
	DISCARD_PLANS,
	DISCARD_TEMP
} DiscardMode;

typedef struct DiscardStmt
{
	NodeTag		type;
	DiscardMode target;
} DiscardStmt;

/* ----------------------
 *		LOCK Statement
 * ----------------------
 */
typedef struct LockStmt
{
	NodeTag		type;
	List	   *relations;		/* relations to lock */
	int			mode;			/* lock mode */
	bool		nowait;			/* no wait mode */
} LockStmt;

/* ----------------------
 *		SET CONSTRAINTS Statement
 * ----------------------
 */
typedef struct ConstraintsSetStmt
{
	NodeTag		type;
	List	   *constraints;	/* List of names as RangeVars */
	bool		deferred;
} ConstraintsSetStmt;

/* ----------------------
 *		REINDEX Statement
 * ----------------------
 */
typedef struct ReindexStmt
{
	NodeTag		type;
	ObjectType	kind;			/* OBJECT_INDEX, OBJECT_TABLE, OBJECT_DATABASE */
	RangeVar   *relation;		/* Table or index to reindex */
	const char *name;			/* name of database to reindex */
	bool		do_system;		/* include system tables in database case */
	bool		do_user;		/* include user tables in database case */
	Oid			relid;			/* oid of TABLE, used by QE */
} ReindexStmt;

/* ----------------------
 *		CREATE CONVERSION Statement
 * ----------------------
 */
typedef struct CreateConversionStmt
{
	NodeTag		type;
	List	   *conversion_name;	/* Name of the conversion */
	char	   *for_encoding_name;		/* source encoding name */
	char	   *to_encoding_name;		/* destination encoding name */
	List	   *func_name;		/* qualified conversion function name */
	bool		def;			/* is this a default conversion? */
} CreateConversionStmt;

/* ----------------------
 *	CREATE CAST Statement
 * ----------------------
 */
typedef struct CreateCastStmt
{
	NodeTag		type;
	TypeName   *sourcetype;
	TypeName   *targettype;
	FuncWithArgs *func;
	CoercionContext context;
	bool		inout;
} CreateCastStmt;

/* ----------------------
 *		PREPARE Statement
 * ----------------------
 */
typedef struct PrepareStmt
{
	NodeTag		type;
	char	   *name;			/* Name of plan, arbitrary */
	List	   *argtypes;		/* Types of parameters (List of TypeName) */
	Node	   *query;			/* The query itself (as a raw parsetree) */
} PrepareStmt;


/* ----------------------
 *		EXECUTE Statement
 * ----------------------
 */

typedef struct ExecuteStmt
{
	NodeTag		type;
	char	   *name;			/* The name of the plan to execute */
	List	   *params;			/* Values to assign to parameters */
} ExecuteStmt;


/* ----------------------
 *		DEALLOCATE Statement
 * ----------------------
 */
typedef struct DeallocateStmt
{
	NodeTag		type;
	char	   *name;			/* The name of the plan to remove */
	/* NULL means DEALLOCATE ALL */
} DeallocateStmt;

/*
 *		DROP OWNED statement
 */
typedef struct DropOwnedStmt
{
	NodeTag		type;
	List	   *roles;
	DropBehavior behavior;
} DropOwnedStmt;

/*
 *		REASSIGN OWNED statement
 */
typedef struct ReassignOwnedStmt
{
	NodeTag		type;
	List	   *roles;
	char	   *newrole;
} ReassignOwnedStmt;

/*
 * TS Dictionary stmts: DefineStmt, RenameStmt and DropStmt are default
 */
typedef struct AlterTSDictionaryStmt
{
	NodeTag		type;
	List	   *dictname;		/* qualified name (list of Value strings) */
	List	   *options;		/* List of DefElem nodes */
} AlterTSDictionaryStmt;

/*
 * TS Configuration stmts: DefineStmt, RenameStmt and DropStmt are default
 */
typedef struct AlterTSConfigurationStmt
{
	NodeTag		type;
	List	   *cfgname;		/* qualified name (list of Value strings) */

	/*
	 * dicts will be non-NIL if ADD/ALTER MAPPING was specified. If dicts is
	 * NIL, but tokentype isn't, DROP MAPPING was specified.
	 */
	List	   *tokentype;		/* list of Value strings */
	List	   *dicts;			/* list of list of Value strings */
	bool		override;		/* if true - remove old variant */
	bool		replace;		/* if true - replace dictionary by another */
	bool		missing_ok;		/* for DROP - skip error if missing? */
} AlterTSConfigurationStmt;

#endif   /* PARSENODES_H */<|MERGE_RESOLUTION|>--- conflicted
+++ resolved
@@ -10,13 +10,9 @@
  * the location.
  *
  *
-<<<<<<< HEAD
  * Portions Copyright (c) 2006-2009, Greenplum inc
  * Portions Copyright (c) 2012-Present Pivotal Software, Inc.
- * Portions Copyright (c) 1996-2011, PostgreSQL Global Development Group
-=======
  * Portions Copyright (c) 1996-2012, PostgreSQL Global Development Group
->>>>>>> 80edfd76
  * Portions Copyright (c) 1994, Regents of the University of California
  *
  * src/include/nodes/parsenodes.h
@@ -184,6 +180,12 @@
 	 * policy for SELECT ... INTO and set operations.
 	 */
 	struct GpPolicy *intoPolicy;
+
+	/*
+	 * GPDB: Used to indicate this query is part of CTAS so that its plan would
+	 * always be dispatched in parallel.
+	 */
+	bool		isCTAS;
 } Query;
 
 
@@ -539,11 +541,8 @@
 	CollateClause *collClause;	/* untransformed COLLATE spec, if any */
 	Oid			collOid;		/* collation OID (InvalidOid if not set) */
 	List	   *constraints;	/* other constraints on column */
-<<<<<<< HEAD
 	List	   *encoding;		/* ENCODING clause */
-=======
 	List	   *fdwoptions;		/* per-column FDW options */
->>>>>>> 80edfd76
 } ColumnDef;
 
 /*
@@ -1174,11 +1173,6 @@
 	struct SelectStmt *larg;	/* left child */
 	struct SelectStmt *rarg;	/* right child */
 	/* Eventually add fields for CORRESPONDING spec here */
-
-	/* This field used by: SELECT INTO, CTAS */
-	/* GPDB_91_MERGE_FIXME: why is this not a DistributedBy*? */
-	Node *distributedBy;  /* GPDB: columns to distribute the data on. */
-
 } SelectStmt;
 
 
@@ -1377,7 +1371,6 @@
 	AT_DropInherit,				/* NO INHERIT parent */
 	AT_AddOf,					/* OF <type_name> */
 	AT_DropOf,					/* NOT OF */
-<<<<<<< HEAD
 	AT_GenericOptions,			/* OPTIONS (...) */
 	AT_SetDistributedBy,		/* SET DISTRIBUTED BY */
 	/* CDB: Partitioned Tables */
@@ -1391,9 +1384,6 @@
 	AT_PartSplit,				/* Split */
 	AT_PartTruncate,			/* Truncate */
 	AT_PartAddInternal			/* CREATE TABLE time partition addition */
-=======
-	AT_GenericOptions			/* OPTIONS (...) */
->>>>>>> 80edfd76
 } AlterTableType;
 
 typedef struct AlterTableCmd	/* one subcommand of an ALTER TABLE */
@@ -1500,11 +1490,8 @@
 	ACL_OBJECT_RELATION,		/* table, view */
 	ACL_OBJECT_SEQUENCE,		/* sequence */
 	ACL_OBJECT_DATABASE,		/* database */
-<<<<<<< HEAD
 	ACL_OBJECT_EXTPROTOCOL,		/* external table protocol */
-=======
 	ACL_OBJECT_DOMAIN,			/* domain */
->>>>>>> 80edfd76
 	ACL_OBJECT_FDW,				/* foreign-data wrapper */
 	ACL_OBJECT_FOREIGN_SERVER,	/* foreign server */
 	ACL_OBJECT_FUNCTION,		/* function */
@@ -1871,15 +1858,11 @@
 
 	/* Fields used for constraints that allow a NOT VALID specification */
 	bool		skip_validation;	/* skip validation of existing rows? */
-<<<<<<< HEAD
 	bool		initially_valid;	/* start the new constraint as valid */
 	Oid			trig1Oid;
 	Oid			trig2Oid;
 	Oid			trig3Oid;
 	Oid			trig4Oid;
-=======
-	bool		initially_valid;	/* mark the new constraint as valid? */
->>>>>>> 80edfd76
 } Constraint;
 
 /* ----------
@@ -2411,11 +2394,8 @@
 	ObjectType	removeType;		/* object type */
 	DropBehavior behavior;		/* RESTRICT or CASCADE behavior */
 	bool		missing_ok;		/* skip error if object is missing? */
-<<<<<<< HEAD
 	bool		bAllowPartn;	/* allow action on a partition */
-=======
 	bool		concurrent;		/* drop index concurrently? */
->>>>>>> 80edfd76
 } DropStmt;
 
 /* ----------------------
@@ -2547,11 +2527,8 @@
 	Node	   *whereClause;	/* qualification (partial-index predicate) */
 	List	   *excludeOpNames; /* exclusion operator names, or NIL if none */
 	Oid			indexOid;		/* OID of an existing index, if any */
-<<<<<<< HEAD
 	bool		is_part_child;	/* in service of a part of a partition? */
-=======
 	Oid			oldNode;		/* relfilenode of my former self */
->>>>>>> 80edfd76
 	bool		unique;			/* is index unique? */
 	bool		primary;		/* is index on primary key? */
 	bool		isconstraint;	/* is it from a CONSTRAINT clause? */
@@ -2641,12 +2618,9 @@
 								 * trigger, etc) */
 	char	   *newname;		/* the new name */
 	DropBehavior behavior;		/* RESTRICT or CASCADE behavior */
-<<<<<<< HEAD
 
 	bool		bAllowPartn;	/* allow action on a partition */
-=======
 	bool		missing_ok;		/* skip error if missing? */
->>>>>>> 80edfd76
 } RenameStmt;
 
 /* ----------------------
@@ -2903,14 +2877,10 @@
 	VACOPT_VERBOSE = 1 << 2,	/* print progress info */
 	VACOPT_FREEZE = 1 << 3,		/* FREEZE option */
 	VACOPT_FULL = 1 << 4,		/* FULL (non-concurrent) vacuum */
-<<<<<<< HEAD
-	VACOPT_NOWAIT = 1 << 5,
+	VACOPT_NOWAIT = 1 << 5,		/* don't wait to get lock (autovacuum only) */
 	VACOPT_ROOTONLY = 1 << 6,	/* only ANALYZE root partition tables */
 	VACOPT_MERGE = 1 << 7,		/* merge stats */
 	VACOPT_FULLSCAN = 1 << 8	/* ANALYZE using full table scan */
-=======
-	VACOPT_NOWAIT = 1 << 5		/* don't wait to get lock (autovacuum only) */
->>>>>>> 80edfd76
 } VacuumOption;
 
 typedef enum AOVacuumPhase
