/*-------------------------------------------------------------------------
 *
 * fmgr.h
 *	  Definitions for the Postgres function manager and function-call
 *	  interface.
 *
 * This file must be included by all Postgres modules that either define
 * or call fmgr-callable functions.
 *
 *
 * Portions Copyright (c) 1996-2009, PostgreSQL Global Development Group
 * Portions Copyright (c) 1994, Regents of the University of California
 *
<<<<<<< HEAD
 * $PostgreSQL: pgsql/src/include/fmgr.h,v 1.62 2009/01/01 17:23:55 momjian Exp $
=======
 * $PostgreSQL: pgsql/src/include/fmgr.h,v 1.59 2008/05/15 00:17:41 tgl Exp $
>>>>>>> 49f001d8
 *
 *-------------------------------------------------------------------------
 */
#ifndef FMGR_H
#define FMGR_H

/* We don't want to include primnodes.h here, so make a stub reference */
typedef struct Node *fmNodePtr;

/* Likewise, avoid including stringinfo.h here */
typedef struct StringInfoData *fmStringInfo;


/*
 * All functions that can be called directly by fmgr must have this signature.
 * (Other functions can be called by using a handler that does have this
 * signature.)
 */

typedef struct FunctionCallInfoData *FunctionCallInfo;

typedef Datum (*PGFunction) (FunctionCallInfo fcinfo);

/*
 * This struct holds the system-catalog information that must be looked up
 * before a function can be called through fmgr.  If the same function is
 * to be called multiple times, the lookup need be done only once and the
 * info struct saved for re-use.
 */
typedef struct FmgrInfo
{
	PGFunction	fn_addr;		/* pointer to function or handler to be called */
	Oid			fn_oid;			/* OID of function (NOT of handler, if any) */
	short		fn_nargs;		/* 0..FUNC_MAX_ARGS, or -1 if variable arg
								 * count */
	bool		fn_strict;		/* function is "strict" (NULL in => NULL out) */
	bool		fn_retset;		/* function returns a set */
	unsigned char fn_stats;		/* collect stats if track_functions > this */
	void	   *fn_extra;		/* extra space for use by handler */
	MemoryContext fn_mcxt;		/* memory context to store fn_extra in */
	fmNodePtr	fn_expr;		/* expression parse tree for call, or NULL */
} FmgrInfo;

/*
 * This struct is the data actually passed to an fmgr-called function.
 */
typedef struct FunctionCallInfoData
{
	FmgrInfo   *flinfo;			/* ptr to lookup info used for this call */
	fmNodePtr	context;		/* pass info about context of call */
	fmNodePtr	resultinfo;		/* pass or return extra info about result */
	bool		isnull;			/* function must set true if result is NULL */
	short		nargs;			/* # arguments actually passed */
	Datum		arg[FUNC_MAX_ARGS];		/* Arguments passed to function */
	bool		argnull[FUNC_MAX_ARGS]; /* T if arg[i] is actually NULL */
} FunctionCallInfoData;

/*
 * This routine fills a FmgrInfo struct, given the OID
 * of the function to be called.
 */
extern void fmgr_info(Oid functionId, FmgrInfo *finfo);

/*
 * Same, when the FmgrInfo struct is in a memory context longer-lived than
 * CurrentMemoryContext.  The specified context will be set as fn_mcxt
 * and used to hold all subsidiary data of finfo.
 */
extern void fmgr_info_cxt(Oid functionId, FmgrInfo *finfo,
			  MemoryContext mcxt);

/*
 * Copy an FmgrInfo struct
 */
extern void fmgr_info_copy(FmgrInfo *dstinfo, FmgrInfo *srcinfo,
			   MemoryContext destcxt);

/*
 * This macro initializes all the fields of a FunctionCallInfoData except
 * for the arg[] and argnull[] arrays.	Performance testing has shown that
 * the fastest way to set up argnull[] for small numbers of arguments is to
 * explicitly set each required element to false, so we don't try to zero
 * out the argnull[] array in the macro.
 */
#define InitFunctionCallInfoData(Fcinfo, Flinfo, Nargs, Context, Resultinfo) \
	do { \
		(Fcinfo).flinfo = (Flinfo); \
		(Fcinfo).context = (Context); \
		(Fcinfo).resultinfo = (Resultinfo); \
		(Fcinfo).isnull = false; \
		(Fcinfo).nargs = (Nargs); \
	} while (0)

/*
 * This macro invokes a function given a filled-in FunctionCallInfoData
 * struct.	The macro result is the returned Datum --- but note that
 * caller must still check fcinfo->isnull!	Also, if function is strict,
 * it is caller's responsibility to verify that no null arguments are present
 * before calling.
 */
#define FunctionCallInvoke(fcinfo)	((* (fcinfo)->flinfo->fn_addr) (fcinfo))


/*-------------------------------------------------------------------------
 *		Support macros to ease writing fmgr-compatible functions
 *
 * A C-coded fmgr-compatible function should be declared as
 *
 *		Datum
 *		function_name(PG_FUNCTION_ARGS)
 *		{
 *			...
 *		}
 *
 * It should access its arguments using appropriate PG_GETARG_xxx macros
 * and should return its result using PG_RETURN_xxx.
 *
 *-------------------------------------------------------------------------
 */

/* Standard parameter list for fmgr-compatible functions */
#define PG_FUNCTION_ARGS	FunctionCallInfo fcinfo

/*
 * Get number of arguments passed to function.
 */
#define PG_NARGS() (fcinfo->nargs)

/*
 * If function is not marked "proisstrict" in pg_proc, it must check for
 * null arguments using this macro.  Do not try to GETARG a null argument!
 */
#define PG_ARGISNULL(n)  (fcinfo->argnull[n])

/*
 * Support for fetching detoasted copies of toastable datatypes (all of
 * which are varlena types).  pg_detoast_datum() gives you either the input
 * datum (if not toasted) or a detoasted copy allocated with palloc().
 * pg_detoast_datum_copy() always gives you a palloc'd copy --- use it
 * if you need a modifiable copy of the input.	Caller is expected to have
 * checked for null inputs first, if necessary.
 *
 * pg_detoast_datum_packed() will return packed (1-byte header) datums
 * unmodified.	It will still expand an externally toasted or compressed datum.
 * The resulting datum can be accessed using VARSIZE_ANY() and VARDATA_ANY()
 * (beware of multiple evaluations in those macros!)
 *
 * WARNING: It is only safe to use pg_detoast_datum_packed() and
 * VARDATA_ANY() if you really don't care about the alignment. Either because
 * you're working with something like text where the alignment doesn't matter
 * or because you're not going to access its constituent parts and just use
 * things like memcpy on it anyways.
 *
 * Note: it'd be nice if these could be macros, but I see no way to do that
 * without evaluating the arguments multiple times, which is NOT acceptable.
 */
extern struct varlena *pg_detoast_datum(struct varlena * datum);
extern struct varlena *pg_detoast_datum_copy(struct varlena * datum);
extern struct varlena *pg_detoast_datum_slice(struct varlena * datum,
					   int32 first, int32 count);
extern struct varlena *pg_detoast_datum_packed(struct varlena * datum);

#define PG_DETOAST_DATUM(datum) \
	pg_detoast_datum((struct varlena *) DatumGetPointer(datum))
#define PG_DETOAST_DATUM_COPY(datum) \
	pg_detoast_datum_copy((struct varlena *) DatumGetPointer(datum))
#define PG_DETOAST_DATUM_SLICE(datum,f,c) \
		pg_detoast_datum_slice((struct varlena *) DatumGetPointer(datum), \
		(int32) (f), (int32) (c))
/* WARNING -- unaligned pointer */
#define PG_DETOAST_DATUM_PACKED(datum) \
	pg_detoast_datum_packed((struct varlena *) DatumGetPointer(datum))

/*
 * Support for cleaning up detoasted copies of inputs.	This must only
 * be used for pass-by-ref datatypes, and normally would only be used
 * for toastable types.  If the given pointer is different from the
 * original argument, assume it's a palloc'd detoasted copy, and pfree it.
 * NOTE: most functions on toastable types do not have to worry about this,
 * but we currently require that support functions for indexes not leak
 * memory.
 */
#define PG_FREE_IF_COPY(ptr,n) \
	do { \
		if ((Pointer) (ptr) != PG_GETARG_POINTER(n)) \
			pfree(ptr); \
	} while (0)

/* Macros for fetching arguments of standard types */

#define PG_GETARG_DATUM(n)	 (fcinfo->arg[n])
#define PG_GETARG_INT32(n)	 DatumGetInt32(PG_GETARG_DATUM(n))
#define PG_GETARG_UINT32(n)  DatumGetUInt32(PG_GETARG_DATUM(n))
#define PG_GETARG_INT16(n)	 DatumGetInt16(PG_GETARG_DATUM(n))
#define PG_GETARG_UINT16(n)  DatumGetUInt16(PG_GETARG_DATUM(n))
#define PG_GETARG_CHAR(n)	 DatumGetChar(PG_GETARG_DATUM(n))
#define PG_GETARG_BOOL(n)	 DatumGetBool(PG_GETARG_DATUM(n))
#define PG_GETARG_OID(n)	 DatumGetObjectId(PG_GETARG_DATUM(n))
#define PG_GETARG_POINTER(n) DatumGetPointer(PG_GETARG_DATUM(n))
#define PG_GETARG_CSTRING(n) DatumGetCString(PG_GETARG_DATUM(n))
#define PG_GETARG_NAME(n)	 DatumGetName(PG_GETARG_DATUM(n))
/* these macros hide the pass-by-reference-ness of the datatype: */
#define PG_GETARG_FLOAT4(n)  DatumGetFloat4(PG_GETARG_DATUM(n))
#define PG_GETARG_FLOAT8(n)  DatumGetFloat8(PG_GETARG_DATUM(n))
#define PG_GETARG_INT64(n)	 DatumGetInt64(PG_GETARG_DATUM(n))
/* use this if you want the raw, possibly-toasted input datum: */
#define PG_GETARG_RAW_VARLENA_P(n)	((struct varlena *) PG_GETARG_POINTER(n))
/* use this if you want the input datum de-toasted: */
#define PG_GETARG_VARLENA_P(n) PG_DETOAST_DATUM(PG_GETARG_DATUM(n))
/* and this if you can handle 1-byte-header datums: */
#define PG_GETARG_VARLENA_PP(n) PG_DETOAST_DATUM_PACKED(PG_GETARG_DATUM(n))
/* DatumGetFoo macros for varlena types will typically look like this: */
#define PG_GETARG_TID(n)	 (*((ItemPointer) DatumGetPointer(PG_GETARG_DATUM(n))))
#define DatumGetByteaP(X)			((bytea *) PG_DETOAST_DATUM(X))
#define DatumGetByteaPP(X)			((bytea *) PG_DETOAST_DATUM_PACKED(X))
#define DatumGetTextP(X)			((text *) PG_DETOAST_DATUM(X))
#define DatumGetTextPP(X)			((text *) PG_DETOAST_DATUM_PACKED(X))
#define DatumGetBpCharP(X)			((BpChar *) PG_DETOAST_DATUM(X))
#define DatumGetBpCharPP(X)			((BpChar *) PG_DETOAST_DATUM_PACKED(X))
#define DatumGetVarCharP(X)			((VarChar *) PG_DETOAST_DATUM(X))
#define DatumGetVarCharPP(X)		((VarChar *) PG_DETOAST_DATUM_PACKED(X))
#define DatumGetHeapTupleHeader(X)	((HeapTupleHeader) PG_DETOAST_DATUM(X))
/* And we also offer variants that return an OK-to-write copy */
#define DatumGetByteaPCopy(X)		((bytea *) PG_DETOAST_DATUM_COPY(X))
#define DatumGetTextPCopy(X)		((text *) PG_DETOAST_DATUM_COPY(X))
#define DatumGetBpCharPCopy(X)		((BpChar *) PG_DETOAST_DATUM_COPY(X))
#define DatumGetVarCharPCopy(X)		((VarChar *) PG_DETOAST_DATUM_COPY(X))
#define DatumGetHeapTupleHeaderCopy(X)	((HeapTupleHeader) PG_DETOAST_DATUM_COPY(X))
/* Variants which return n bytes starting at pos. m */
#define DatumGetByteaPSlice(X,m,n)	((bytea *) PG_DETOAST_DATUM_SLICE(X,m,n))
#define DatumGetTextPSlice(X,m,n)	((text *) PG_DETOAST_DATUM_SLICE(X,m,n))
#define DatumGetBpCharPSlice(X,m,n) ((BpChar *) PG_DETOAST_DATUM_SLICE(X,m,n))
#define DatumGetVarCharPSlice(X,m,n) ((VarChar *) PG_DETOAST_DATUM_SLICE(X,m,n))

/* GETARG macros for varlena types will typically look like this: */
#define PG_GETARG_BYTEA_P(n)		DatumGetByteaP(PG_GETARG_DATUM(n))
#define PG_GETARG_BYTEA_PP(n)		DatumGetByteaPP(PG_GETARG_DATUM(n))
#define PG_GETARG_TEXT_P(n)			DatumGetTextP(PG_GETARG_DATUM(n))
#define PG_GETARG_TEXT_PP(n)		DatumGetTextPP(PG_GETARG_DATUM(n))
#define PG_GETARG_BPCHAR_P(n)		DatumGetBpCharP(PG_GETARG_DATUM(n))
#define PG_GETARG_BPCHAR_PP(n)		DatumGetBpCharPP(PG_GETARG_DATUM(n))
#define PG_GETARG_VARCHAR_P(n)		DatumGetVarCharP(PG_GETARG_DATUM(n))
#define PG_GETARG_VARCHAR_PP(n)		DatumGetVarCharPP(PG_GETARG_DATUM(n))
#define PG_GETARG_HEAPTUPLEHEADER(n)	DatumGetHeapTupleHeader(PG_GETARG_DATUM(n))
/* And we also offer variants that return an OK-to-write copy */
#define PG_GETARG_BYTEA_P_COPY(n)	DatumGetByteaPCopy(PG_GETARG_DATUM(n))
#define PG_GETARG_TEXT_P_COPY(n)	DatumGetTextPCopy(PG_GETARG_DATUM(n))
#define PG_GETARG_BPCHAR_P_COPY(n)	DatumGetBpCharPCopy(PG_GETARG_DATUM(n))
#define PG_GETARG_VARCHAR_P_COPY(n) DatumGetVarCharPCopy(PG_GETARG_DATUM(n))
#define PG_GETARG_HEAPTUPLEHEADER_COPY(n)	DatumGetHeapTupleHeaderCopy(PG_GETARG_DATUM(n))

/* And a b-byte slice from position a -also OK to write */
#define PG_GETARG_BYTEA_P_SLICE(n,a,b) DatumGetByteaPSlice(PG_GETARG_DATUM(n),a,b)
#define PG_GETARG_TEXT_P_SLICE(n,a,b)  DatumGetTextPSlice(PG_GETARG_DATUM(n),a,b)
#define PG_GETARG_BPCHAR_P_SLICE(n,a,b) DatumGetBpCharPSlice(PG_GETARG_DATUM(n),a,b)
#define PG_GETARG_VARCHAR_P_SLICE(n,a,b) DatumGetVarCharPSlice(PG_GETARG_DATUM(n),a,b)

/* To return a NULL do this: */
#define PG_RETURN_NULL()  \
	do { fcinfo->isnull = true; return (Datum) 0; } while (0)

/* A few internal functions return void (which is not the same as NULL!) */
#define PG_RETURN_VOID()	 return (Datum) 0

/* Macros for returning results of standard types */

#define PG_RETURN_DATUM(x)	 return (x)
#define PG_RETURN_INT32(x)	 return Int32GetDatum(x)
#define PG_RETURN_UINT32(x)  return UInt32GetDatum(x)
#define PG_RETURN_INT16(x)	 return Int16GetDatum(x)
#define PG_RETURN_CHAR(x)	 return CharGetDatum(x)
#define PG_RETURN_BOOL(x)	 return BoolGetDatum(x)
#define PG_RETURN_OID(x)	 return ObjectIdGetDatum(x)
#define PG_RETURN_POINTER(x) return PointerGetDatum(x)
#define PG_RETURN_CSTRING(x) return CStringGetDatum(x)
#define PG_RETURN_NAME(x)	 return NameGetDatum(x)
/* these macros hide the pass-by-reference-ness of the datatype: */
#define PG_RETURN_FLOAT4(x)  return Float4GetDatum(x)
#define PG_RETURN_FLOAT8(x)  return Float8GetDatum(x)
#define PG_RETURN_INT64(x)	 return Int64GetDatum(x)
/* RETURN macros for other pass-by-ref types will typically look like this: */
#define PG_RETURN_BYTEA_P(x)   PG_RETURN_POINTER(x)
#define PG_RETURN_TEXT_P(x)    PG_RETURN_POINTER(x)
#define PG_RETURN_BPCHAR_P(x)  PG_RETURN_POINTER(x)
#define PG_RETURN_VARCHAR_P(x) PG_RETURN_POINTER(x)
#define PG_RETURN_HEAPTUPLEHEADER(x)  PG_RETURN_POINTER(x)
#define PG_RETURN_XID(x)	 return TransactionIdGetDatum(x)


/*-------------------------------------------------------------------------
 *		Support for detecting call convention of dynamically-loaded functions
 *
 * Dynamically loaded functions may use either the version-1 ("new style")
 * or version-0 ("old style") calling convention.  Version 1 is the call
 * convention defined in this header file; version 0 is the old "plain C"
 * convention.	A version-1 function must be accompanied by the macro call
 *
 *		PG_FUNCTION_INFO_V1(function_name);
 *
 * Note that internal functions do not need this decoration since they are
 * assumed to be version-1.
 *
 *-------------------------------------------------------------------------
 */

typedef struct
{
	int			api_version;	/* specifies call convention version number */
	/* More fields may be added later, for version numbers > 1. */
} Pg_finfo_record;

/* Expected signature of an info function */
typedef const Pg_finfo_record *(*PGFInfoFunction) (void);

/*
 *	Macro to build an info function associated with the given function name.
 *	Win32 loadable functions usually link with 'dlltool --export-all', but it
 *	doesn't hurt to add PGDLLIMPORT in case they don't.
 */
#define PG_FUNCTION_INFO_V1(funcname) \
extern PGDLLIMPORT const Pg_finfo_record * CppConcat(pg_finfo_,funcname)(void); \
const Pg_finfo_record * \
CppConcat(pg_finfo_,funcname) (void) \
{ \
	static const Pg_finfo_record my_finfo = { 1 }; \
	return &my_finfo; \
} \
extern int no_such_variable


/*-------------------------------------------------------------------------
 *		Support for verifying backend compatibility of loaded modules
 *
 * We require dynamically-loaded modules to include the macro call
 *		PG_MODULE_MAGIC;
 * so that we can check for obvious incompatibility, such as being compiled
 * for a different major PostgreSQL version.
 *
 * To compile with versions of PostgreSQL that do not support this,
 * you may put an #ifdef/#endif test around it.  Note that in a multiple-
 * source-file module, the macro call should only appear once.
 *
 * The specific items included in the magic block are intended to be ones that
 * are custom-configurable and especially likely to break dynamically loaded
 * modules if they were compiled with other values.  Also, the length field
 * can be used to detect definition changes.
 *
 * Note: we compare magic blocks with memcmp(), so there had better not be
 * any alignment pad bytes in them.
<<<<<<< HEAD
 *
 * Note: when changing the contents of magic blocks, be sure to adjust the
 * incompatible_module_error() function in dfmgr.c.
=======
>>>>>>> 49f001d8
 *-------------------------------------------------------------------------
 */

/* Definition of the magic block structure */
typedef struct
{
	int			len;			/* sizeof(this struct) */
	int			version;		/* product major version */
	int			funcmaxargs;	/* FUNC_MAX_ARGS */
	int			indexmaxkeys;	/* INDEX_MAX_KEYS */
	int			namedatalen;	/* NAMEDATALEN */
	int			float4byval;	/* FLOAT4PASSBYVAL */
	int			float8byval;	/* FLOAT8PASSBYVAL */
<<<<<<< HEAD
	int         product;        /* magic product code */
	int         headerversion;/* header version number to force recompilation of libraries */
=======
>>>>>>> 49f001d8
} Pg_magic_struct;

/*
 * List of product codes for products that support some level of compatability
 * with the postgres contrib module format. 
 *
 * GPDB: A patch for this has been supplied to Postgres in the hope of improved
 * cross product compatibility.  It is currently unknown if they will accept
 * the patch.
 */
typedef enum {
	PgMagicProductNone		   = 0,
	PgMagicProductPostgres	   = 1,
	PgMagicProductGreenplum	   = 2180,     /* 'GPDB' cast to an integer */
} Pg_magic_product_code;

/* The header version to force recompilation of third party libraries */
#define GP_HEADER_VERSION_NUM 1

/* The actual data block contents */
#define PG_MODULE_MAGIC_DATA \
{ \
	sizeof(Pg_magic_struct), \
	GP_VERSION_NUM / 100, \
	FUNC_MAX_ARGS, \
	INDEX_MAX_KEYS, \
	NAMEDATALEN, \
	FLOAT4PASSBYVAL, \
<<<<<<< HEAD
	FLOAT8PASSBYVAL, \
	PgMagicProductGreenplum, \
	GP_HEADER_VERSION_NUM, \
=======
	FLOAT8PASSBYVAL \
>>>>>>> 49f001d8
}

#ifndef FLOAT4PASSBYVAL
#define FLOAT4PASSBYVAL 1
#endif
#ifndef FLOAT8PASSBYVAL
#define FLOAT8PASSBYVAL 1
#endif
/*
 * Declare the module magic function.  It needs to be a function as the dlsym
 * in the backend is only guaranteed to work on functions, not data
 */
typedef const Pg_magic_struct *(*PGModuleMagicFunction) (void);

#define PG_MAGIC_FUNCTION_NAME Pg_magic_func
#define PG_MAGIC_FUNCTION_NAME_STRING "Pg_magic_func"

#define PG_MODULE_MAGIC \
extern PGDLLIMPORT const Pg_magic_struct *PG_MAGIC_FUNCTION_NAME(void); \
const Pg_magic_struct * \
PG_MAGIC_FUNCTION_NAME(void) \
{ \
	static const Pg_magic_struct Pg_magic_data = PG_MODULE_MAGIC_DATA; \
	return &Pg_magic_data; \
} \
extern int no_such_variable


/*-------------------------------------------------------------------------
 *		Support routines and macros for callers of fmgr-compatible functions
 *-------------------------------------------------------------------------
 */

/* These are for invocation of a specifically named function with a
 * directly-computed parameter list.  Note that neither arguments nor result
 * are allowed to be NULL.
 */
extern Datum DirectFunctionCall1(PGFunction func, Datum arg1);
extern Datum DirectFunctionCall2(PGFunction func, Datum arg1, Datum arg2);
extern Datum DirectFunctionCall3(PGFunction func, Datum arg1, Datum arg2,
					Datum arg3);
extern Datum DirectFunctionCall4(PGFunction func, Datum arg1, Datum arg2,
					Datum arg3, Datum arg4);
extern Datum DirectFunctionCall5(PGFunction func, Datum arg1, Datum arg2,
					Datum arg3, Datum arg4, Datum arg5);
extern Datum DirectFunctionCall6(PGFunction func, Datum arg1, Datum arg2,
					Datum arg3, Datum arg4, Datum arg5,
					Datum arg6);
extern Datum DirectFunctionCall7(PGFunction func, Datum arg1, Datum arg2,
					Datum arg3, Datum arg4, Datum arg5,
					Datum arg6, Datum arg7);
extern Datum DirectFunctionCall8(PGFunction func, Datum arg1, Datum arg2,
					Datum arg3, Datum arg4, Datum arg5,
					Datum arg6, Datum arg7, Datum arg8);
extern Datum DirectFunctionCall9(PGFunction func, Datum arg1, Datum arg2,
					Datum arg3, Datum arg4, Datum arg5,
					Datum arg6, Datum arg7, Datum arg8,
					Datum arg9);

/* These are for invocation of a previously-looked-up function with a
 * directly-computed parameter list.  Note that neither arguments nor result
 * are allowed to be NULL.
 */
extern Datum FunctionCall1(FmgrInfo *flinfo, Datum arg1);
extern Datum FunctionCall2(FmgrInfo *flinfo, Datum arg1, Datum arg2);
extern Datum FunctionCall3(FmgrInfo *flinfo, Datum arg1, Datum arg2,
			  Datum arg3);
extern Datum FunctionCall4(FmgrInfo *flinfo, Datum arg1, Datum arg2,
			  Datum arg3, Datum arg4);
extern Datum FunctionCall5(FmgrInfo *flinfo, Datum arg1, Datum arg2,
			  Datum arg3, Datum arg4, Datum arg5);
extern Datum FunctionCall6(FmgrInfo *flinfo, Datum arg1, Datum arg2,
			  Datum arg3, Datum arg4, Datum arg5,
			  Datum arg6);
extern Datum FunctionCall7(FmgrInfo *flinfo, Datum arg1, Datum arg2,
			  Datum arg3, Datum arg4, Datum arg5,
			  Datum arg6, Datum arg7);
extern Datum FunctionCall8(FmgrInfo *flinfo, Datum arg1, Datum arg2,
			  Datum arg3, Datum arg4, Datum arg5,
			  Datum arg6, Datum arg7, Datum arg8);
extern Datum FunctionCall9(FmgrInfo *flinfo, Datum arg1, Datum arg2,
			  Datum arg3, Datum arg4, Datum arg5,
			  Datum arg6, Datum arg7, Datum arg8,
			  Datum arg9);

/* These are for invocation of a function identified by OID with a
 * directly-computed parameter list.  Note that neither arguments nor result
 * are allowed to be NULL.	These are essentially FunctionLookup() followed
 * by FunctionCallN().	If the same function is to be invoked repeatedly,
 * do the FunctionLookup() once and then use FunctionCallN().
 */
extern Datum OidFunctionCall1(Oid functionId, Datum arg1);
extern Datum OidFunctionCall2(Oid functionId, Datum arg1, Datum arg2);
extern Datum OidFunctionCall3(Oid functionId, Datum arg1, Datum arg2,
				 Datum arg3);
extern Datum OidFunctionCall4(Oid functionId, Datum arg1, Datum arg2,
				 Datum arg3, Datum arg4);
extern Datum OidFunctionCall5(Oid functionId, Datum arg1, Datum arg2,
				 Datum arg3, Datum arg4, Datum arg5);
extern Datum OidFunctionCall6(Oid functionId, Datum arg1, Datum arg2,
				 Datum arg3, Datum arg4, Datum arg5,
				 Datum arg6);
extern Datum OidFunctionCall7(Oid functionId, Datum arg1, Datum arg2,
				 Datum arg3, Datum arg4, Datum arg5,
				 Datum arg6, Datum arg7);
extern Datum OidFunctionCall8(Oid functionId, Datum arg1, Datum arg2,
				 Datum arg3, Datum arg4, Datum arg5,
				 Datum arg6, Datum arg7, Datum arg8);
extern Datum OidFunctionCall9(Oid functionId, Datum arg1, Datum arg2,
				 Datum arg3, Datum arg4, Datum arg5,
				 Datum arg6, Datum arg7, Datum arg8,
				 Datum arg9);

/* Special cases for convenient invocation of datatype I/O functions. */
extern Datum InputFunctionCall(FmgrInfo *flinfo, char *str,
				  Oid typioparam, int32 typmod);
extern Datum OidInputFunctionCall(Oid functionId, char *str,
					 Oid typioparam, int32 typmod);
extern char *OutputFunctionCall(FmgrInfo *flinfo, Datum val);
extern char *OidOutputFunctionCall(Oid functionId, Datum val);
extern Datum ReceiveFunctionCall(FmgrInfo *flinfo, fmStringInfo buf,
					Oid typioparam, int32 typmod);
extern Datum OidReceiveFunctionCall(Oid functionId, fmStringInfo buf,
					   Oid typioparam, int32 typmod);
extern bytea *SendFunctionCall(FmgrInfo *flinfo, Datum val);
extern bytea *OidSendFunctionCall(Oid functionId, Datum val);


/*
 * Routines in fmgr.c
 */
extern const Pg_finfo_record *fetch_finfo_record(void *filehandle, char *funcname);
extern void clear_external_function_hash(void *filehandle);
extern Oid	fmgr_internal_function(const char *proname);
extern Oid	get_fn_expr_rettype(FmgrInfo *flinfo);
extern Oid	get_fn_expr_argtype(FmgrInfo *flinfo, int argnum);
extern Oid	get_call_expr_argtype(fmNodePtr expr, int argnum);
extern bool CheckFunctionValidatorAccess(Oid validatorOid, Oid functionOid);

/*
 * Routines in dfmgr.c
 */
extern char *Dynamic_library_path;

extern PGFunction load_external_function(char *filename, char *funcname,
					   bool signalNotFound, void **filehandle);
extern PGFunction lookup_external_function(void *filehandle, char *funcname);
extern void load_file(const char *filename, bool restricted);
extern void **find_rendezvous_variable(const char *varName);

/*
 * Support for aggregate functions
 *
 * This is actually in executor/nodeAgg.c, but we declare it here since the
 * whole point is for callers of it to not be overly friendly with nodeAgg.
 */

/* AggCheckCallContext can return one of the following codes, or 0: */
#define AGG_CONTEXT_AGGREGATE   1       /* regular aggregate */
#define AGG_CONTEXT_WINDOW      2       /* window function */

extern int AggCheckCallContext(FunctionCallInfo fcinfo,
                    MemoryContext *aggcontext);

#endif   /* FMGR_H */<|MERGE_RESOLUTION|>--- conflicted
+++ resolved
@@ -11,11 +11,7 @@
  * Portions Copyright (c) 1996-2009, PostgreSQL Global Development Group
  * Portions Copyright (c) 1994, Regents of the University of California
  *
-<<<<<<< HEAD
- * $PostgreSQL: pgsql/src/include/fmgr.h,v 1.62 2009/01/01 17:23:55 momjian Exp $
-=======
  * $PostgreSQL: pgsql/src/include/fmgr.h,v 1.59 2008/05/15 00:17:41 tgl Exp $
->>>>>>> 49f001d8
  *
  *-------------------------------------------------------------------------
  */
@@ -365,12 +361,9 @@
  *
  * Note: we compare magic blocks with memcmp(), so there had better not be
  * any alignment pad bytes in them.
-<<<<<<< HEAD
  *
  * Note: when changing the contents of magic blocks, be sure to adjust the
  * incompatible_module_error() function in dfmgr.c.
-=======
->>>>>>> 49f001d8
  *-------------------------------------------------------------------------
  */
 
@@ -384,11 +377,8 @@
 	int			namedatalen;	/* NAMEDATALEN */
 	int			float4byval;	/* FLOAT4PASSBYVAL */
 	int			float8byval;	/* FLOAT8PASSBYVAL */
-<<<<<<< HEAD
 	int         product;        /* magic product code */
 	int         headerversion;/* header version number to force recompilation of libraries */
-=======
->>>>>>> 49f001d8
 } Pg_magic_struct;
 
 /*
@@ -417,13 +407,9 @@
 	INDEX_MAX_KEYS, \
 	NAMEDATALEN, \
 	FLOAT4PASSBYVAL, \
-<<<<<<< HEAD
 	FLOAT8PASSBYVAL, \
 	PgMagicProductGreenplum, \
 	GP_HEADER_VERSION_NUM, \
-=======
-	FLOAT8PASSBYVAL \
->>>>>>> 49f001d8
 }
 
 #ifndef FLOAT4PASSBYVAL
