/*-------------------------------------------------------------------------
 *
 * errcodes.h
 *	  POSTGRES error codes
 *
 * The error code list is kept in its own source file for possible use by
 * automatic tools.  Each error code is identified by a five-character string
 * following the SQLSTATE conventions.	The exact representation of the
 * string is determined by the MAKE_SQLSTATE() macro, which is not defined
 * in this file; it can be defined by the caller for special purposes.
 *
<<<<<<< HEAD
 * Portions Copyright (c) 2005-2008, Greenplum inc.
 * Portions Copyright (c) 2012-Present Pivotal Software, Inc.
=======
>>>>>>> 1084f317
 * Copyright (c) 2003-2010, PostgreSQL Global Development Group
 *
 * $PostgreSQL: pgsql/src/include/utils/errcodes.h,v 1.32 2010/03/13 14:55:57 momjian Exp $
 *
 *-------------------------------------------------------------------------
 */

/* there is deliberately not an #ifndef ERRCODES_H here */


/*
 * SQLSTATE codes for errors.
 *
 * The SQL99 code set is rather impoverished, especially in the area of
 * syntactical and semantic errors.  We have borrowed codes from IBM's DB2
 * and invented our own codes to develop a useful code set.
 *
 * When adding a new code, make sure it is placed in the most appropriate
 * class (the first two characters of the code value identify the class).
 * The listing is organized by class to make this prominent.
 *
 * The generic '000' subclass code should be used for an error only
 * when there is not a more-specific subclass code defined.
 *
 * The SQL spec requires that all the elements of a SQLSTATE code be
 * either digits or upper-case ASCII characters.
 *
 * Classes that begin with 0-4 or A-H are defined by the
 * standard. Within such a class, subclass values defined by the
 * standard must begin with 0-4 or A-H. To define a new error code,
 * ensure that it is either in an "implementation-defined class" (it
 * begins with 5-9 or I-Z), or its subclass falls outside the range of
 * error codes that could be present in future versions of the
 * standard (i.e. the subclass value begins with 5-9 or I-Z).
 *
 * The convention is that new error codes defined by PostgreSQL in a
 * class defined by the standard have a subclass value that begins
 * with 'P'. In addition, error codes defined by PostgreSQL clients
 * (such as ecpg) have a class value that begins with 'Y'.
 *
 * An additional convention is the new error codes defined by MPP and
 * that belong in a class defined by the standard have a subclass
 * beginning 'M'.
 */

/* Class 00 - Successful Completion */
#define ERRCODE_SUCCESSFUL_COMPLETION		MAKE_SQLSTATE('0','0', '0','0','0')

/* Class 01 - Warning */
/* (do not use this class for failure conditions!) */
#define ERRCODE_WARNING						MAKE_SQLSTATE('0','1', '0','0','0')
#define ERRCODE_WARNING_DYNAMIC_RESULT_SETS_RETURNED		MAKE_SQLSTATE('0','1', '0','0','C')
#define ERRCODE_WARNING_IMPLICIT_ZERO_BIT_PADDING	MAKE_SQLSTATE('0','1', '0','0','8')
#define ERRCODE_WARNING_NULL_VALUE_ELIMINATED_IN_SET_FUNCTION	MAKE_SQLSTATE('0','1', '0','0','3')
#define ERRCODE_WARNING_PRIVILEGE_NOT_GRANTED		MAKE_SQLSTATE('0','1', '0','0','7')
#define ERRCODE_WARNING_PRIVILEGE_NOT_REVOKED		MAKE_SQLSTATE('0','1', '0','0','6')
#define ERRCODE_WARNING_STRING_DATA_RIGHT_TRUNCATION	MAKE_SQLSTATE('0','1', '0','0','4')
#define ERRCODE_WARNING_DEPRECATED_FEATURE	MAKE_SQLSTATE('0','1', 'P','0','1')
/*                        no longer used    MAKE_SQLSTATE('0','1', 'M','0','1') */
#define ERRCODE_WARNING_GP_INTERCONNECTION MAKE_SQLSTATE('0','1', 'M','0','2')

/* Class 02 - No Data --- this is also a warning class per SQL99 */
/* (do not use this class for failure conditions!) */
#define ERRCODE_NO_DATA						MAKE_SQLSTATE('0','2', '0','0','0')
#define ERRCODE_NO_ADDITIONAL_DYNAMIC_RESULT_SETS_RETURNED	MAKE_SQLSTATE('0','2', '0','0','1')

/* Class 03 - SQL Statement Not Yet Complete */
#define ERRCODE_SQL_STATEMENT_NOT_YET_COMPLETE		MAKE_SQLSTATE('0','3', '0','0','0')

/* Class 08 - Connection Exception */
/*  (MPP: In the QD, these should be generated only for client<-->QD
 *   communication errors, not for QD<-->QE communication errors.
 */
#define ERRCODE_CONNECTION_EXCEPTION		MAKE_SQLSTATE('0','8', '0','0','0')
#define ERRCODE_CONNECTION_DOES_NOT_EXIST	MAKE_SQLSTATE('0','8', '0','0','3')
#define ERRCODE_CONNECTION_FAILURE			MAKE_SQLSTATE('0','8', '0','0','6')
#define ERRCODE_SQLCLIENT_UNABLE_TO_ESTABLISH_SQLCONNECTION		MAKE_SQLSTATE('0','8', '0','0','1')
#define ERRCODE_SQLSERVER_REJECTED_ESTABLISHMENT_OF_SQLCONNECTION	MAKE_SQLSTATE('0','8', '0','0','4')
#define ERRCODE_TRANSACTION_RESOLUTION_UNKNOWN		MAKE_SQLSTATE('0','8', '0','0','7')
#define ERRCODE_PROTOCOL_VIOLATION			MAKE_SQLSTATE('0','8', 'P','0','1')

/* Class 09 - Triggered Action Exception */
#define ERRCODE_TRIGGERED_ACTION_EXCEPTION	MAKE_SQLSTATE('0','9', '0','0','0')

/* Class 0A - Feature Not Supported */
#define ERRCODE_FEATURE_NOT_SUPPORTED		MAKE_SQLSTATE('0','A', '0','0','0')
#define ERRCODE_GP_FEATURE_NOT_SUPPORTED	MAKE_SQLSTATE('0','A', 'M','0','0')
#define ERRCODE_GP_FEATURE_NOT_YET			MAKE_SQLSTATE('0','A', 'M','0','1')
#define ERRCODE_GP_FEATURE_NOT_CONFIGURED  MAKE_SQLSTATE('0','A', 'M','0','2')

/* Class 0B - Invalid Transaction Initiation */
#define ERRCODE_INVALID_TRANSACTION_INITIATION		MAKE_SQLSTATE('0','B', '0','0','0')

/* Class 0F - Locator Exception */
#define ERRCODE_LOCATOR_EXCEPTION			MAKE_SQLSTATE('0','F', '0','0','0')
#define ERRCODE_L_E_INVALID_SPECIFICATION	MAKE_SQLSTATE('0','F', '0','0','1')

/* Class 0L - Invalid Grantor */
#define ERRCODE_INVALID_GRANTOR				MAKE_SQLSTATE('0','L', '0','0','0')
#define ERRCODE_INVALID_GRANT_OPERATION		MAKE_SQLSTATE('0','L', 'P','0','1')

/* Class 0P - Invalid Role Specification */
#define ERRCODE_INVALID_ROLE_SPECIFICATION	MAKE_SQLSTATE('0','P', '0','0','0')

/* Class 20 - Case Not Found */
#define ERRCODE_CASE_NOT_FOUND				MAKE_SQLSTATE('2','0', '0','0','0')

/* Class 21 - Cardinality Violation */
/* (this means something returned the wrong number of rows) */
#define ERRCODE_CARDINALITY_VIOLATION		MAKE_SQLSTATE('2','1', '0','0','0')

/* Class 22 - Data Exception */
#define ERRCODE_DATA_EXCEPTION				MAKE_SQLSTATE('2','2', '0','0','0')
#define ERRCODE_ARRAY_ELEMENT_ERROR			MAKE_SQLSTATE('2','2', '0','2','E')
/* SQL99's actual definition of "array element error" is subscript error */
#define ERRCODE_ARRAY_SUBSCRIPT_ERROR		ERRCODE_ARRAY_ELEMENT_ERROR
#define ERRCODE_CHARACTER_NOT_IN_REPERTOIRE MAKE_SQLSTATE('2','2', '0','2','1')
#define ERRCODE_DATETIME_FIELD_OVERFLOW		MAKE_SQLSTATE('2','2', '0','0','8')
#define ERRCODE_DATETIME_VALUE_OUT_OF_RANGE ERRCODE_DATETIME_FIELD_OVERFLOW
#define ERRCODE_DIVISION_BY_ZERO			MAKE_SQLSTATE('2','2', '0','1','2')
#define ERRCODE_ERROR_IN_ASSIGNMENT			MAKE_SQLSTATE('2','2', '0','0','5')
#define ERRCODE_ESCAPE_CHARACTER_CONFLICT	MAKE_SQLSTATE('2','2', '0','0','B')
#define ERRCODE_INDICATOR_OVERFLOW			MAKE_SQLSTATE('2','2', '0','2','2')
#define ERRCODE_INTERVAL_FIELD_OVERFLOW		MAKE_SQLSTATE('2','2', '0','1','5')
#define ERRCODE_INVALID_ARGUMENT_FOR_LOG	MAKE_SQLSTATE('2','2', '0','1','E')
#define ERRCODE_INVALID_ARGUMENT_FOR_NTILE	MAKE_SQLSTATE('2','2', '0','1','4')
#define ERRCODE_INVALID_ARGUMENT_FOR_NTH_VALUE	MAKE_SQLSTATE('2','2', '0','1','6')
#define ERRCODE_INVALID_ARGUMENT_FOR_POWER_FUNCTION MAKE_SQLSTATE('2','2', '0', '1', 'F')
#define ERRCODE_INVALID_ARGUMENT_FOR_WIDTH_BUCKET_FUNCTION	MAKE_SQLSTATE('2','2', '0', '1', 'G')
#define ERRCODE_INVALID_CHARACTER_VALUE_FOR_CAST		MAKE_SQLSTATE('2','2', '0','1','8')
#define ERRCODE_INVALID_DATETIME_FORMAT		MAKE_SQLSTATE('2','2', '0','0','7')
#define ERRCODE_INVALID_ESCAPE_CHARACTER	MAKE_SQLSTATE('2','2', '0','1','9')
#define ERRCODE_INVALID_ESCAPE_OCTET		MAKE_SQLSTATE('2','2', '0','0','D')
#define ERRCODE_INVALID_ESCAPE_SEQUENCE		MAKE_SQLSTATE('2','2', '0','2','5')
#define ERRCODE_NONSTANDARD_USE_OF_ESCAPE_CHARACTER		MAKE_SQLSTATE('2','2', 'P','0','6')
#define ERRCODE_INVALID_INDICATOR_PARAMETER_VALUE		MAKE_SQLSTATE('2','2', '0','1','0')
#define ERRCODE_INVALID_LIMIT_VALUE			MAKE_SQLSTATE('2','2', '0','2','0')
#define ERRCODE_INVALID_PARAMETER_VALUE		MAKE_SQLSTATE('2','2', '0','2','3')
#define ERRCODE_INVALID_REGULAR_EXPRESSION	MAKE_SQLSTATE('2','2', '0','1','B')
#define ERRCODE_INVALID_ROW_COUNT_IN_LIMIT_CLAUSE	MAKE_SQLSTATE('2', '2', '0', '1', 'W')
#define ERRCODE_INVALID_ROW_COUNT_IN_RESULT_OFFSET_CLAUSE	MAKE_SQLSTATE('2', '2', '0', '1', 'X')
#define ERRCODE_INVALID_TIME_ZONE_DISPLACEMENT_VALUE	MAKE_SQLSTATE('2','2', '0','0','9')
#define ERRCODE_INVALID_INTERVAL_WIDTH	MAKE_SQLSTATE('2','2', '0','0','A')
#define ERRCODE_INVALID_USE_OF_ESCAPE_CHARACTER		MAKE_SQLSTATE('2','2', '0','0','C')
#define ERRCODE_MOST_SPECIFIC_TYPE_MISMATCH MAKE_SQLSTATE('2','2', '0','0','G')
#define ERRCODE_NULL_VALUE_NOT_ALLOWED		MAKE_SQLSTATE('2','2', '0','0','4')
#define ERRCODE_NULL_VALUE_NO_INDICATOR_PARAMETER	MAKE_SQLSTATE('2','2', '0','0','2')
#define ERRCODE_NUMERIC_VALUE_OUT_OF_RANGE	MAKE_SQLSTATE('2','2', '0','0','3')
#define ERRCODE_STRING_DATA_LENGTH_MISMATCH MAKE_SQLSTATE('2','2', '0','2','6')
#define ERRCODE_STRING_DATA_RIGHT_TRUNCATION		MAKE_SQLSTATE('2','2', '0','0','1')
#define ERRCODE_SUBSTRING_ERROR				MAKE_SQLSTATE('2','2', '0','1','1')
#define ERRCODE_TRIM_ERROR					MAKE_SQLSTATE('2','2', '0','2','7')
#define ERRCODE_UNTERMINATED_C_STRING		MAKE_SQLSTATE('2','2', '0','2','4')
#define ERRCODE_ZERO_LENGTH_CHARACTER_STRING		MAKE_SQLSTATE('2','2', '0','0','F')
#define ERRCODE_FLOATING_POINT_EXCEPTION	MAKE_SQLSTATE('2','2', 'P','0','1')
#define ERRCODE_INVALID_TEXT_REPRESENTATION MAKE_SQLSTATE('2','2', 'P','0','2')
#define ERRCODE_INVALID_BINARY_REPRESENTATION	MAKE_SQLSTATE('2','2', 'P','0','3')
#define ERRCODE_BAD_COPY_FILE_FORMAT		MAKE_SQLSTATE('2','2', 'P','0','4')
#define ERRCODE_UNTRANSLATABLE_CHARACTER	MAKE_SQLSTATE('2','2', 'P','0','5')
#define ERRCODE_NOT_AN_XML_DOCUMENT			MAKE_SQLSTATE('2', '2', '0', '0', 'L')
#define ERRCODE_INVALID_XML_DOCUMENT			MAKE_SQLSTATE('2', '2', '0', '0', 'M')
#define ERRCODE_INVALID_XML_CONTENT			MAKE_SQLSTATE('2', '2', '0', '0', 'N')
#define ERRCODE_INVALID_XML_COMMENT			MAKE_SQLSTATE('2', '2', '0', '0', 'S')
#define ERRCODE_INVALID_XML_PROCESSING_INSTRUCTION	MAKE_SQLSTATE('2', '2', '0', '0', 'T')
#define ERROR_INVALID_WINDOW_FRAME_PARAMETER		MAKE_SQLSTATE('2','2','0','1','3')
#define	ERRCODE_NO_PARTITION_FOR_PARTITIONING_KEY	MAKE_SQLSTATE('2','2','M','0','1')

/* Class 23 - Integrity Constraint Violation */
#define ERRCODE_INTEGRITY_CONSTRAINT_VIOLATION		MAKE_SQLSTATE('2','3', '0','0','0')
#define ERRCODE_RESTRICT_VIOLATION			MAKE_SQLSTATE('2','3', '0','0','1')
#define ERRCODE_NOT_NULL_VIOLATION			MAKE_SQLSTATE('2','3', '5','0','2')
#define ERRCODE_FOREIGN_KEY_VIOLATION		MAKE_SQLSTATE('2','3', '5','0','3')
#define ERRCODE_UNIQUE_VIOLATION			MAKE_SQLSTATE('2','3', '5','0','5')
#define ERRCODE_CHECK_VIOLATION				MAKE_SQLSTATE('2','3', '5','1','4')
#define ERRCODE_EXCLUSION_VIOLATION			MAKE_SQLSTATE('2','3', 'P','0','1')

/* Class 24 - Invalid Cursor State */
#define ERRCODE_INVALID_CURSOR_STATE		MAKE_SQLSTATE('2','4', '0','0','0')

/* Class 25 - Invalid Transaction State */
#define ERRCODE_INVALID_TRANSACTION_STATE	MAKE_SQLSTATE('2','5', '0','0','0')
#define ERRCODE_ACTIVE_SQL_TRANSACTION		MAKE_SQLSTATE('2','5', '0','0','1')
#define ERRCODE_BRANCH_TRANSACTION_ALREADY_ACTIVE	MAKE_SQLSTATE('2','5', '0','0','2')
#define ERRCODE_HELD_CURSOR_REQUIRES_SAME_ISOLATION_LEVEL	MAKE_SQLSTATE('2','5', '0','0','8')
#define ERRCODE_INAPPROPRIATE_ACCESS_MODE_FOR_BRANCH_TRANSACTION	MAKE_SQLSTATE('2','5', '0','0','3')
#define ERRCODE_INAPPROPRIATE_ISOLATION_LEVEL_FOR_BRANCH_TRANSACTION	MAKE_SQLSTATE('2','5', '0','0','4')
#define ERRCODE_NO_ACTIVE_SQL_TRANSACTION_FOR_BRANCH_TRANSACTION	MAKE_SQLSTATE('2','5', '0','0','5')
#define ERRCODE_READ_ONLY_SQL_TRANSACTION	MAKE_SQLSTATE('2','5', '0','0','6')
#define ERRCODE_SCHEMA_AND_DATA_STATEMENT_MIXING_NOT_SUPPORTED	MAKE_SQLSTATE('2','5', '0','0','7')
#define ERRCODE_NO_ACTIVE_SQL_TRANSACTION	MAKE_SQLSTATE('2','5', 'P','0','1')
#define ERRCODE_IN_FAILED_SQL_TRANSACTION	MAKE_SQLSTATE('2','5', 'P','0','2')
#define ERRCODE_GP_OPERATION_CANCELED      MAKE_SQLSTATE('2','5', 'M','0','1')

/* Class 26 - Invalid SQL Statement Name */
/* (we take this to mean prepared statements) */
#define ERRCODE_INVALID_SQL_STATEMENT_NAME	MAKE_SQLSTATE('2','6', '0','0','0')

/* Class 27 - Triggered Data Change Violation */
#define ERRCODE_TRIGGERED_DATA_CHANGE_VIOLATION		MAKE_SQLSTATE('2','7', '0','0','0')

/* Class 28 - Invalid Authorization Specification */
#define ERRCODE_INVALID_AUTHORIZATION_SPECIFICATION MAKE_SQLSTATE('2','8', '0','0','0')
#define ERRCODE_INVALID_PASSWORD MAKE_SQLSTATE('2','8', 'P','0','1')

/* Class 2B - Dependent Privilege Descriptors Still Exist */
#define ERRCODE_DEPENDENT_PRIVILEGE_DESCRIPTORS_STILL_EXIST		MAKE_SQLSTATE('2','B', '0','0','0')
#define ERRCODE_DEPENDENT_OBJECTS_STILL_EXIST		MAKE_SQLSTATE('2','B', 'P','0','1')

/* Class 2D - Invalid Transaction Termination */
#define ERRCODE_INVALID_TRANSACTION_TERMINATION		MAKE_SQLSTATE('2','D', '0','0','0')

/* Class 2F - SQL Routine Exception */
#define ERRCODE_SQL_ROUTINE_EXCEPTION		MAKE_SQLSTATE('2','F', '0','0','0')
#define ERRCODE_S_R_E_FUNCTION_EXECUTED_NO_RETURN_STATEMENT MAKE_SQLSTATE('2','F', '0','0','5')
#define ERRCODE_S_R_E_MODIFYING_SQL_DATA_NOT_PERMITTED		MAKE_SQLSTATE('2','F', '0','0','2')
#define ERRCODE_S_R_E_PROHIBITED_SQL_STATEMENT_ATTEMPTED	MAKE_SQLSTATE('2','F', '0','0','3')
#define ERRCODE_S_R_E_READING_SQL_DATA_NOT_PERMITTED		MAKE_SQLSTATE('2','F', '0','0','4')

/* Class 34 - Invalid Cursor Name */
#define ERRCODE_INVALID_CURSOR_NAME			MAKE_SQLSTATE('3','4', '0','0','0')

/* Class 38 - External Routine Exception */
#define ERRCODE_EXTERNAL_ROUTINE_EXCEPTION	MAKE_SQLSTATE('3','8', '0','0','0')
#define ERRCODE_E_R_E_CONTAINING_SQL_NOT_PERMITTED	MAKE_SQLSTATE('3','8', '0','0','1')
#define ERRCODE_E_R_E_MODIFYING_SQL_DATA_NOT_PERMITTED	MAKE_SQLSTATE('3','8', '0','0','2')
#define ERRCODE_E_R_E_PROHIBITED_SQL_STATEMENT_ATTEMPTED	MAKE_SQLSTATE('3','8', '0','0','3')
#define ERRCODE_E_R_E_READING_SQL_DATA_NOT_PERMITTED	MAKE_SQLSTATE('3','8', '0','0','4')

/* Class 39 - External Routine Invocation Exception */
#define ERRCODE_EXTERNAL_ROUTINE_INVOCATION_EXCEPTION	MAKE_SQLSTATE('3','9', '0','0','0')
#define ERRCODE_E_R_I_E_INVALID_SQLSTATE_RETURNED	MAKE_SQLSTATE('3','9', '0','0','1')
#define ERRCODE_E_R_I_E_NULL_VALUE_NOT_ALLOWED	MAKE_SQLSTATE('3','9', '0','0','4')
#define ERRCODE_E_R_I_E_TRIGGER_PROTOCOL_VIOLATED	MAKE_SQLSTATE('3','9', 'P','0','1')
#define ERRCODE_E_R_I_E_SRF_PROTOCOL_VIOLATED	MAKE_SQLSTATE('3','9', 'P','0','2')

/* Class 3B - Savepoint Exception */
#define ERRCODE_SAVEPOINT_EXCEPTION			MAKE_SQLSTATE('3','B', '0','0','0')
#define ERRCODE_S_E_INVALID_SPECIFICATION	MAKE_SQLSTATE('3','B', '0','0','1')

/* Class 3D - Invalid Catalog Name */
#define ERRCODE_INVALID_CATALOG_NAME		MAKE_SQLSTATE('3','D', '0','0','0')

/* Class 3F - Invalid Schema Name */
#define ERRCODE_INVALID_SCHEMA_NAME			MAKE_SQLSTATE('3','F', '0','0','0')

/* Class 40 - Transaction Rollback */
#define ERRCODE_TRANSACTION_ROLLBACK		MAKE_SQLSTATE('4','0', '0','0','0')
#define ERRCODE_T_R_INTEGRITY_CONSTRAINT_VIOLATION	MAKE_SQLSTATE('4','0', '0','0','2')
#define ERRCODE_T_R_SERIALIZATION_FAILURE	MAKE_SQLSTATE('4','0', '0','0','1')
#define ERRCODE_T_R_STATEMENT_COMPLETION_UNKNOWN	MAKE_SQLSTATE('4','0', '0','0','3')
#define ERRCODE_T_R_DEADLOCK_DETECTED		MAKE_SQLSTATE('4','0', 'P','0','1')
#define ERRCODE_T_R_GP_REJECT_LIMIT_REACHED MAKE_SQLSTATE('4','0', 'M','0','0')
#define ERRCODE_T_R_GP_ERROR_TABLE_MAY_DROP MAKE_SQLSTATE('4','0', 'M','0','1')

/* Class 42 - Syntax Error or Access Rule Violation */
#define ERRCODE_SYNTAX_ERROR_OR_ACCESS_RULE_VIOLATION		MAKE_SQLSTATE('4','2', '0','0','0')
/* never use the above; use one of these two if no specific code exists: */
#define ERRCODE_SYNTAX_ERROR				MAKE_SQLSTATE('4','2', '6','0','1')
#define ERRCODE_INSUFFICIENT_PRIVILEGE		MAKE_SQLSTATE('4','2', '5','0','1')
#define ERRCODE_CANNOT_COERCE				MAKE_SQLSTATE('4','2', '8','4','6')
#define ERRCODE_GROUPING_ERROR				MAKE_SQLSTATE('4','2', '8','0','3')
#define ERRCODE_WINDOWING_ERROR				MAKE_SQLSTATE('4','2', 'P','2','0')
#define ERRCODE_INVALID_RECURSION			MAKE_SQLSTATE('4','2', 'P','1','9')
#define ERRCODE_INVALID_FOREIGN_KEY			MAKE_SQLSTATE('4','2', '8','3','0')
#define ERRCODE_INVALID_NAME				MAKE_SQLSTATE('4','2', '6','0','2')
#define ERRCODE_NAME_TOO_LONG				MAKE_SQLSTATE('4','2', '6','2','2')
#define ERRCODE_RESERVED_NAME				MAKE_SQLSTATE('4','2', '9','3','9')
#define ERRCODE_DATATYPE_MISMATCH			MAKE_SQLSTATE('4','2', '8','0','4')
#define ERRCODE_INDETERMINATE_DATATYPE		MAKE_SQLSTATE('4','2', 'P','1','8')
#define ERRCODE_WRONG_OBJECT_TYPE			MAKE_SQLSTATE('4','2', '8','0','9')
/*
 * Note: for ERRCODE purposes, we divide namable objects into these categories:
 * databases, schemas, prepared statements, cursors, tables, columns,
 * functions (including operators), and all else (lumped as "objects").
 * (The first four categories are mandated by the existence of separate
 * SQLSTATE classes for them in the spec; in this file, however, we group
 * the ERRCODE names with all the rest under class 42.)  Parameters are
 * sort-of-named objects and get their own ERRCODE.
 *
 * The same breakdown is used for "duplicate" and "ambiguous" complaints,
 * as well as complaints associated with incorrect declarations.
 */
#define ERRCODE_UNDEFINED_COLUMN			MAKE_SQLSTATE('4','2', '7','0','3')
#define ERRCODE_UNDEFINED_CURSOR			ERRCODE_INVALID_CURSOR_NAME
#define ERRCODE_UNDEFINED_EXTENSION			ERRCODE_INVALID_CATALOG_NAME
#define ERRCODE_UNDEFINED_DATABASE			ERRCODE_INVALID_CATALOG_NAME
#define ERRCODE_UNDEFINED_FUNCTION			MAKE_SQLSTATE('4','2', '8','8','3')
#define ERRCODE_UNDEFINED_PSTATEMENT		ERRCODE_INVALID_SQL_STATEMENT_NAME
#define ERRCODE_UNDEFINED_SCHEMA			ERRCODE_INVALID_SCHEMA_NAME
#define ERRCODE_UNDEFINED_TABLE				MAKE_SQLSTATE('4','2', 'P','0','1')
#define ERRCODE_UNDEFINED_PARAMETER			MAKE_SQLSTATE('4','2', 'P','0','2')
#define ERRCODE_UNDEFINED_OBJECT			MAKE_SQLSTATE('4','2', '7','0','4')
#define ERRCODE_DUPLICATE_COLUMN			MAKE_SQLSTATE('4','2', '7','0','1')
#define ERRCODE_DUPLICATE_CURSOR			MAKE_SQLSTATE('4','2', 'P','0','3')
#define ERRCODE_DUPLICATE_DATABASE			MAKE_SQLSTATE('4','2', 'P','0','4')
#define ERRCODE_DUPLICATE_FUNCTION			MAKE_SQLSTATE('4','2', '7','2','3')
#define ERRCODE_DUPLICATE_PSTATEMENT		MAKE_SQLSTATE('4','2', 'P','0','5')
#define ERRCODE_DUPLICATE_SCHEMA			MAKE_SQLSTATE('4','2', 'P','0','6')
#define ERRCODE_DUPLICATE_TABLE				MAKE_SQLSTATE('4','2', 'P','0','7')
#define ERRCODE_DUPLICATE_ALIAS				MAKE_SQLSTATE('4','2', '7','1','2')
#define ERRCODE_DUPLICATE_OBJECT			MAKE_SQLSTATE('4','2', '7','1','0')
#define ERRCODE_AMBIGUOUS_COLUMN			MAKE_SQLSTATE('4','2', '7','0','2')
#define ERRCODE_AMBIGUOUS_FUNCTION			MAKE_SQLSTATE('4','2', '7','2','5')
#define ERRCODE_AMBIGUOUS_PARAMETER			MAKE_SQLSTATE('4','2', 'P','0','8')
#define ERRCODE_AMBIGUOUS_ALIAS				MAKE_SQLSTATE('4','2', 'P','0','9')
#define ERRCODE_INVALID_COLUMN_REFERENCE	MAKE_SQLSTATE('4','2', 'P','1','0')
#define ERRCODE_INVALID_COLUMN_DEFINITION	MAKE_SQLSTATE('4','2', '6','1','1')
#define ERRCODE_INVALID_CURSOR_DEFINITION	MAKE_SQLSTATE('4','2', 'P','1','1')
#define ERRCODE_INVALID_DATABASE_DEFINITION MAKE_SQLSTATE('4','2', 'P','1','2')
#define ERRCODE_INVALID_FUNCTION_DEFINITION MAKE_SQLSTATE('4','2', 'P','1','3')
#define ERRCODE_INVALID_PSTATEMENT_DEFINITION	MAKE_SQLSTATE('4','2', 'P','1','4')
#define ERRCODE_INVALID_SCHEMA_DEFINITION	MAKE_SQLSTATE('4','2', 'P','1','5')
#define ERRCODE_INVALID_TABLE_DEFINITION	MAKE_SQLSTATE('4','2', 'P','1','6')
#define ERRCODE_INVALID_OBJECT_DEFINITION	MAKE_SQLSTATE('4','2', 'P','1','7')
#define ERRCODE_GP_COMMAND_ERROR			MAKE_SQLSTATE('4','2', 'M','0','0')

/* Class 44 - WITH CHECK OPTION Violation */
#define ERRCODE_WITH_CHECK_OPTION_VIOLATION MAKE_SQLSTATE('4','4', '0','0','0')

/* Class 53 - Insufficient Resources (PostgreSQL-specific error class) */
#define ERRCODE_INSUFFICIENT_RESOURCES		MAKE_SQLSTATE('5','3', '0','0','0')
#define ERRCODE_DISK_FULL					MAKE_SQLSTATE('5','3', '1','0','0')
#define ERRCODE_OUT_OF_MEMORY				MAKE_SQLSTATE('5','3', '2','0','0')
#define ERRCODE_TOO_MANY_CONNECTIONS		MAKE_SQLSTATE('5','3', '3','0','0')
#define ERRCODE_GP_MEMPROT_KILL 			MAKE_SQLSTATE('5','3', '4','0','0')

/* Class 54 - Program Limit Exceeded (class borrowed from DB2) */
/* (this is for wired-in limits, not resource exhaustion problems) */
#define ERRCODE_PROGRAM_LIMIT_EXCEEDED		MAKE_SQLSTATE('5','4', '0','0','0')
#define ERRCODE_STATEMENT_TOO_COMPLEX		MAKE_SQLSTATE('5','4', '0','0','1')
#define ERRCODE_TOO_MANY_COLUMNS			MAKE_SQLSTATE('5','4', '0','1','1')
#define ERRCODE_TOO_MANY_ARGUMENTS			MAKE_SQLSTATE('5','4', '0','2','3')
#define ERRCODE_GP_SUBTRANS_LIMIT_EXCEEDED	MAKE_SQLSTATE('5','4', 'M','3','0')

/* Class 55 - Object Not In Prerequisite State (class borrowed from DB2) */
#define ERRCODE_OBJECT_NOT_IN_PREREQUISITE_STATE	MAKE_SQLSTATE('5','5', '0','0','0')
#define ERRCODE_OBJECT_IN_USE				MAKE_SQLSTATE('5','5', '0','0','6')
#define ERRCODE_CANT_CHANGE_RUNTIME_PARAM	MAKE_SQLSTATE('5','5', 'P','0','2')
#define ERRCODE_LOCK_NOT_AVAILABLE			MAKE_SQLSTATE('5','5', 'P','0','3')

/* Class 57 - Operator Intervention (class borrowed from DB2) */
#define ERRCODE_OPERATOR_INTERVENTION		MAKE_SQLSTATE('5','7', '0','0','0')
#define ERRCODE_QUERY_CANCELED				MAKE_SQLSTATE('5','7', '0','1','4')
#define ERRCODE_ADMIN_SHUTDOWN				MAKE_SQLSTATE('5','7', 'P','0','1')
#define ERRCODE_CRASH_SHUTDOWN				MAKE_SQLSTATE('5','7', 'P','0','2')
#define ERRCODE_CANNOT_CONNECT_NOW			MAKE_SQLSTATE('5','7', 'P','0','3')
#define ERRCODE_MIRROR_READY				MAKE_SQLSTATE('5','7', 'M','0','2')

/* Class 58 - System Error (class borrowed from DB2) */
/* (we define this as errors external to PostgreSQL itself) */
#define ERRCODE_IO_ERROR					MAKE_SQLSTATE('5','8', '0','3','0')
#define ERRCODE_UNDEFINED_FILE				MAKE_SQLSTATE('5','8', 'P','0','1')
#define ERRCODE_DUPLICATE_FILE				MAKE_SQLSTATE('5','8', 'P','0','2')
#define ERRCODE_GP_INTERCONNECTION_ERROR   MAKE_SQLSTATE('5','8', 'M','0','1')

/* Class F0 - Configuration File Error (PostgreSQL-specific error class) */
#define ERRCODE_CONFIG_FILE_ERROR			MAKE_SQLSTATE('F','0', '0','0','0')
#define ERRCODE_LOCK_FILE_EXISTS			MAKE_SQLSTATE('F','0', '0','0','1')

/* Class P0 - PL/pgSQL Error (PostgreSQL-specific error class) */
#define ERRCODE_PLPGSQL_ERROR				MAKE_SQLSTATE('P','0', '0','0','0')
#define ERRCODE_RAISE_EXCEPTION				MAKE_SQLSTATE('P','0', '0','0','1')
#define ERRCODE_NO_DATA_FOUND				MAKE_SQLSTATE('P','0', '0','0','2')
#define ERRCODE_TOO_MANY_ROWS				MAKE_SQLSTATE('P','0', '0','0','3')

/* Class XX - Internal Error (PostgreSQL-specific error class) */
/* (this is for "can't-happen" conditions and software bugs) */
#define ERRCODE_INTERNAL_ERROR				MAKE_SQLSTATE('X','X', '0','0','0')
#define ERRCODE_DATA_CORRUPTED				MAKE_SQLSTATE('X','X', '0','0','1')
#define ERRCODE_INDEX_CORRUPTED				MAKE_SQLSTATE('X','X', '0','0','2')

/*
 * This is used for ERRORs induced on purpose for testing purposes. Shouldn't
 * appear in production, only in regression tests.
 */
#define ERRCODE_FAULT_INJECT				MAKE_SQLSTATE('X','X', '0','0','9')<|MERGE_RESOLUTION|>--- conflicted
+++ resolved
@@ -9,11 +9,8 @@
  * string is determined by the MAKE_SQLSTATE() macro, which is not defined
  * in this file; it can be defined by the caller for special purposes.
  *
-<<<<<<< HEAD
  * Portions Copyright (c) 2005-2008, Greenplum inc.
  * Portions Copyright (c) 2012-Present Pivotal Software, Inc.
-=======
->>>>>>> 1084f317
  * Copyright (c) 2003-2010, PostgreSQL Global Development Group
  *
  * $PostgreSQL: pgsql/src/include/utils/errcodes.h,v 1.32 2010/03/13 14:55:57 momjian Exp $
