--- conflicted
+++ resolved
@@ -183,13 +183,10 @@
 	ACL_KIND_OPFAMILY,			/* pg_opfamily */
 	ACL_KIND_CONVERSION,		/* pg_conversion */
 	ACL_KIND_TABLESPACE,		/* pg_tablespace */
-<<<<<<< HEAD
+	ACL_KIND_TSDICTIONARY,		/* pg_ts_dict */
+	ACL_KIND_TSCONFIGURATION,	/* pg_ts_config */
 	ACL_KIND_FILESPACE,         /* pg_filespace */
 	ACL_KIND_EXTPROTOCOL,		/* pg_extprotocol */
-=======
-	ACL_KIND_TSDICTIONARY,		/* pg_ts_dict */
-	ACL_KIND_TSCONFIGURATION,	/* pg_ts_config */
->>>>>>> d13f41d2
 	MAX_ACL_KIND				/* MUST BE LAST */
 } AclObjectKind;
 
@@ -295,12 +292,8 @@
 extern bool pg_opfamily_ownercheck(Oid opf_oid, Oid roleid);
 extern bool pg_database_ownercheck(Oid db_oid, Oid roleid);
 extern bool pg_conversion_ownercheck(Oid conv_oid, Oid roleid);
-<<<<<<< HEAD
-extern bool pg_foreign_server_ownercheck(Oid srv_oid, Oid roleid);
-extern bool pg_extprotocol_ownercheck(Oid ptc_oid, Oid roleid);
-=======
 extern bool pg_ts_dict_ownercheck(Oid dict_oid, Oid roleid);
 extern bool pg_ts_config_ownercheck(Oid cfg_oid, Oid roleid);
->>>>>>> d13f41d2
+extern bool pg_extprotocol_ownercheck(Oid ptc_oid, Oid roleid);
 
 #endif   /* ACL_H */