/*-------------------------------------------------------------------------
 *
 * rewriteSupport.h
 *
 *
 *
 * Portions Copyright (c) 1996-2011, PostgreSQL Global Development Group
 * Portions Copyright (c) 1994, Regents of the University of California
 *
 * src/include/rewrite/rewriteSupport.h
 *
 *-------------------------------------------------------------------------
 */
#ifndef REWRITESUPPORT_H
#define REWRITESUPPORT_H

/* The ON SELECT rule of a view is always named this: */
#define ViewSelectRuleName	"_RETURN"

extern void SetRelationRuleStatus(Oid relationId, bool relHasRules,
					  bool relIsBecomingView);

<<<<<<< HEAD
extern Oid  get_rewrite_oid(Oid relid, const char *rulename, bool missing_ok);
extern Oid  get_rewrite_oid_without_relid(const char *rulename, Oid *relid);
=======
extern Oid	get_rewrite_oid(Oid relid, const char *rulename, bool missing_ok);
extern Oid	get_rewrite_oid_without_relid(const char *rulename, Oid *relid);
>>>>>>> a4bebdd9

#endif   /* REWRITESUPPORT_H */<|MERGE_RESOLUTION|>--- conflicted
+++ resolved
@@ -20,12 +20,7 @@
 extern void SetRelationRuleStatus(Oid relationId, bool relHasRules,
 					  bool relIsBecomingView);
 
-<<<<<<< HEAD
-extern Oid  get_rewrite_oid(Oid relid, const char *rulename, bool missing_ok);
-extern Oid  get_rewrite_oid_without_relid(const char *rulename, Oid *relid);
-=======
 extern Oid	get_rewrite_oid(Oid relid, const char *rulename, bool missing_ok);
 extern Oid	get_rewrite_oid_without_relid(const char *rulename, Oid *relid);
->>>>>>> a4bebdd9
 
 #endif   /* REWRITESUPPORT_H */