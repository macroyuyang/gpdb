--- conflicted
+++ resolved
@@ -28,11 +28,7 @@
 extern void pull_up_sublinks(PlannerInfo *root);
 extern Node *pull_up_subqueries(PlannerInfo *root, Node *jtnode,
 				   JoinExpr *lowest_outer_join,
-<<<<<<< HEAD
-					AppendRelInfo *containing_appendrel);
-=======
 				   AppendRelInfo *containing_appendrel);
->>>>>>> 4d53a2f9
 extern void reduce_outer_joins(PlannerInfo *root);
 extern Relids get_relids_in_jointree(Node *jtnode, bool include_joins);
 extern Relids get_relids_for_join(PlannerInfo *root, int joinrelid);
