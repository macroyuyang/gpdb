--- conflicted
+++ resolved
@@ -20,7 +20,6 @@
 
 typedef enum
 {
-<<<<<<< HEAD
 	PVC_REJECT_AGGREGATES,		/* throw error if Aggref found */
 	PVC_INCLUDE_AGGREGATES,		/* include Aggrefs in output list */
 	PVC_RECURSE_AGGREGATES		/* recurse into Aggref arguments */
@@ -44,12 +43,6 @@
 						  Cdb_walk_vars_callback_placeholdervar callback_placeholdervar,
                           void                         *context,
                           int                           levelsup);
-=======
-	PVC_REJECT_PLACEHOLDERS,	/* throw error if PlaceHolderVar found */
-	PVC_INCLUDE_PLACEHOLDERS,	/* include PlaceHolderVars in output list */
-	PVC_RECURSE_PLACEHOLDERS	/* recurse into PlaceHolderVar argument */
-} PVCPlaceHolderBehavior;
->>>>>>> 4d53a2f9
 
 extern Relids pull_varnos(Node *node);
 
@@ -60,13 +53,8 @@
 extern bool contain_vars_of_level_or_above(Node *node, int levelsup);
 extern int	locate_var_of_level(Node *node, int levelsup);
 extern int	locate_var_of_relation(Node *node, int relid, int levelsup);
-<<<<<<< HEAD
 extern List *pull_var_clause(Node *node, PVCAggregateBehavior aggbehavior,
 				PVCPlaceHolderBehavior phbehavior);
-=======
-extern int	find_minimum_var_level(Node *node);
-extern List *pull_var_clause(Node *node, PVCPlaceHolderBehavior behavior);
->>>>>>> 4d53a2f9
 extern Node *flatten_join_alias_vars(PlannerInfo *root, Node *node);
 bool contain_vars_of_level_or_above_cbPlaceHolderVar(PlaceHolderVar *placeholdervar, void *unused, int sublevelsup);
 
