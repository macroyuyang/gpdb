--- conflicted
+++ resolved
@@ -109,12 +109,9 @@
 					  List *restrict_clauses,
 					  List *pathkeys,
 					  List *mergeclauses,
-<<<<<<< HEAD
                       List *allmergeclauses,    /*CDB*/
-=======
 					  List *mergefamilies,
 					  List *mergestrategies,
->>>>>>> a78fcfb5
 					  List *outersortkeys,
 					  List *innersortkeys);
 
