/*-------------------------------------------------------------------------
 *
 * catversion.h
 *	  "Catalog version number" for PostgreSQL.
 *
 * The catalog version number is used to flag incompatible changes in
 * the PostgreSQL system catalogs.	Whenever anyone changes the format of
 * a system catalog relation, or adds, deletes, or modifies standard
 * catalog entries in such a way that an updated backend wouldn't work
 * with an old database (or vice versa), the catalog version number
 * should be changed.  The version number stored in pg_control by initdb
 * is checked against the version number compiled into the backend at
 * startup time, so that a backend can refuse to run in an incompatible
 * database.
 *
 * The point of this feature is to provide a finer grain of compatibility
 * checking than is possible from looking at the major version number
 * stored in PG_VERSION.  It shouldn't matter to end users, but during
 * development cycles we usually make quite a few incompatible changes
 * to the contents of the system catalogs, and we don't want to bump the
 * major version number for each one.  What we can do instead is bump
 * this internal version number.  This should save some grief for
 * developers who might otherwise waste time tracking down "bugs" that
 * are really just code-vs-database incompatibilities.
 *
 * The rule for developers is: if you commit a change that requires
 * an initdb, you should update the catalog version number (as well as
 * notifying the pghackers mailing list, which has been the informal
 * practice for a long time).
 *
 * The catalog version number is placed here since modifying files in
 * include/catalog is the most common kind of initdb-forcing change.
 * But it could be used to protect any kind of incompatible change in
 * database contents or layout, such as altering tuple headers.
 *
 *
 * Portions Copyright (c) 1996-2009, PostgreSQL Global Development Group
 * Portions Copyright (c) 1994, Regents of the University of California
 *
 * $PostgreSQL: pgsql/src/include/catalog/catversion.h,v 1.381 2007/02/06 02:59:12 tgl Exp $
 *
 *-------------------------------------------------------------------------
 */
#ifndef CATVERSION_H
#define CATVERSION_H

/*
 * We could use anything we wanted for version numbers, but I recommend
 * following the "YYYYMMDDN" style often used for DNS zone serial numbers.
 * YYYYMMDD are the date of the change, and N is the number of the change
 * on that day.  (Hopefully we'll never commit ten independent sets of
 * catalog changes on the same day...)
 *
 * For Greenplum, use 3 as the first digit, to distinguish PostgreSQL
 * catalog versions from Greenplum.
 */

<<<<<<< HEAD
/*							3yyymmddN */
#define CATALOG_VERSION_NO	300702041
=======
/*							yyyymmddN */
#define CATALOG_VERSION_NO	200702051
>>>>>>> 869585cc

#endif<|MERGE_RESOLUTION|>--- conflicted
+++ resolved
@@ -55,12 +55,7 @@
  * catalog versions from Greenplum.
  */
 
-<<<<<<< HEAD
 /*							3yyymmddN */
-#define CATALOG_VERSION_NO	300702041
-=======
-/*							yyyymmddN */
-#define CATALOG_VERSION_NO	200702051
->>>>>>> 869585cc
+#define CATALOG_VERSION_NO	300702051
 
 #endif