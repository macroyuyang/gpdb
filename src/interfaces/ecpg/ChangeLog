--- conflicted
+++ resolved
@@ -2161,11 +2161,12 @@
 	- Removed compiler warning due to unneeded unsigned declaration.
 	- Removed regression test that triggers those libc precision bugs on some archs.
 
-<<<<<<< HEAD
 Fr Feb 2 09:53:48 CET 2007
 
 	- Cleaned up va_list handling. Hopefully this now works on all archs.
 	- Applied Magnus Hagander's patch to take away some compiler warnings.
+	- Set ecpg library version to 5.3.
+	- Set ecpg version to 4.3.1.
 
 Su Feb 11 16:09:31 CET 2007
 
@@ -2415,11 +2416,3 @@
 	- Set compat library version to 3.1.
 	- Set ecpg library version to 6.2.
 	- Set ecpg version to 4.5.
-=======
-Fr 2. Feb 09:53:48 CET 2007
-
-	- Cleaned up va_list handling. Hopefully this now works on all archs.
-	- Applied Magnus Hagander's patch to take away some compiler warnings.
-	- Set ecpg library version to 5.3.
-	- Set ecpg version to 4.3.1.
->>>>>>> 03d442ca
