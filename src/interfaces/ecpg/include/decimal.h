<<<<<<< HEAD
/* $PostgreSQL: pgsql/src/interfaces/ecpg/include/decimal.h,v 1.19 2009/06/11 14:49:13 momjian Exp $ */
=======
/* $PostgreSQL: pgsql/src/interfaces/ecpg/include/decimal.h,v 1.18 2008/02/17 18:14:29 meskes Exp $ */
>>>>>>> 0f855d62

#ifndef _ECPG_DECIMAL_H
#define _ECPG_DECIMAL_H

#include <ecpg_informix.h>

<<<<<<< HEAD
#ifndef _ECPGLIB_H				/* source created by ecpg which defines this
								 * symbol */
typedef decimal dec_t;
#endif   /* ndef _ECPGLIB_H */
=======
#ifndef _ECPGLIB_H /* source created by ecpg which defines this symbol */
typedef decimal dec_t; 
#endif /* ndef _ECPGLIB_H */
>>>>>>> 0f855d62

#endif   /* ndef _ECPG_DECIMAL_H */<|MERGE_RESOLUTION|>--- conflicted
+++ resolved
@@ -1,23 +1,13 @@
-<<<<<<< HEAD
-/* $PostgreSQL: pgsql/src/interfaces/ecpg/include/decimal.h,v 1.19 2009/06/11 14:49:13 momjian Exp $ */
-=======
 /* $PostgreSQL: pgsql/src/interfaces/ecpg/include/decimal.h,v 1.18 2008/02/17 18:14:29 meskes Exp $ */
->>>>>>> 0f855d62
 
 #ifndef _ECPG_DECIMAL_H
 #define _ECPG_DECIMAL_H
 
 #include <ecpg_informix.h>
 
-<<<<<<< HEAD
 #ifndef _ECPGLIB_H				/* source created by ecpg which defines this
 								 * symbol */
 typedef decimal dec_t;
 #endif   /* ndef _ECPGLIB_H */
-=======
-#ifndef _ECPGLIB_H /* source created by ecpg which defines this symbol */
-typedef decimal dec_t; 
-#endif /* ndef _ECPGLIB_H */
->>>>>>> 0f855d62
 
 #endif   /* ndef _ECPG_DECIMAL_H */