--- conflicted
+++ resolved
@@ -1007,45 +1007,7 @@
 void
 ECPG_informix_set_var(int number, void *pointer, int lineno)
 {
-<<<<<<< HEAD
-	struct var_list *ptr;
-
-	for (ptr = ivlist; ptr != NULL; ptr = ptr->next)
-	{
-		if (ptr->number == number)
-		{
-			/* already known => just change pointer value */
-			ptr->pointer = pointer;
-			return;
-		}
-	}
-
-	/* a new one has to be added */
-	ptr = (struct var_list *) calloc(1L, sizeof(struct var_list));
-	if (!ptr)
-	{
-		struct sqlca_t *sqlca = ECPGget_sqlca();
-
-		/* replace constant for strncpy() below to avoid bogus warning from gcc-4.1.1 on kite12 */
-		char my_msg[5] = { 'Y', 'E', '0', '0', '1' };
-
-		sqlca->sqlcode = ECPG_OUT_OF_MEMORY;
-		strncpy(sqlca->sqlstate, my_msg, sizeof(my_msg));
-		snprintf(sqlca->sqlerrm.sqlerrmc, sizeof(sqlca->sqlerrm.sqlerrmc), "Out of memory in line %d.", lineno);
-		sqlca->sqlerrm.sqlerrml = strlen(sqlca->sqlerrm.sqlerrmc);
-		/* free all memory we have allocated for the user */
-		ECPGfree_auto_mem();
-	}
-	else
-	{
-		ptr->number = number;
-		ptr->pointer = pointer;
-		ptr->next = ivlist;
-		ivlist = ptr;
-	}
-=======
 	ECPGset_var(number, pointer, lineno);
->>>>>>> 1084f317
 }
 
 void *
