--- conflicted
+++ resolved
@@ -3,11 +3,7 @@
 #
 # Package that generates build files for msvc build
 #
-<<<<<<< HEAD
-# src/tools/msvc/Mkvcbuild.pm
-=======
 # $PostgreSQL: pgsql/src/tools/msvc/Mkvcbuild.pm,v 1.26 2008/02/28 12:17:59 mha Exp $
->>>>>>> 0f855d62
 #
 use Carp;
 use Win32;
@@ -40,11 +36,7 @@
     'cube' => ['cubescan.l','cubeparse.y'],
     'seg' => ['segscan.l','segparse.y']
 };
-<<<<<<< HEAD
 my @contrib_excludes = ('pgcrypto','intagg','uuid-ossp','bufferedtest', 'varblocktest', 'hstore', 'gp_filedump', 'tsearch2', 'dblink', 'xlogdump','xlogviewer', 'changetrackingdump','gp_sparse_vector','xml2','adminpack');
-=======
-my @contrib_excludes = ('pgcrypto');
->>>>>>> 0f855d62
 
 sub mkvcbuild
 {
