package Mkvcbuild;

#
# Package that generates build files for msvc build
#
# $PostgreSQL: pgsql/src/tools/msvc/Mkvcbuild.pm,v 1.31 2008/05/21 19:51:01 meskes Exp $
#
use Carp;
use Win32;
use strict;
use warnings;
use Project;
use Solution;
use Cwd;
use File::Copy;
use Config;
use List::Util qw(first);

use Exporter;
our (@ISA, @EXPORT_OK);
@ISA = qw(Exporter);
@EXPORT_OK = qw(Mkvcbuild);

my $solution;
my $libpgport;
my $postgres;
my $libpq;

my $contrib_defines = {'refint' => 'REFINT_VERBOSE'};
# for GPDB, I've added xlogdump
my @contrib_uselibpq = ('dblink', 'oid2name', 'pgbench', 'vacuumlo', 'xlogdump');
my @contrib_uselibpgport = ('oid2name', 'pgbench', 'pg_standby', 'vacuumlo', 'xlogdump');
my $contrib_extralibs = {'pgbench' => ['wsock32.lib']};
my $contrib_extraincludes = {'tsearch2' => ['contrib/tsearch2'], 'dblink' => ['src/backend']};
my $contrib_extrasource = {
    'cube' => ['cubescan.l','cubeparse.y'],
    'seg' => ['segscan.l','segparse.y']
};
my @contrib_excludes = ('pgcrypto','intagg','uuid-ossp','bufferedtest', 'varblocktest', 'hstore', 'gp_filedump', 'tsearch2', 'dblink', 'xlogdump','xlogviewer', 'changetrackingdump','gp_sparse_vector','xml2','adminpack');

sub mkvcbuild
{
    our $config = shift;

    chdir('..\..\..') if (-d '..\msvc' && -d '..\..\..\src');
    die 'Must run from root or msvc directory' unless (-d 'src\tools\msvc' && -d 'src');

    $solution = new Solution($config);

    our @pgportfiles = qw(
      chklocale.c crypt.c fseeko.c getrusage.c inet_aton.c random.c srandom.c
      unsetenv.c getaddrinfo.c gettimeofday.c kill.c open.c rand.c
      snprintf.c strlcat.c strlcpy.c copydir.c dirmod.c exec.c noblock.c path.c pipe.c
      pgsleep.c pgstrcasecmp.c qsort.c qsort_arg.c sprompt.c thread.c
      getopt.c getopt_long.c dirent.c rint.c win32env.c win32error.c glob.c);

    $libpgport = $solution->AddProject('libpgport','lib','misc');
    $libpgport->AddDefine('FRONTEND');
    $libpgport->AddFiles('src\port',@pgportfiles);

    $postgres = $solution->AddProject('postgres','exe','','src\backend');
    $postgres->AddIncludeDir('src\backend');
    $postgres->AddIncludeDir('src\interface\libpq');
    $postgres->AddIncludeDir('src\port');
    $postgres->AddDir('src\backend\port\win32');
    $postgres->AddFile('src\backend\utils\fmgrtab.c');
    $postgres->ReplaceFile('src\backend\port\dynloader.c','src\backend\port\dynloader\win32.c');
    $postgres->ReplaceFile('src\backend\port\pg_sema.c','src\backend\port\win32_sema.c');
    $postgres->ReplaceFile('src\backend\port\pg_shmem.c','src\backend\port\win32_shmem.c');
    $postgres->AddFiles('src\port',@pgportfiles);
    $postgres->AddDir('src\timezone');
    $postgres->AddFiles('src\backend\parser','scan.l','gram.y');
    $postgres->AddFiles('src\backend\bootstrap','bootscanner.l','bootparse.y');
    $postgres->AddFiles('src\backend\utils\misc','guc-file.l');
    $postgres->AddDefine('BUILDING_DLL');
    $postgres->AddLibrary('wsock32.lib');
    $postgres->AddLibrary('ws2_32.lib');
    $postgres->AddLibrary('secur32.lib');
    $postgres->AddLibrary('wldap32.lib') if ($solution->{options}->{ldap});
    
    # GPDB actually requires pthreads, can't run without.
    $postgres->AddLibrary($config->{'pthread'} . '\pthreadVC2.lib');
    
    $postgres->FullExportDLL('postgres.lib');

    my $snowball = $solution->AddProject('dict_snowball','dll','','src\backend\snowball');
    $snowball->RelocateFiles('src\backend\snowball\libstemmer', sub {
        return shift !~ /dict_snowball.c$/;
    });
    $snowball->AddIncludeDir('src\include\snowball');
    $snowball->AddReference($postgres);

    my $plpgsql = $solution->AddProject('plpgsql','dll','PLs','src\pl\plpgsql\src');
    $plpgsql->AddFiles('src\pl\plpgsql\src','scan.l','gram.y');
    $plpgsql->AddReference($postgres);
    $plpgsql->AddLibrary('wsock32.lib');
    $plpgsql->AddLibrary('ws2_32.lib');

    if ($solution->{options}->{perl})
    {
        my $plperlsrc = "src\\pl\\plperl\\";
        my $plperl = $solution->AddProject('plperl','dll','PLs','src\pl\plperl');
        $plperl->AddIncludeDir($solution->{options}->{perl} . '/lib/CORE');
        $plperl->AddDefine('PLPERL_HAVE_UID_GID');
        foreach my $xs ('SPI.xs', 'Util.xs')
        {
            (my $xsc = $xs) =~ s/\.xs/.c/;
            if (Solution::IsNewer("$plperlsrc$xsc","$plperlsrc$xs"))
            {
                print "Building $plperlsrc$xsc...\n";
            system( $solution->{options}->{perl}
                  . '/bin/perl '
                  . $solution->{options}->{perl}
                  . '/lib/ExtUtils/xsubpp -typemap '
                  . $solution->{options}->{perl}
                      . '/lib/ExtUtils/typemap '
                      . "$plperlsrc$xs "
                      . ">$plperlsrc$xsc");
                if ((!(-f "$plperlsrc$xsc")) || -z "$plperlsrc$xsc")
            {
                    unlink("$plperlsrc$xsc"); # if zero size
                    die "Failed to create $xsc.\n";
                }
            }
        }
        if (  Solution::IsNewer('src\pl\plperl\perlchunks.h','src\pl\plperl\plc_perlboot.pl')
            ||Solution::IsNewer('src\pl\plperl\perlchunks.h','src\pl\plperl\plc_safe_bad.pl')
            ||Solution::IsNewer('src\pl\plperl\perlchunks.h','src\pl\plperl\plc_safe_ok.pl'))
        {
            print 'Building src\pl\plperl\perlchunks.h ...' . "\n";
            my $basedir = getcwd;
            chdir 'src\pl\plperl';
            system( $solution->{options}->{perl}
                  . '/bin/perl '
                  . 'text2macro.pl '
                  . '--strip="^(\#.*|\s*)$$" '
                  . 'plc_perlboot.pl plc_safe_bad.pl plc_safe_ok.pl '
                  .	'>perlchunks.h');
            chdir $basedir;
            if ((!(-f 'src\pl\plperl\perlchunks.h')) || -z 'src\pl\plperl\perlchunks.h')
            {
                unlink('src\pl\plperl\perlchunks.h'); # if zero size
                die 'Failed to create perlchunks.h' . "\n";
            }
        }
        $plperl->AddReference($postgres);
        my @perl_libs =
          grep {/perl\d+.lib$/ }glob($solution->{options}->{perl} . '\lib\CORE\perl*.lib');
        if (@perl_libs == 1)
        {
            $plperl->AddLibrary($perl_libs[0]);
        }
        else
        {
			die "could not identify perl library version";
        }
    }

    if ($solution->{options}->{python})
    {

        # Attempt to get python version and location. Assume python.exe in specified dir.
        open(P,
            $solution->{options}->{python}
              . "\\python -c \"import sys;print(sys.prefix);print(str(sys.version_info[0])+str(sys.version_info[1]))\" |"
        ) || die "Could not query for python version!\n";
        my $pyprefix = <P>;
        chomp($pyprefix);
        my $pyver = <P>;
        chomp($pyver);
        close(P);

        # Sometimes (always?) if python is not present, the execution
        # appears to work, but gives no data...
        die "Failed to query python for version information\n"
          if (!(defined($pyprefix) && defined($pyver)));

        my $plpython = $solution->AddProject('plpython','dll','PLs','src\pl\plpython');
        $plpython->AddIncludeDir($pyprefix . '\include');
        $plpython->AddLibrary($pyprefix . "\\Libs\\python$pyver.lib");
        $plpython->AddReference($postgres);
    }

    if ($solution->{options}->{tcl})
    {
        my $pltcl = $solution->AddProject('pltcl','dll','PLs','src\pl\tcl');
        $pltcl->AddIncludeDir($solution->{options}->{tcl} . '\include');
        $pltcl->AddReference($postgres);
        if (-e $solution->{options}->{tcl} . '\lib\tcl85.lib')
        {
            $pltcl->AddLibrary($solution->{options}->{tcl} . '\lib\tcl85.lib');
        }
        else
        {
        $pltcl->AddLibrary($solution->{options}->{tcl} . '\lib\tcl84.lib');
        }
    }

    $libpq = $solution->AddProject('libpq','dll','interfaces','src\interfaces\libpq');
    $libpq->AddDefine('FRONTEND');
<<<<<<< HEAD
    $libpq->AddDefine('UNSAFE_STAT_OK');
=======
	$libpq->AddDefine('UNSAFE_STAT_OK');
>>>>>>> 49f001d8
    $libpq->AddIncludeDir('src\port');
    $libpq->AddLibrary('wsock32.lib');
    $libpq->AddLibrary('secur32.lib');
    $libpq->AddLibrary('ws2_32.lib');
    $libpq->AddLibrary('wldap32.lib') if ($solution->{options}->{ldap});
    $libpq->UseDef('src\interfaces\libpq\libpqdll.def');
    $libpq->ReplaceFile('src\interfaces\libpq\libpqrc.c','src\interfaces\libpq\libpq.rc');
    $libpq->AddReference($libpgport);

    my $pgtypes =
      $solution->AddProject('libpgtypes','dll','interfaces','src\interfaces\ecpg\pgtypeslib');
    $pgtypes->AddDefine('FRONTEND');
    $pgtypes->AddReference($libpgport);
    $pgtypes->UseDef('src\interfaces\ecpg\pgtypeslib\pgtypeslib.def');
    $pgtypes->AddIncludeDir('src\interfaces\ecpg\include');

    my $libecpg =$solution->AddProject('libecpg','dll','interfaces','src\interfaces\ecpg\ecpglib');
    $libecpg->AddDefine('FRONTEND');
    $libecpg->AddIncludeDir('src\interfaces\ecpg\include');
    $libecpg->AddIncludeDir('src\interfaces\libpq');
    $libecpg->AddIncludeDir('src\port');
    $libecpg->UseDef('src\interfaces\ecpg\ecpglib\ecpglib.def');
    $libecpg->AddLibrary('wsock32.lib');
    $libecpg->AddLibrary($config->{'pthread'} . '\pthreadVC2.lib');
    $libecpg->AddReference($libpq,$pgtypes,$libpgport);

    my $libecpgcompat =
      $solution->AddProject('libecpg_compat','dll','interfaces','src\interfaces\ecpg\compatlib');
    $libecpgcompat->AddIncludeDir('src\interfaces\ecpg\include');
    $libecpgcompat->AddIncludeDir('src\interfaces\libpq');
    $libecpgcompat->UseDef('src\interfaces\ecpg\compatlib\compatlib.def');
    $libecpgcompat->AddReference($pgtypes,$libecpg,$libpgport);

    my $ecpg = $solution->AddProject('ecpg','exe','interfaces','src\interfaces\ecpg\preproc');
    $ecpg->AddIncludeDir('src\interfaces\ecpg\include');
    $ecpg->AddIncludeDir('src\interfaces\libpq');
    $ecpg->AddPrefixInclude('src\interfaces\ecpg\preproc');
    $ecpg->AddFiles('src\interfaces\ecpg\preproc','pgc.l','preproc.y');
    $ecpg->AddDefine('MAJOR_VERSION=4');
    $ecpg->AddDefine('MINOR_VERSION=2');
    $ecpg->AddDefine('PATCHLEVEL=1');
    $ecpg->AddDefine('ECPG_COMPILE');
    $ecpg->AddReference($libpgport);

    #my $pgregress_ecpg = $solution->AddProject('pg_regress_ecpg','exe','misc');
    #$pgregress_ecpg->AddFile('src\interfaces\ecpg\test\pg_regress_ecpg.c');
    #$pgregress_ecpg->AddFile('src\test\regress\pg_regress.c');
    #$pgregress_ecpg->AddIncludeDir('src\port');
    #$pgregress_ecpg->AddIncludeDir('src\test\regress');
    #$pgregress_ecpg->AddDefine('HOST_TUPLE="i686-pc-win32vc"');
    #$pgregress_ecpg->AddDefine('FRONTEND');
    #$pgregress_ecpg->AddReference($libpgport);

    # src/bin
    my $initdb = AddSimpleFrontend('initdb');
    $initdb->AddIncludeDir('src\interfaces\libpq');
    $initdb->AddDefine('FRONTEND');
    $initdb->AddLibrary('wsock32.lib');
    $initdb->AddLibrary('ws2_32.lib');

    my $pgconfig = AddSimpleFrontend('pg_config');

    my $pgcontrol = AddSimpleFrontend('pg_controldata');

    my $pgctl = AddSimpleFrontend('pg_ctl', 1);

    my $pgreset = AddSimpleFrontend('pg_resetxlog');

    my $pgevent = $solution->AddProject('pgevent','dll','bin');
    $pgevent->AddFiles('src\bin\pgevent','pgevent.c','pgmsgevent.rc');
    $pgevent->AddResourceFile('src\bin\pgevent','Eventlog message formatter');
    $pgevent->RemoveFile('src\bin\pgevent\win32ver.rc');
    $pgevent->UseDef('src\bin\pgevent\pgevent.def');
    $pgevent->DisableLinkerWarnings('4104');

    my $psql = AddSimpleFrontend('psql', 1);
    $psql->AddIncludeDir('src\bin\pg_dump');
    $psql->AddIncludeDir('src\backend');
    if ($solution->{options}->{readline})
    {
		$psql->AddIncludeDir($solution->{options}->{readline} . '\include');
		$psql->AddLibrary($solution->{options}->{readline} . '\lib\readline.lib');
		$psql->AddLibrary($solution->{options}->{readline} . '\lib\history.lib');

    }
    $psql->AddFile('src\bin\psql\psqlscan.l');

    my $pgdump = AddSimpleFrontend('pg_dump', 1);
    $pgdump->AddIncludeDir('src\backend');
    $pgdump->AddFile('src\bin\pg_dump\pg_dump.c');
    $pgdump->AddFile('src\bin\pg_dump\common.c');
    $pgdump->AddFile('src\bin\pg_dump\pg_dump_sort.c');
    $pgdump->AddFile('src\bin\pg_dump\keywords.c');
    $pgdump->AddFile('src\backend\parser\kwlookup.c');

    my $pgdumpall = AddSimpleFrontend('pg_dump', 1);
    $pgdumpall->{name} = 'pg_dumpall';
    $pgdumpall->AddIncludeDir('src\backend');
    $pgdumpall->AddFile('src\bin\pg_dump\pg_dumpall.c');
    $pgdumpall->AddFile('src\bin\pg_dump\keywords.c');
    $pgdumpall->AddFile('src\backend\parser\kwlookup.c');

    my $pgrestore = AddSimpleFrontend('pg_dump', 1);
    $pgrestore->{name} = 'pg_restore';
    $pgrestore->AddIncludeDir('src\backend');
    $pgrestore->AddFile('src\bin\pg_dump\pg_restore.c');
    $pgrestore->AddFile('src\bin\pg_dump\keywords.c');
    $pgrestore->AddFile('src\backend\parser\kwlookup.c');

    my $zic = $solution->AddProject('zic','exe','utils');
    $zic->AddFiles('src\timezone','zic.c','ialloc.c','scheck.c','localtime.c');
    $zic->AddReference($libpgport);

    if ($solution->{options}->{xml})
    {
        $contrib_extraincludes->{'pgxml'} = [
            $solution->{options}->{xml} . '\include',
            $solution->{options}->{xslt} . '\include',
            $solution->{options}->{iconv} . '\include'
        ];

        $contrib_extralibs->{'pgxml'} = [
            $solution->{options}->{xml} . '\lib\libxml2.lib',
            $solution->{options}->{xslt} . '\lib\libxslt.lib'
        ];
    }
    else
    {
        push @contrib_excludes,'xml2';
    }

    if (!$solution->{options}->{openssl})
    {
        push @contrib_excludes,'sslinfo';
    }

    if ($solution->{options}->{uuid})
    {
       $contrib_extraincludes->{'uuid-ossp'} = [ $solution->{options}->{uuid} . '\include' ];
       $contrib_extralibs->{'uuid-ossp'} = [ $solution->{options}->{uuid} . '\lib\uuid.lib' ];
    }
	 else
    {
       push @contrib_excludes,'uuid-ossp';
    }

    # Pgcrypto makefile too complex to parse....
    my $pgcrypto = $solution->AddProject('pgcrypto','dll','crypto');
    $pgcrypto->AddFiles(
        'contrib\pgcrypto','pgcrypto.c','px.c','px-hmac.c',
        'px-crypt.c','crypt-gensalt.c','crypt-blowfish.c','crypt-des.c',
        'crypt-md5.c','mbuf.c','pgp.c','pgp-armor.c',
        'pgp-cfb.c','pgp-compress.c','pgp-decrypt.c','pgp-encrypt.c',
        'pgp-info.c','pgp-mpi.c','pgp-pubdec.c','pgp-pubenc.c',
        'pgp-pubkey.c','pgp-s2k.c','pgp-pgsql.c'
    );
    if ($solution->{options}->{openssl})
    {
        $pgcrypto->AddFiles('contrib\pgcrypto', 'openssl.c','pgp-mpi-openssl.c');
    }
    else
    {
        $pgcrypto->AddFiles(
            'contrib\pgcrypto', 'md5.c','sha1.c','sha2.c',
            'internal.c','internal-sha2.c','blf.c','rijndael.c',
            'fortuna.c','random.c','pgp-mpi-internal.c','imath.c'
        );
    }
    $pgcrypto->AddReference($postgres);
    $pgcrypto->AddLibrary('wsock32.lib');
    my $mf = Project::read_file('contrib/pgcrypto/Makefile');
    GenerateContribSqlFiles('pgcrypto', $mf);

    my $D;
    opendir($D, 'contrib') || croak "Could not opendir on contrib!\n";
    while (my $d = readdir($D))
    {
        next if ($d =~ /^\./);
        next unless (-f "contrib/$d/Makefile");
        next if (grep {/^$d\s*$/} @contrib_excludes);
        AddContrib($d);
    }
    closedir($D);

    $mf = Project::read_file('src\backend\utils\mb\conversion_procs\Makefile');
    $mf =~ s{\\s*[\r\n]+}{}mg;
    $mf =~ m{DIRS\s*=\s*(.*)$}m || die 'Could not match in conversion makefile' . "\n";
    foreach my $sub (split /\s+/,$1)
    {
        my $mf = Project::read_file('src\backend\utils\mb\conversion_procs\\' . $sub . '\Makefile');
        my $p = $solution->AddProject($sub, 'dll', 'conversion procs');
        $p->AddFile('src\backend\utils\mb\conversion_procs\\' . $sub . '\\' . $sub . '.c');
        if ($mf =~ m{^SRCS\s*\+=\s*(.*)\s*$}m)
        {
            $p->AddFile('src\backend\utils\mb\conversion_procs\\' . $sub . '\\' . $1);
        }
        $p->AddReference($postgres);
    }

    $mf = Project::read_file('src\bin\scripts\Makefile');
    $mf =~ s{\\s*[\r\n]+}{}mg;
    $mf =~ m{PROGRAMS\s*=\s*(.*)$}m || die 'Could not match in bin\scripts\Makefile' . "\n";
    foreach my $prg (split /\s+/,$1)
    {
        my $proj = $solution->AddProject($prg,'exe','bin');
        $mf =~ m{$prg\s*:\s*(.*)$}m || die 'Could not find script define for $prg' . "\n";
        my @files = split /\s+/,$1;
        foreach my $f (@files)
        {
			$f =~ s/\.o$/\.c/;
            if ($f eq 'keywords.c')
            {
                $proj->AddFile('src\backend\parser\keywords.c');
                $proj->AddIncludeDir('src\backend');
            }
            elsif ($f eq '$(top_builddir)/src/backend/parser/keywords.c')
            {
                $proj->AddFile('src\backend\parser\keywords.c');
                $proj->AddIncludeDir('src\backend');
            }
            elsif ($f eq 'kwlookup.c')
            {
                $proj->AddFile('src\backend\parser\kwlookup.c');
            }
            elsif ($f eq 'dumputils.c')
            {
                $proj->AddFile('src\bin\pg_dump\dumputils.c');
            }
            elsif ($f =~ /print\.c$/)
            { # Also catches mbprint.c
                $proj->AddFile('src\bin\psql\\' . $f);
            }
            else
            {
                $proj->AddFile('src\bin\scripts\\' . $f);
            }
        }
        $proj->AddIncludeDir('src\interfaces\libpq');
        $proj->AddIncludeDir('src\bin\pg_dump');
        $proj->AddIncludeDir('src\bin\psql');
        $proj->AddReference($libpq,$libpgport);
        $proj->AddResourceFile('src\bin\scripts','PostgreSQL Utility');
    }

    # Regression DLL and EXE
    my $regress = $solution->AddProject('regress','dll','misc');
    $regress->AddFile('src\test\regress\regress.c');
    $regress->AddLibrary('wsock32.lib');
    $regress->AddLibrary('ws2_32.lib');
    $regress->AddReference($postgres);

    my $pgregress = $solution->AddProject('pg_regress','exe','misc');
    $pgregress->AddFile('src\test\regress\pg_regress.c');
    $pgregress->AddFile('src\test\regress\pg_regress_main.c');
    $pgregress->AddIncludeDir('src\port');
    $pgregress->AddDefine('HOST_TUPLE="i686-pc-win32vc"');
    $pgregress->AddDefine('FRONTEND');
    $pgregress->AddLibrary('wsock32.lib');
    $pgregress->AddLibrary('ws2_32.lib');
    $pgregress->AddReference($libpgport);

    $solution->Save();

    # Upgrade the files to work with Visual Studio newer than 2005
    system("devenv /upgrade pgsql.sln");
}

#####################
# Utility functions #
#####################

# Add a simple frontend project (exe)
sub AddSimpleFrontend
{
    my $n = shift;
    my $uselibpq= shift;

    my $p = $solution->AddProject($n,'exe','bin');
    $p->AddDir('src\bin\\' . $n);
    $p->AddDefine('FRONTEND');
    $p->AddReference($libpgport);
    if ($uselibpq)
    {
        $p->AddIncludeDir('src\interfaces\libpq');
        $p->AddReference($libpq);
    }
    return $p;
}

# Add a simple contrib project
sub AddContrib
{
    my $n = shift;
    if (length($n) > 1 && (substr($n,length($n)-1) eq "\r"))
        {
			chop $n;
		}
    my $mf = Project::read_file('contrib\\' . $n . '\Makefile');

    if ($mf =~ m/^MODULE_big\s*=\s*(.*)\s*$/mg)
    {
        my $dn = $1;
       
			
		if (length($dn) > 1 && (substr($dn,length($dn)-1) eq "\r"))
        {
			chop $dn;
		}	
        $mf =~ s{\\\s*[\r\n]+}{}mg;
        $dn =~ s{\\\s*[\r\n]+}{}mg;
        
        if (length($dn) > 1 && (substr($dn,length($dn)-1) eq "\r"))
        {
			chop $dn;
		}	

        my $proj = $solution->AddProject($dn, 'dll', 'contrib');
        $mf =~ /^OBJS\s*=\s*(.*)$/gm || croak "Could not find objects in MODULE_big for $n\n";
		my $objs = $1;
        while ($objs =~ /\b([\w-]+\.o)\b/g)
        {
			my $o = $1;
            $o =~ s/\.o$/.c/;
            $proj->AddFile('contrib\\' . $n . '\\' . $o);
        }
        $proj->AddReference($postgres);
        if ($mf =~ /^SUBDIRS\s*:?=\s*(.*)\s*$/mg)
        {
            foreach my $d (split /\s+/, $1)
            {
                my $mf2 = Project::read_file('contrib\\' . $n . '\\' . $d . '\Makefile');
                $mf2 =~ s{\\\s*[\r\n]+}{}mg;
                $mf2 =~ /^SUBOBJS\s*=\s*(.*)\s*$/gm
                  || croak "Could not find objects in MODULE_big for $n, subdir $d\n";
                $objs = $1;
				while ($objs =~ /\b([\w-]+\.o)\b/g)
				{
					my $o = $1;
                    $o =~ s/\.o$/.c/;
                    $proj->AddFile('contrib\\' . $n . '\\' . $d . '\\' . $o);
                }
            }
        }
        AdjustContribProj($proj);
    }
    elsif ($mf =~ m/^MODULES\s*=\s*(.*)\s*$/mg)
    {
        foreach my $mod (split /\s+/, $1)
        {
            my $proj = $solution->AddProject($mod, 'dll', 'contrib');
            $proj->AddFile('contrib\\' . $n . '\\' . $mod . '.c');
            $proj->AddReference($postgres);
            AdjustContribProj($proj);
        }
    }
    elsif ($mf =~ m/^PROGRAM\s*=\s*(.*)\s*$/mg)
    {
        my $proj = $solution->AddProject($1, 'exe', 'contrib');
        $mf =~ /^OBJS\s*=\s*(.*)$/gm || croak "Could not find objects in MODULE_big for $n\n";
        my $objs = $1;
        while ($objs =~ /\b([\w-]+\.o)\b/g)
        {
			my $o = $1;
            $o =~ s/\.o$/.c/;
            $proj->AddFile('contrib\\' . $n . '\\' . $o);
        }
        AdjustContribProj($proj);
    }
    else
    {
        croak "Could not determine contrib module type for $n\n";
    }

    # Are there any output data files to build?
    GenerateContribSqlFiles($n, $mf);
}

sub GenerateContribSqlFiles
{
    my $n = shift;
    my $mf = shift;
    if ($mf =~ m/^DATA_built\s*=\s*(.*)\s*$/mg)
    {
        my $l = $1;

        # Strip out $(addsuffix) rules
        if (index($l, '$(addsuffix ') >= 0)
        {
            my $pcount = 0;
            my $i;
            for ($i = index($l, '$(addsuffix ') + 12; $i < length($l); $i++)
            {
                $pcount++ if (substr($l, $i, 1) eq '(');
                $pcount-- if (substr($l, $i, 1) eq ')');
                last if ($pcount < 0);
            }
            $l = substr($l, 0, index($l, '$(addsuffix ')) . substr($l, $i+1);
        }

        # Special case for contrib/spi
        $l = "autoinc.sql insert_username.sql moddatetime.sql refint.sql timetravel.sql"
          if ($n eq 'spi');

        foreach my $d (split /\s+/, $l)
        {
            next unless (length($d) > 0);
            my $in = "$d.in";
            my $out = "$d";

            if (Solution::IsNewer("contrib/$n/$out", "contrib/$n/$in"))
            {
                print "Building $out from $in (contrib/$n)...\n";
                my $cont = Project::read_file("contrib/$n/$in");
                my $dn = $out;
                $dn =~ s/\.sql$//;
                if ($mf =~ /^MODULE_big\s*=\s*(.*)$/m) { $dn = $1 }
                $cont =~ s/MODULE_PATHNAME/\$libdir\/$dn/g;
                my $o;
                open($o,">contrib/$n/$out") || croak "Could not write to contrib/$n/$d";
                print $o $cont;
                close($o);
            }
        }
    }
}

sub AdjustContribProj
{
    my $proj = shift;
    my $n = $proj->{name};

    if ($contrib_defines->{$n})
    {
        foreach my $d ($contrib_defines->{$n})
        {
            $proj->AddDefine($d);
        }
    }
    if (grep {/^$n\s*$/} @contrib_uselibpq)
    {
        $proj->AddIncludeDir('src\interfaces\libpq');
        $proj->AddReference($libpq);
    }
    if (grep {/^$n\s*$/} @contrib_uselibpgport)
    {
        $proj->AddReference($libpgport);
    }
    if ($contrib_extralibs->{$n})
    {
        foreach my $l (@{$contrib_extralibs->{$n}})
        {
            $proj->AddLibrary($l);
        }
    }
    if ($contrib_extraincludes->{$n})
    {
        foreach my $i (@{$contrib_extraincludes->{$n}})
        {
            $proj->AddIncludeDir($i);
        }
    }
    if ($contrib_extrasource->{$n})
    {
        $proj->AddFiles('contrib\\' . $n, @{$contrib_extrasource->{$n}});
    }
    $proj->AddLibrary('wsock32.lib');
    $proj->AddLibrary('ws2_32.lib');
}

1;<|MERGE_RESOLUTION|>--- conflicted
+++ resolved
@@ -198,11 +198,7 @@
 
     $libpq = $solution->AddProject('libpq','dll','interfaces','src\interfaces\libpq');
     $libpq->AddDefine('FRONTEND');
-<<<<<<< HEAD
-    $libpq->AddDefine('UNSAFE_STAT_OK');
-=======
 	$libpq->AddDefine('UNSAFE_STAT_OK');
->>>>>>> 49f001d8
     $libpq->AddIncludeDir('src\port');
     $libpq->AddLibrary('wsock32.lib');
     $libpq->AddLibrary('secur32.lib');
