package Install;

#
# Package that provides 'make install' functionality for msvc builds
#
# $PostgreSQL: pgsql/src/tools/msvc/Install.pm,v 1.35 2010/04/09 13:05:58 mha Exp $
#
use strict;
use warnings;
use Carp;
use File::Basename;
use File::Copy;
use File::Find ();

use Exporter;
our (@ISA,@EXPORT_OK);
@ISA = qw(Exporter);
@EXPORT_OK = qw(Install);

sub lcopy
{
    my $src = shift;
    my $target = shift;

    if (-f $target)
    {
        unlink $target || confess "Could not delete $target\n";
    }

<<<<<<< HEAD
	copy($src,$target)
          || carp "Could not copy $src to $target\n";
=======
    copy($src,$target)
      || confess "Could not copy $src to $target\n";
>>>>>>> 1084f317

}

sub Install
{
    $| = 1;

    my $target = shift;
    our $config;
    require "config_default.pl";
    require "config.pl" if (-f "config.pl");

    chdir("../../..") if (-f "../../../configure");
    chdir("../../../..") if (-f "../../../../configure");
    my $conf = "";
    if (-d "debug")
    {
        $conf = "debug";
    }
    if (-d "release")
    {
        $conf = "release";
    }
    die "Could not find debug or release binaries" if ($conf eq "");
    my $majorver = DetermineMajorVersion();
    print "Installing version $majorver for $conf in $target\n";

    EnsureDirectories($target, 'bin','lib','share','share/timezonesets','share/contrib','doc',
        'doc/contrib', 'symbols');

    CopySolutionOutput($conf, $target);
    lcopy($target . '/lib/libpq.dll', $target . '/bin/libpq.dll');
    my $sample_files = [];
    File::Find::find(
        {
            wanted =>sub {
                /^.*\.sample\z/s
                  &&push(@$sample_files, $File::Find::name);
              }
        },
        "src"
    );
    CopySetOfFiles('config files', $sample_files, $target . '/share/');
    CopyFiles(
        'Import libraries',
        $target .'/lib/',
        "$conf\\", "postgres\\postgres.lib","libpq\\libpq.lib", "libecpg\\libecpg.lib",
        "libpgport\\libpgport.lib"
    );
    CopySetOfFiles(
        'timezone names',
        [ glob('src\timezone\tznames\*.txt') ],
        $target . '/share/timezonesets/'
    );
    CopyFiles(
        'timezone sets',
        $target . '/share/timezonesets/',
        'src/timezone/tznames/', 'Default','Australia','India'
    );
    CopySetOfFiles('BKI files', [ glob("src\\backend\\catalog\\postgres.*") ],$target .'/share/');
    CopySetOfFiles('SQL files', [ glob("src\\backend\\catalog\\*.sql") ],$target . '/share/');
    CopyFiles(
        'Information schema data',
        $target . '/share/',
        'src/backend/catalog/', 'sql_features.txt'
    );
    GenerateConversionScript($target);
    GenerateTimezoneFiles($target,$conf);
    GenerateTsearchFiles($target);
    CopySetOfFiles(
        'Stopword files',
        [ glob("src\\backend\\snowball\\stopwords\\*.stop") ],
        $target . '/share/tsearch_data/'
    );
    CopySetOfFiles(
        'Dictionaries sample files',
        [ glob("src\\backend\\tsearch\\*_sample.*") ],
        $target . '/share/tsearch_data/'
    );
    CopyContribFiles($config,$target);
    CopyIncludeFiles($target);

    GenerateNLSFiles($target,$config->{nls},$majorver) if ($config->{nls});

    print "Installation complete.\n";
}

sub EnsureDirectories
{
    my $target = shift;
    mkdir $target unless -d ($target);
    while (my $d = shift)
    {
        mkdir $target . '/' . $d unless -d ($target . '/' . $d);
    }
}

sub CopyFiles
{
    my $what = shift;
    my $target = shift;
    my $basedir = shift;

    print "Copying $what";
    while (my $f = shift)
    {
        print ".";
        $f = $basedir . $f;
        die "No file $f\n" if (!-f $f);
        lcopy($f, $target . basename($f));
    }
    print "\n";
}

sub CopySetOfFiles
{
    my $what = shift;
    my $flist = shift;
    my $target = shift;
    print "Copying $what" if $what;
    foreach (@$flist)
    {
        next if /regress/; # Skip temporary install in regression subdir
        next if /ecpg.test/; # Skip temporary install in regression subdir
        my $tgt = $target . basename($_);
        print ".";
        lcopy($_, $tgt) || croak "Could not copy $_: $!\n";
    }
    print "\n";
}

sub CopySolutionOutput
{
    my $conf = shift;
    my $target = shift;
    my $rem = qr{Project\("{8BC9CEB8-8B4A-11D0-8D11-00A0C91BC942}"\) = "([^"]+)"};

    my $sln = read_file("pgsql.sln") || croak "Could not open pgsql.sln\n";
    print "Copying build output files...";
    while ($sln =~ $rem)
    {
        my $pf = $1;
        my $dir;
        my $ext;

        $sln =~ s/$rem//;

        my $proj = read_file("$pf.vcproj") || croak "Could not open $pf.vcproj\n";
        if ($proj !~ qr{ConfigurationType="([^"]+)"})
        {
            croak "Could not parse $pf.vcproj\n";
        }
        if ($1 == 1)
        {
            $dir = "bin";
            $ext = "exe";
        }
        elsif ($1 == 2)
        {
            $dir = "lib";
            $ext = "dll";
        }
        else
        {

            # Static lib, such as libpgport, only used internally during build, don't install
            next;
        }
        lcopy("$conf\\$pf\\$pf.$ext","$target\\$dir\\$pf.$ext")
          || croak "Could not copy $pf.$ext\n";
        lcopy("$conf\\$pf\\$pf.pdb","$target\\symbols\\$pf.pdb")
          || croak "Could not copy $pf.pdb\n";
        print ".";
    }
    print "\n";
}

sub GenerateConversionScript
{
    my $target = shift;
    my $sql = "";
    my $F;

    print "Generating conversion proc script...";
    my $mf = read_file('src/backend/utils/mb/conversion_procs/Makefile');
    $mf =~ s{\\\s*[\r\n]+}{}mg;
    $mf =~ /^CONVERSIONS\s*=\s*(.*)$/m
      || die "Could not find CONVERSIONS line in conversions Makefile\n";
    my @pieces = split /\s+/,$1;
    while ($#pieces > 0)
    {
        my $name = shift @pieces;
        my $se = shift @pieces;
        my $de = shift @pieces;
        my $func = shift @pieces;
        my $obj = shift @pieces;
        $sql .= "-- $se --> $de\n";
        $sql .=
"CREATE OR REPLACE FUNCTION $func (INTEGER, INTEGER, CSTRING, INTERNAL, INTEGER) RETURNS VOID AS '\$libdir/$obj', '$func' LANGUAGE C STRICT;\n";
        $sql .=
"COMMENT ON FUNCTION $func(INTEGER, INTEGER, CSTRING, INTERNAL, INTEGER) IS 'internal conversion function for $se to $de';\n";
        $sql .= "DROP CONVERSION pg_catalog.$name;\n";
        $sql .= "CREATE DEFAULT CONVERSION pg_catalog.$name FOR '$se' TO '$de' FROM $func;\n";
        $sql .= "COMMENT ON CONVERSION pg_catalog.$name IS 'conversion for $se to $de';\n";
    }
    open($F,">$target/share/conversion_create.sql")
      || die "Could not write to conversion_create.sql\n";
    print $F $sql;
    close($F);
    print "\n";
}

sub GenerateTimezoneFiles
{
    my $target = shift;
    my $conf = shift;
    my $mf = read_file("src/timezone/Makefile");
    $mf =~ s{\\\s*[\r\n]+}{}mg;
    $mf =~ /^TZDATA\s*:?=\s*(.*)$/m || die "Could not find TZDATA row in timezone makefile\n";
    my @tzfiles = split /\s+/,$1;
    unshift @tzfiles,'';
    print "Generating timezone files...";
    system(
        "$conf\\zic\\zic -d \"$target/share/timezone\" " . join(" src/timezone/data/", @tzfiles));
    print "\n";
}

sub GenerateTsearchFiles
{
    my $target = shift;

    print "Generating tsearch script...";
    my $F;
    my $tmpl = read_file('src/backend/snowball/snowball.sql.in');
    my $mf = read_file('src/backend/snowball/Makefile');
    $mf =~ s{\\\s*[\r\n]+}{}mg;
    $mf =~ /^LANGUAGES\s*=\s*(.*)$/m
      || die "Could not find LANGUAGES line in snowball Makefile\n";
    my @pieces = split /\s+/,$1;
    open($F,">$target/share/snowball_create.sql")
      || die "Could not write snowball_create.sql";
    print $F read_file('src/backend/snowball/snowball_func.sql.in');

    while ($#pieces > 0)
    {
        my $lang = shift @pieces || last;
        my $asclang = shift @pieces || last;
        my $txt = $tmpl;
        my $stop = '';

        if (-s "src/backend/snowball/stopwords/$lang.stop")
        {
            $stop = ", StopWords=$lang";
        }

        $txt =~ s#_LANGNAME_#${lang}#gs;
        $txt =~ s#_DICTNAME_#${lang}_stem#gs;
        $txt =~ s#_CFGNAME_#${lang}#gs;
        $txt =~ s#_ASCDICTNAME_#${asclang}_stem#gs;
        $txt =~ s#_NONASCDICTNAME_#${lang}_stem#gs;
        $txt =~ s#_STOPWORDS_#$stop#gs;
        print $F $txt;
        print ".";
    }
    close($F);
    print "\n";
}

sub CopyContribFiles
{
    my $config = shift;
    my $target = shift;

    print "Copying contrib data files...";
    my $D;
    opendir($D, 'contrib') || croak "Could not opendir on contrib!\n";
    while (my $d = readdir($D))
    {
        next if ($d =~ /^\./);
        next unless (-f "contrib/$d/Makefile");
        next if ($d eq "uuid-ossp"&& !defined($config->{uuid}));
        next if ($d eq "sslinfo" && !defined($config->{openssl}));
        next if ($d eq "xml2" && !defined($config->{xml}));

        my $mf = read_file("contrib/$d/Makefile");
        $mf =~ s{\\s*[\r\n]+}{}mg;
        my $flist = '';
        if ($mf =~ /^DATA_built\s*=\s*(.*)$/m) {$flist .= $1}
        if ($mf =~ /^DATA\s*=\s*(.*)$/m) {$flist .= " $1"}
        $flist =~ s/^\s*//; # Remove leading spaces if we had only DATA_built

        if ($flist ne '')
        {
            $flist = ParseAndCleanRule($flist, $mf);

            # Special case for contrib/spi
            $flist = "autoinc.sql insert_username.sql moddatetime.sql refint.sql timetravel.sql"
              if ($d eq 'spi');
            foreach my $f (split /\s+/,$flist)
            {
                lcopy('contrib/' . $d . '/' . $f,$target . '/share/contrib/' . basename($f))
                  || croak("Could not copy file $f in contrib $d");
                print '.';
            }
        }

        $flist = '';
        if ($mf =~ /^DATA_TSEARCH\s*=\s*(.*)$/m) {$flist .= $1}
        if ($flist ne '')
        {
            $flist = ParseAndCleanRule($flist, $mf);

            foreach my $f (split /\s+/,$flist)
            {
                lcopy('contrib/' . $d . '/' . $f,$target . '/share/tsearch_data/' . basename($f))
                  || croak("Could not copy file $f in contrib $d");
                print '.';
            }
        }

        $flist = '';
        if ($mf =~ /^DOCS\s*=\s*(.*)$/mg) {$flist .= $1}
        if ($flist ne '')
        {
            $flist = ParseAndCleanRule($flist, $mf);

            # Special case for contrib/spi
            $flist =
"autoinc.example insert_username.example moddatetime.example refint.example timetravel.example"
              if ($d eq 'spi');
            foreach my $f (split /\s+/,$flist)
            {
                lcopy('contrib/' . $d . '/' . $f, $target . '/doc/contrib/' . $f)
                  || croak("Could not copy file $f in contrib $d");
                print '.';
            }
        }
    }
    closedir($D);
    print "\n";
}

sub ParseAndCleanRule
{
    my $flist = shift;
    my $mf = shift;

    # Strip out $(addsuffix) rules
    if (index($flist, '$(addsuffix ') >= 0)
    {
        my $pcount = 0;
        my $i;
        for ($i = index($flist, '$(addsuffix ') + 12; $i < length($flist); $i++)
        {
            $pcount++ if (substr($flist, $i, 1) eq '(');
            $pcount-- if (substr($flist, $i, 1) eq ')');
            last if ($pcount < 0);
        }
        $flist = substr($flist, 0, index($flist, '$(addsuffix ')) . substr($flist, $i+1);
    }
    return $flist;
}

sub CopyIncludeFiles
{
    my $target = shift;

    EnsureDirectories($target, 'include', 'include/libpq','include/internal',
        'include/internal/libpq','include/server');

    CopyFiles(
        'Public headers',
        $target . '/include/',
        'src/include/', 'postgres_ext.h', 'pg_config.h', 'pg_config_os.h', 'pg_config_manual.h'
    );
    lcopy('src/include/libpq/libpq-fs.h', $target . '/include/libpq/')
      || croak 'Could not copy libpq-fs.h';

    CopyFiles(
        'Libpq headers',
        $target . '/include/',
        'src/interfaces/libpq/','libpq-fe.h', 'libpq-events.h'
    );
    CopyFiles(
        'Libpq internal headers',
        $target .'/include/internal/',
        'src/interfaces/libpq/', 'libpq-int.h', 'pqexpbuffer.h'
    );

    CopyFiles(
        'Internal headers',
        $target . '/include/internal/',
        'src/include/', 'c.h', 'port.h', 'postgres_fe.h'
    );
    lcopy('src/include/libpq/pqcomm.h', $target . '/include/internal/libpq/')
      || croak 'Could not copy pqcomm.h';

    CopyFiles(
        'Server headers',
        $target . '/include/server/',
        'src/include/', 'pg_config.h', 'pg_config_os.h'
    );
    CopySetOfFiles('',[ glob("src\\include\\*.h") ],$target . '/include/server/');
    my $D;
    opendir($D, 'src/include') || croak "Could not opendir on src/include!\n";

	# some xcopy progs don't like mixed slash style paths
	(my $ctarget = $target) =~ s!/!\\!g;
	while (my $d = readdir($D))
    {
        next if ($d =~ /^\./);
        next if ($d eq 'CVS');
        next unless (-d "src/include/$d");

<<<<<<< HEAD
        EnsureDirectories("$target/include/server/$d");
        system(qq{xcopy /s /i /q /r /y src\\include\\$d\\*.h "$ctarget\\include\\server\\$d\\"})
=======
        EnsureDirectories($target . '/include/server', $d);
        system("xcopy /s /i /q /r /y src\\include\\$d\\*.h \"$target\\include\\server\\$d\\\"")
>>>>>>> 1084f317
          && croak("Failed to copy include directory $d\n");
    }
    closedir($D);

    my $mf = read_file('src/interfaces/ecpg/include/Makefile');
    $mf =~ s{\\s*[\r\n]+}{}mg;
    $mf =~ /^ecpg_headers\s*=\s*(.*)$/m || croak "Could not find ecpg_headers line\n";
    CopyFiles(
        'ECPG headers',
        $target . '/include/',
        'src/interfaces/ecpg/include/',
        'ecpg_config.h', split /\s+/,$1
    );
    $mf =~ /^informix_headers\s*=\s*(.*)$/m || croak "Could not find informix_headers line\n";
    EnsureDirectories($target . '/include', 'informix', 'informix/esql');
    CopyFiles(
        'ECPG informix headers',
        $target .'/include/informix/esql/',
        'src/interfaces/ecpg/include/',
        split /\s+/,$1
    );
}

sub GenerateNLSFiles
{
    my $target = shift;
    my $nlspath = shift;
    my $majorver = shift;

    print "Installing NLS files...";
    EnsureDirectories($target, "share/locale");
    my @flist;
    File::Find::find(
        {
            wanted =>sub {
                /^nls\.mk\z/s
                  &&!push(@flist, $File::Find::name);
              }
        },
        "src"
    );
    foreach (@flist)
    {
        my $prgm = DetermineCatalogName($_);
        s/nls.mk/po/;
        my $dir = $_;
        next unless ($dir =~ /([^\/]+)\/po$/);
        foreach (glob("$dir/*.po"))
        {
            my $lang;
            next unless /([^\/]+)\.po/;
            $lang = $1;

            EnsureDirectories($target, "share/locale/$lang", "share/locale/$lang/LC_MESSAGES");
            system(
"\"$nlspath\\bin\\msgfmt\" -o \"$target\\share\\locale\\$lang\\LC_MESSAGES\\$prgm-$majorver.mo\" $_"
            )&& croak("Could not run msgfmt on $dir\\$_");
            print ".";
        }
    }
    print "\n";
}

sub DetermineMajorVersion
{
    my $f = read_file('src/include/pg_config.h') || croak 'Could not open pg_config.h';
    $f =~ /^#define\s+PG_MAJORVERSION\s+"([^"]+)"/m || croak 'Could not determine major version';
    return $1;
}

sub DetermineCatalogName
{
    my $filename = shift;

    my $f = read_file($filename) || croak "Could not open $filename";
    $f =~ /CATALOG_NAME\s*\:?=\s*(\S+)/m || croak "Could not determine catalog name in $filename";
    return $1;
}

sub read_file
{
    my $filename = shift;
    my $F;
    my $t = $/;

    undef $/;
    open($F, $filename) || die "Could not open file $filename\n";
    my $txt = <$F>;
    close($F);
    $/ = $t;

    return $txt;
}

1;<|MERGE_RESOLUTION|>--- conflicted
+++ resolved
@@ -27,13 +27,8 @@
         unlink $target || confess "Could not delete $target\n";
     }
 
-<<<<<<< HEAD
-	copy($src,$target)
-          || carp "Could not copy $src to $target\n";
-=======
     copy($src,$target)
       || confess "Could not copy $src to $target\n";
->>>>>>> 1084f317
 
 }
 
@@ -448,13 +443,8 @@
         next if ($d eq 'CVS');
         next unless (-d "src/include/$d");
 
-<<<<<<< HEAD
         EnsureDirectories("$target/include/server/$d");
         system(qq{xcopy /s /i /q /r /y src\\include\\$d\\*.h "$ctarget\\include\\server\\$d\\"})
-=======
-        EnsureDirectories($target . '/include/server', $d);
-        system("xcopy /s /i /q /r /y src\\include\\$d\\*.h \"$target\\include\\server\\$d\\\"")
->>>>>>> 1084f317
           && croak("Failed to copy include directory $d\n");
     }
     closedir($D);
