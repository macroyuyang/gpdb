--- conflicted
+++ resolved
@@ -44,12 +44,9 @@
 #include "storage/procarray.h"
 #include "utils/builtins.h"
 #include "utils/guc.h"
-<<<<<<< HEAD
+#include "utils/memutils.h"
 #include "utils/resgroup.h"
 #include "utils/resscheduler.h"
-=======
-#include "utils/memutils.h"
->>>>>>> 78a09145
 #include "utils/syscache.h"
 
 
@@ -138,26 +135,9 @@
 void
 SetDatabasePath(const char *path)
 {
-<<<<<<< HEAD
-	if (DatabasePath)
-	{
-		free(DatabasePath);
-		DatabasePath = NULL;
-	}
-	/* use strdup since this is done before memory contexts are set up */
-	if (path)
-	{
-		DatabasePath = strdup(path);
-		if(!DatabasePath)
-			ereport(ERROR, (errcode(ERRCODE_OUT_OF_MEMORY),
-					errmsg("Set database path failed: out of memory")));
-		AssertState(DatabasePath);
-	}
-=======
 	/* This should happen only once per process */
 	Assert(!DatabasePath);
 	DatabasePath = MemoryContextStrdup(TopMemoryContext, path);
->>>>>>> 78a09145
 }
 
 /*
@@ -393,15 +373,9 @@
 /*
  * GetUserIdAndSecContext/SetUserIdAndSecContext - get/set the current user ID
  * and the SecurityRestrictionContext flags.
-<<<<<<< HEAD
  *
  * Currently there are two valid bits in SecurityRestrictionContext:
  *
-=======
- *
- * Currently there are two valid bits in SecurityRestrictionContext:
- *
->>>>>>> 78a09145
  * SECURITY_LOCAL_USERID_CHANGE indicates that we are inside an operation
  * that is temporarily changing CurrentUserId via these functions.  This is
  * needed to indicate that the actual value of CurrentUserId is not in sync
@@ -456,7 +430,6 @@
  */
 bool
 InSecurityRestrictedOperation(void)
-<<<<<<< HEAD
 {
 	return (SecurityRestrictionContext & SECURITY_RESTRICTED_OPERATION) != 0;
 }
@@ -478,29 +451,6 @@
 void
 SetUserIdAndContext(Oid userid, bool sec_def_context)
 {
-=======
-{
-	return (SecurityRestrictionContext & SECURITY_RESTRICTED_OPERATION) != 0;
-}
-
-
-/*
- * These are obsolete versions of Get/SetUserIdAndSecContext that are
- * only provided for bug-compatibility with some rather dubious code in
- * pljava.  We allow the userid to be set, but only when not inside a
- * security restriction context.
- */
-void
-GetUserIdAndContext(Oid *userid, bool *sec_def_context)
-{
-	*userid = CurrentUserId;
-	*sec_def_context = InLocalUserIdChange();
-}
-
-void
-SetUserIdAndContext(Oid userid, bool sec_def_context)
-{
->>>>>>> 78a09145
 	/* We throw the same error SET ROLE would. */
 	if (InSecurityRestrictedOperation())
 		ereport(ERROR,
