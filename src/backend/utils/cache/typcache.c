--- conflicted
+++ resolved
@@ -88,12 +88,9 @@
 static int32 RecordCacheArrayLen = 0;	/* allocated length of array */
 static int32 NextRecordTypmod = 0;		/* number of entries used */
 
-<<<<<<< HEAD
-=======
 static void TypeCacheRelCallback(Datum arg, Oid relid);
 
 
->>>>>>> d13f41d2
 /*
  * lookup_type_cache
  *
@@ -560,35 +557,6 @@
 		if (typentry->tupDesc == NULL)
 			continue;	/* not composite, or tupdesc hasn't been requested */
 
-<<<<<<< HEAD
-	typentry->tupDesc = NULL;
-}
-
-
-/*
- * build_tuple_node_list
- *
- * Wrap TupleDesc with TupleDescNode. Return all record type in record cache.
- */
-void
-build_tuple_node_list(List **transientTypeList)
-{
-	int i = 0;
-
-	if (NextRecordTypmod == 0)
-		return;
-
-	for (; i < NextRecordTypmod; i++)
-	{
-		TupleDesc tmp = RecordCacheArray[i];
-
-		TupleDescNode *node = palloc0(sizeof(TupleDescNode));
-		node->type = T_TupleDescNode;
-		node->natts = tmp->natts;
-		node->tuple = CreateTupleDescCopy(tmp);
-		node->tuple->tdqdtypmod = tmp->tdtypmod;
-		*transientTypeList = lappend(*transientTypeList, node);
-=======
 		/* Delete if match, or if we're zapping all composite types */
 		if (relid == typentry->typrelid || relid == InvalidOid)
 		{
@@ -602,6 +570,32 @@
 				FreeTupleDesc(typentry->tupDesc);
 			typentry->tupDesc = NULL;
 		}
->>>>>>> d13f41d2
+	}
+}
+
+
+/*
+ * build_tuple_node_list
+ *
+ * Wrap TupleDesc with TupleDescNode. Return all record type in record cache.
+ */
+void
+build_tuple_node_list(List **transientTypeList)
+{
+	int i = 0;
+
+	if (NextRecordTypmod == 0)
+		return;
+
+	for (; i < NextRecordTypmod; i++)
+	{
+		TupleDesc tmp = RecordCacheArray[i];
+
+		TupleDescNode *node = palloc0(sizeof(TupleDescNode));
+		node->type = T_TupleDescNode;
+		node->natts = tmp->natts;
+		node->tuple = CreateTupleDescCopy(tmp);
+		node->tuple->tdqdtypmod = tmp->tdtypmod;
+		*transientTypeList = lappend(*transientTypeList, node);
 	}
 }