--- conflicted
+++ resolved
@@ -3908,12 +3908,6 @@
 			Np->L_currency_symbol = lconv->currency_symbol;
 		else
 			Np->L_currency_symbol = " ";
-<<<<<<< HEAD
-=======
-
-		if (!IS_LDECIMAL(Np->Num))
-			Np->decimal = ".";
->>>>>>> 4ab8fcba
 	}
 	else
 	{
