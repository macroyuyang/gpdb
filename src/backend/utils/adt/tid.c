/*-------------------------------------------------------------------------
 *
 * tid.c
 *	  Functions for the built-in type tuple id
 *
<<<<<<< HEAD
 * Portions Copyright (c) 2006-2009, Greenplum inc
 * Portions Copyright (c) 1996-2009, PostgreSQL Global Development Group
=======
 * Portions Copyright (c) 1996-2008, PostgreSQL Global Development Group
>>>>>>> d13f41d2
 * Portions Copyright (c) 1994, Regents of the University of California
 *
 *
 * IDENTIFICATION
<<<<<<< HEAD
 *	  $PostgreSQL: pgsql/src/backend/utils/adt/tid.c,v 1.63 2009/01/01 17:23:50 momjian Exp $
=======
 *	  $PostgreSQL: pgsql/src/backend/utils/adt/tid.c,v 1.59 2008/01/01 19:45:52 momjian Exp $
>>>>>>> d13f41d2
 *
 * NOTES
 *	  input routine largely stolen from boxin().
 *
 *-------------------------------------------------------------------------
 */
#include "postgres.h"

#include <math.h>
#include <limits.h>

#include "access/heapam.h"
#include "access/sysattr.h"
#include "catalog/namespace.h"
#include "catalog/pg_type.h"
#include "libpq/pqformat.h"
#include "miscadmin.h"
#include "parser/parsetree.h"
#include "utils/acl.h"
#include "utils/builtins.h"
#include "utils/rel.h"
#include "utils/tqual.h"

#define PG_GETARG_ITEMPOINTER(n) DatumGetItemPointer(PG_GETARG_DATUM(n))
#define PG_RETURN_ITEMPOINTER(x) return ItemPointerGetDatum(x)

#define LDELIM			'('
#define RDELIM			')'
#define DELIM			','
#define NTIDARGS		2

/* ----------------------------------------------------------------
 *		tidin
 * ----------------------------------------------------------------
 */
Datum
tidin(PG_FUNCTION_ARGS)
{
	char	   *str = PG_GETARG_CSTRING(0);
	char	   *p,
			   *coord[NTIDARGS];
	int			i;
	ItemPointer result;
	BlockNumber blockNumber;
	OffsetNumber offsetNumber;
	char	   *badp;
	int			hold_offset;

	for (i = 0, p = str; *p && i < NTIDARGS && *p != RDELIM; p++)
		if (*p == DELIM || (*p == LDELIM && !i))
			coord[i++] = p + 1;

	if (i < NTIDARGS)
		ereport(ERROR,
				(errcode(ERRCODE_INVALID_TEXT_REPRESENTATION),
				 errmsg("invalid input syntax for type tid: \"%s\"",
						str)));

	errno = 0;
	blockNumber = strtoul(coord[0], &badp, 10);
	if (errno || *badp != DELIM)
		ereport(ERROR,
				(errcode(ERRCODE_INVALID_TEXT_REPRESENTATION),
				 errmsg("invalid input syntax for type tid: \"%s\"",
						str)));

	hold_offset = strtol(coord[1], &badp, 10);
	if (errno || *badp != RDELIM ||
		hold_offset > USHRT_MAX || hold_offset < 0)
		ereport(ERROR,
				(errcode(ERRCODE_INVALID_TEXT_REPRESENTATION),
				 errmsg("invalid input syntax for type tid: \"%s\"",
						str)));

	offsetNumber = hold_offset;

	result = (ItemPointer) palloc(sizeof(ItemPointerData));

	ItemPointerSet(result, blockNumber, offsetNumber);

	PG_RETURN_ITEMPOINTER(result);
}

/* ----------------------------------------------------------------
 *		tidout
 * ----------------------------------------------------------------
 */
Datum
tidout(PG_FUNCTION_ARGS)
{
	ItemPointer itemPtr = PG_GETARG_ITEMPOINTER(0);
	BlockNumber blockNumber;
	OffsetNumber offsetNumber;
	char		buf[32];

	blockNumber = BlockIdGetBlockNumber(&(itemPtr->ip_blkid));
	offsetNumber = itemPtr->ip_posid;

	/* Perhaps someday we should output this as a record. */
	snprintf(buf, sizeof(buf), "(%u,%u)", blockNumber, offsetNumber);

	PG_RETURN_CSTRING(pstrdup(buf));
}

/*
 *		tidrecv			- converts external binary format to tid
 */
Datum
tidrecv(PG_FUNCTION_ARGS)
{
	StringInfo	buf = (StringInfo) PG_GETARG_POINTER(0);
	ItemPointer result;
	BlockNumber blockNumber;
	OffsetNumber offsetNumber;

	blockNumber = pq_getmsgint(buf, sizeof(blockNumber));
	offsetNumber = pq_getmsgint(buf, sizeof(offsetNumber));

	result = (ItemPointer) palloc(sizeof(ItemPointerData));

	ItemPointerSet(result, blockNumber, offsetNumber);

	PG_RETURN_ITEMPOINTER(result);
}

/*
 *		tidsend			- converts tid to binary format
 */
Datum
tidsend(PG_FUNCTION_ARGS)
{
	ItemPointer itemPtr = PG_GETARG_ITEMPOINTER(0);
	BlockId		blockId;
	BlockNumber blockNumber;
	OffsetNumber offsetNumber;
	StringInfoData buf;

	blockId = &(itemPtr->ip_blkid);
	blockNumber = BlockIdGetBlockNumber(blockId);
	offsetNumber = itemPtr->ip_posid;

	pq_begintypsend(&buf);
	pq_sendint(&buf, blockNumber, sizeof(blockNumber));
	pq_sendint(&buf, offsetNumber, sizeof(offsetNumber));
	PG_RETURN_BYTEA_P(pq_endtypsend(&buf));
}


/* ----------------------------------------------------------------
 *	Conversion operators.
 * ----------------------------------------------------------------
 */

Datum
tidtoi8(PG_FUNCTION_ARGS)       /*CDB*/
{
    ItemPointer itemPtr = PG_GETARG_ITEMPOINTER(0);
    BlockNumber blockNumber;
    OffsetNumber offsetNumber;

    blockNumber = BlockIdGetBlockNumber(&(itemPtr->ip_blkid));
    offsetNumber = itemPtr->ip_posid;

	PG_RETURN_INT64(((int64)blockNumber << 16) + offsetNumber);
}


/*****************************************************************************
 *	 PUBLIC ROUTINES														 *
 *****************************************************************************/

Datum
tideq(PG_FUNCTION_ARGS)
{
	ItemPointer arg1 = PG_GETARG_ITEMPOINTER(0);
	ItemPointer arg2 = PG_GETARG_ITEMPOINTER(1);

	PG_RETURN_BOOL(ItemPointerCompare(arg1, arg2) == 0);
}

Datum
tidne(PG_FUNCTION_ARGS)
{
	ItemPointer arg1 = PG_GETARG_ITEMPOINTER(0);
	ItemPointer arg2 = PG_GETARG_ITEMPOINTER(1);

	PG_RETURN_BOOL(ItemPointerCompare(arg1, arg2) != 0);
}

Datum
tidlt(PG_FUNCTION_ARGS)
{
	ItemPointer arg1 = PG_GETARG_ITEMPOINTER(0);
	ItemPointer arg2 = PG_GETARG_ITEMPOINTER(1);

	PG_RETURN_BOOL(ItemPointerCompare(arg1, arg2) < 0);
}

Datum
tidle(PG_FUNCTION_ARGS)
{
	ItemPointer arg1 = PG_GETARG_ITEMPOINTER(0);
	ItemPointer arg2 = PG_GETARG_ITEMPOINTER(1);

	PG_RETURN_BOOL(ItemPointerCompare(arg1, arg2) <= 0);
}

Datum
tidgt(PG_FUNCTION_ARGS)
{
	ItemPointer arg1 = PG_GETARG_ITEMPOINTER(0);
	ItemPointer arg2 = PG_GETARG_ITEMPOINTER(1);

	PG_RETURN_BOOL(ItemPointerCompare(arg1, arg2) > 0);
}

Datum
tidge(PG_FUNCTION_ARGS)
{
	ItemPointer arg1 = PG_GETARG_ITEMPOINTER(0);
	ItemPointer arg2 = PG_GETARG_ITEMPOINTER(1);

	PG_RETURN_BOOL(ItemPointerCompare(arg1, arg2) >= 0);
}

Datum
bttidcmp(PG_FUNCTION_ARGS)
{
	ItemPointer arg1 = PG_GETARG_ITEMPOINTER(0);
	ItemPointer arg2 = PG_GETARG_ITEMPOINTER(1);

	PG_RETURN_INT32(ItemPointerCompare(arg1, arg2));
}

Datum
tidlarger(PG_FUNCTION_ARGS)
{
	ItemPointer arg1 = PG_GETARG_ITEMPOINTER(0);
	ItemPointer arg2 = PG_GETARG_ITEMPOINTER(1);

	PG_RETURN_ITEMPOINTER(ItemPointerCompare(arg1, arg2) >= 0 ? arg1 : arg2);
}

Datum
tidsmaller(PG_FUNCTION_ARGS)
{
	ItemPointer arg1 = PG_GETARG_ITEMPOINTER(0);
	ItemPointer arg2 = PG_GETARG_ITEMPOINTER(1);

	PG_RETURN_ITEMPOINTER(ItemPointerCompare(arg1, arg2) <= 0 ? arg1 : arg2);
}


/*
 *	Functions to get latest tid of a specified tuple.
 *
 *	Maybe these implementations should be moved to another place
 */

static ItemPointerData Current_last_tid = {{0, 0}, 0};

void
setLastTid(const ItemPointer tid)
{
	Current_last_tid = *tid;
}

/*
 *	Handle CTIDs of views.
 *		CTID should be defined in the view and it must
 *		correspond to the CTID of a base relation.
 */
static Datum
currtid_for_view(Relation viewrel, ItemPointer tid)
{
	TupleDesc	att = RelationGetDescr(viewrel);
	RuleLock   *rulelock;
	RewriteRule *rewrite;
	int			i,
				natts = att->natts,
				tididx = -1;

	for (i = 0; i < natts; i++)
	{
		if (strcmp(NameStr(att->attrs[i]->attname), "ctid") == 0)
		{
			if (att->attrs[i]->atttypid != TIDOID)
				elog(ERROR, "ctid isn't of type TID");
			tididx = i;
			break;
		}
	}
	if (tididx < 0)
		elog(ERROR, "currtid cannot handle views with no CTID");
	rulelock = viewrel->rd_rules;
	if (!rulelock)
		elog(ERROR, "the view has no rules");
	for (i = 0; i < rulelock->numLocks; i++)
	{
		rewrite = rulelock->rules[i];
		if (rewrite->event == CMD_SELECT)
		{
			Query	   *query;
			TargetEntry *tle;

			if (list_length(rewrite->actions) != 1)
				elog(ERROR, "only one select rule is allowed in views");
			query = (Query *) linitial(rewrite->actions);
			tle = get_tle_by_resno(query->targetList, tididx + 1);
			if (tle && tle->expr && IsA(tle->expr, Var))
			{
				Var		   *var = (Var *) tle->expr;
				RangeTblEntry *rte;

				if (var->varno > 0 && var->varno < INNER &&
					var->varattno == SelfItemPointerAttributeNumber)
				{
					rte = rt_fetch(var->varno, query->rtable);
					if (rte)
					{
						heap_close(viewrel, AccessShareLock);
						return DirectFunctionCall2(currtid_byreloid, ObjectIdGetDatum(rte->relid), PointerGetDatum(tid));
					}
				}
			}
			break;
		}
	}
	elog(ERROR, "currtid cannot handle this view");
	return (Datum) 0;
}


/*
 * This function originates from PostgreSQL,
 * is currently not supported by GPDB - MPP-7886.
 * The problem is that calling function
 * heapam.c::heap_get_latest_tid below fails to return
 * the current number of blocks for the examined relation
 */

Datum
currtid_byreloid(PG_FUNCTION_ARGS)
{
	Oid			reloid = PG_GETARG_OID(0);
	ItemPointer tid = PG_GETARG_ITEMPOINTER(1);
	ItemPointer result;
	Relation	rel;
	AclResult	aclresult;
<<<<<<< HEAD

	/*
	 * Immediately inform client that the function is not supported
	 */

	elog(ERROR, "Function currtid is not supported by GPDB");

=======
>>>>>>> d13f41d2

	result = (ItemPointer) palloc(sizeof(ItemPointerData));
	if (!reloid)
	{
		*result = Current_last_tid;
		PG_RETURN_ITEMPOINTER(result);
	}

	rel = heap_open(reloid, AccessShareLock);

	aclresult = pg_class_aclcheck(RelationGetRelid(rel), GetUserId(),
								  ACL_SELECT);
	if (aclresult != ACLCHECK_OK)
		aclcheck_error(aclresult, ACL_KIND_CLASS,
					   RelationGetRelationName(rel));

	if (rel->rd_rel->relkind == RELKIND_VIEW)
		return currtid_for_view(rel, tid);

	ItemPointerCopy(tid, result);
	heap_get_latest_tid(rel, SnapshotNow, result);

	heap_close(rel, AccessShareLock);

	PG_RETURN_ITEMPOINTER(result);
}


/*
 * This function originates from PostgreSQL,
 * is currently not supported by GPDB - MPP-7886.
 * The problem is that calling function
 * heapam.c::heap_get_latest_tid below fails to return
 * the current number of blocks for the examined relation
 */

Datum
currtid_byrelname(PG_FUNCTION_ARGS)
{
	text	   *relname = PG_GETARG_TEXT_P(0);
	ItemPointer tid = PG_GETARG_ITEMPOINTER(1);
	ItemPointer result;
	RangeVar   *relrv;
	Relation	rel;
	AclResult	aclresult;
<<<<<<< HEAD

	/*
	 * Immediately inform client that the function is not supported
	 */

	elog(ERROR, "Function currtid2 is not supported by GPDB");
=======
>>>>>>> d13f41d2

	relrv = makeRangeVarFromNameList(textToQualifiedNameList(relname));
	rel = heap_openrv(relrv, AccessShareLock);

	aclresult = pg_class_aclcheck(RelationGetRelid(rel), GetUserId(),
								  ACL_SELECT);
	if (aclresult != ACLCHECK_OK)
		aclcheck_error(aclresult, ACL_KIND_CLASS,
					   RelationGetRelationName(rel));

	if (rel->rd_rel->relkind == RELKIND_VIEW)
		return currtid_for_view(rel, tid);

	result = (ItemPointer) palloc(sizeof(ItemPointerData));
	ItemPointerCopy(tid, result);

	heap_get_latest_tid(rel, SnapshotNow, result);

	heap_close(rel, AccessShareLock);

	PG_RETURN_ITEMPOINTER(result);
}<|MERGE_RESOLUTION|>--- conflicted
+++ resolved
@@ -3,21 +3,13 @@
  * tid.c
  *	  Functions for the built-in type tuple id
  *
-<<<<<<< HEAD
  * Portions Copyright (c) 2006-2009, Greenplum inc
  * Portions Copyright (c) 1996-2009, PostgreSQL Global Development Group
-=======
- * Portions Copyright (c) 1996-2008, PostgreSQL Global Development Group
->>>>>>> d13f41d2
  * Portions Copyright (c) 1994, Regents of the University of California
  *
  *
  * IDENTIFICATION
-<<<<<<< HEAD
  *	  $PostgreSQL: pgsql/src/backend/utils/adt/tid.c,v 1.63 2009/01/01 17:23:50 momjian Exp $
-=======
- *	  $PostgreSQL: pgsql/src/backend/utils/adt/tid.c,v 1.59 2008/01/01 19:45:52 momjian Exp $
->>>>>>> d13f41d2
  *
  * NOTES
  *	  input routine largely stolen from boxin().
@@ -367,16 +359,11 @@
 	ItemPointer result;
 	Relation	rel;
 	AclResult	aclresult;
-<<<<<<< HEAD
 
 	/*
 	 * Immediately inform client that the function is not supported
 	 */
-
 	elog(ERROR, "Function currtid is not supported by GPDB");
-
-=======
->>>>>>> d13f41d2
 
 	result = (ItemPointer) palloc(sizeof(ItemPointerData));
 	if (!reloid)
@@ -422,15 +409,11 @@
 	RangeVar   *relrv;
 	Relation	rel;
 	AclResult	aclresult;
-<<<<<<< HEAD
 
 	/*
 	 * Immediately inform client that the function is not supported
 	 */
-
 	elog(ERROR, "Function currtid2 is not supported by GPDB");
-=======
->>>>>>> d13f41d2
 
 	relrv = makeRangeVarFromNameList(textToQualifiedNameList(relname));
 	rel = heap_openrv(relrv, AccessShareLock);
