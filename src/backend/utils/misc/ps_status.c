/*--------------------------------------------------------------------
 * ps_status.c
 *
 * Routines to support changing the ps display of PostgreSQL backends
 * to contain some useful information. Mechanism differs wildly across
 * platforms.
 *
<<<<<<< HEAD
 * $PostgreSQL: pgsql/src/backend/utils/misc/ps_status.c,v 1.38.2.1 2010/05/27 19:19:50 tgl Exp $
 *
 * Portions Copyright (c) 2005-2009, Greenplum inc
 * Portions Copyright (c) 2012-Present Pivotal Software, Inc.
=======
 * $PostgreSQL: pgsql/src/backend/utils/misc/ps_status.c,v 1.39 2009/01/01 17:23:53 momjian Exp $
 *
>>>>>>> b0a6ad70
 * Copyright (c) 2000-2009, PostgreSQL Global Development Group
 * various details abducted from various places
 *--------------------------------------------------------------------
 */

#include "postgres.h"

#include <unistd.h>
#ifdef HAVE_SYS_PSTAT_H
#include <sys/pstat.h>			/* for HP-UX */
#endif
#ifdef HAVE_PS_STRINGS
#include <machine/vmparam.h>	/* for old BSD */
#include <sys/exec.h>
#endif
#if defined(__darwin__)
#include <crt_externs.h>
#endif

#include "libpq/libpq.h"
#include "miscadmin.h"
#include "utils/ps_status.h"

#include "cdb/cdbvars.h"        /* Gp_role, Gp_segment, currentSliceId */

extern char **environ;
extern int PostPortNumber;
bool		update_process_title = true;


/*
 * Alternative ways of updating ps display:
 *
 * PS_USE_SETPROCTITLE
 *	   use the function setproctitle(const char *, ...)
 *	   (newer BSD systems)
 * PS_USE_PSTAT
 *	   use the pstat(PSTAT_SETCMD, )
 *	   (HPUX)
 * PS_USE_PS_STRINGS
 *	   assign PS_STRINGS->ps_argvstr = "string"
 *	   (some BSD systems)
 * PS_USE_CHANGE_ARGV
 *	   assign argv[0] = "string"
 *	   (some other BSD systems)
 * PS_USE_CLOBBER_ARGV
 *	   write over the argv and environment area
 *	   (Linux and most SysV-like systems)
 * PS_USE_WIN32
 *	   push the string out as the name of a Windows event
 * PS_USE_NONE
 *	   don't update ps display
 *	   (This is the default, as it is safest.)
 */
#if defined(HAVE_SETPROCTITLE)
#define PS_USE_SETPROCTITLE
#elif defined(HAVE_PSTAT) && defined(PSTAT_SETCMD)
#define PS_USE_PSTAT
#elif defined(HAVE_PS_STRINGS)
#define PS_USE_PS_STRINGS
#elif (defined(BSD) || defined(__hurd__)) && !defined(__darwin__)
#define PS_USE_CHANGE_ARGV
#elif defined(__linux__) || defined(_AIX) || defined(__sgi) || (defined(sun) && !defined(BSD)) || defined(__svr5__) || defined(__darwin__)
#define PS_USE_CLOBBER_ARGV
#elif defined(WIN32)
#define PS_USE_WIN32
#else
#define PS_USE_NONE
#endif


/* Different systems want the buffer padded differently */
#if defined(_AIX) || defined(__linux__) || defined(__darwin__)
#define PS_PADDING '\0'
#else
#define PS_PADDING ' '
#endif


#ifndef PS_USE_CLOBBER_ARGV
/* all but one option need a buffer to write their ps line in */
#define PS_BUFFER_SIZE 256
static char ps_buffer[PS_BUFFER_SIZE];
static const size_t ps_buffer_size = PS_BUFFER_SIZE;
#else							/* PS_USE_CLOBBER_ARGV */
static char *ps_buffer;			/* will point to argv area */
static size_t ps_buffer_size;	/* space determined at run time */
static size_t last_status_len;	/* use to minimize length of clobber */
#endif   /* PS_USE_CLOBBER_ARGV */

static size_t ps_buffer_cur_len;	/* nominal strlen(ps_buffer) */

static size_t ps_buffer_fixed_size;		/* size of the constant prefix */
static char     ps_username[NAMEDATALEN];        /*CDB*/

/* save the original argv[] location here */
static int	save_argc;
static char **save_argv;

/*
 * GPDB: the real activity location, the location right after
 * those "con1 seg1 cmd1" strings. Sometimes we need to modify
 * the original activity string in the ps display output. Use
 * this pointer to get the real original activity string instead
 * of get_ps_display(). See MPP-2329.
 */
static size_t real_act_prefix_size;

/*
 * Call this early in startup to save the original argc/argv values.
 * If needed, we make a copy of the original argv[] array to preserve it
 * from being clobbered by subsequent ps_display actions.
 *
 * (The original argv[] will not be overwritten by this routine, but may be
 * overwritten during init_ps_display.  Also, the physical location of the
 * environment strings may be moved, so this should be called before any code
 * that might try to hang onto a getenv() result.)
 *
 * Note that in case of failure this cannot call elog() as that is not
 * initialized yet.  We rely on write_stderr() instead.
 */
char	  **
save_ps_display_args(int argc, char **argv)
{
	save_argc = argc;
	save_argv = argv;

#if defined(PS_USE_CLOBBER_ARGV)

	/*
	 * If we're going to overwrite the argv area, count the available space.
	 * Also move the environment to make additional room.
	 */
	{
		char	   *end_of_area = NULL;
		char	  **new_environ;
		int			i;

		/*
		 * check for contiguous argv strings
		 */
		for (i = 0; i < argc; i++)
		{
			if (i == 0 || end_of_area + 1 == argv[i])
				end_of_area = argv[i] + strlen(argv[i]);
		}

		if (end_of_area == NULL)	/* probably can't happen? */
		{
			ps_buffer = NULL;
			ps_buffer_size = 0;
			return argv;
		}

		/*
		 * check for contiguous environ strings following argv
		 */
		for (i = 0; environ[i] != NULL; i++)
		{
			if (end_of_area + 1 == environ[i])
				end_of_area = environ[i] + strlen(environ[i]);
		}

		ps_buffer = argv[0];
		last_status_len = ps_buffer_size = end_of_area - argv[0];

		/*
		 * move the environment out of the way
		 */
		new_environ = (char **) malloc((i + 1) * sizeof(char *));
		if (!new_environ)
		{
			write_stderr("out of memory\n");
			exit(1);
		}
		for (i = 0; environ[i] != NULL; i++)
		{
			new_environ[i] = strdup(environ[i]);
			if (!new_environ[i])
			{
				write_stderr("out of memory\n");
				exit(1);
			}
		}
		new_environ[i] = NULL;
		environ = new_environ;
	}
#endif   /* PS_USE_CLOBBER_ARGV */

#if defined(PS_USE_CHANGE_ARGV) || defined(PS_USE_CLOBBER_ARGV)

	/*
	 * If we're going to change the original argv[] then make a copy for
	 * argument parsing purposes.
	 *
	 * (NB: do NOT think to remove the copying of argv[], even though
	 * postmaster.c finishes looking at argv[] long before we ever consider
	 * changing the ps display.  On some platforms, getopt() keeps pointers
	 * into the argv array, and will get horribly confused when it is
	 * re-called to analyze a subprocess' argument string if the argv storage
	 * has been clobbered meanwhile.  Other platforms have other dependencies
	 * on argv[].
	 */
	{
		char	  **new_argv;
		int			i;

		new_argv = (char **) malloc((argc + 1) * sizeof(char *));
		if (!new_argv)
		{
			write_stderr("out of memory\n");
			exit(1);
		}
		for (i = 0; i < argc; i++)
		{
			new_argv[i] = strdup(argv[i]);
			if (!new_argv[i])
			{
				write_stderr("out of memory\n");
				exit(1);
			}
		}
		new_argv[argc] = NULL;

#if defined(__darwin__)

		/*
		 * macOS (and perhaps other NeXT-derived platforms?) has a static copy
		 * of the argv pointer, which we may fix like so:
		 */
		*_NSGetArgv() = new_argv;
#endif

		argv = new_argv;
	}
#endif   /* PS_USE_CHANGE_ARGV or PS_USE_CLOBBER_ARGV */

	return argv;
}

/*
 * Call this once during subprocess startup to set the identification
 * values.  At this point, the original argv[] array may be overwritten.
 */
void
init_ps_display(const char *username, const char *dbname,
				const char *host_info, const char *initial_str)
{
	Assert(username);
	Assert(dbname);
	Assert(host_info);

	StrNCpy(ps_username, username, sizeof(ps_username));    /*CDB*/

#ifndef PS_USE_NONE
	/* no ps display for stand-alone backend */
	if (!IsUnderPostmaster)
		return;

	/* no ps display if you didn't call save_ps_display_args() */
	if (!save_argv)
		return;

#ifdef PS_USE_CLOBBER_ARGV
	/* If ps_buffer is a pointer, it might still be null */
	if (!ps_buffer)
		return;
#endif

	/*
	 * Overwrite argv[] to point at appropriate space, if needed
	 */

#ifdef PS_USE_CHANGE_ARGV
	save_argv[0] = ps_buffer;
	save_argv[1] = NULL;
#endif   /* PS_USE_CHANGE_ARGV */

#ifdef PS_USE_CLOBBER_ARGV
	{
		int			i;

		/* make extra argv slots point at end_of_area (a NUL) */
		for (i = 1; i < save_argc; i++)
			save_argv[i] = ps_buffer + ps_buffer_size;
	}
#endif   /* PS_USE_CLOBBER_ARGV */

	/*
	 * Make fixed prefix of ps display.
	 */

#ifdef PS_USE_SETPROCTITLE

	/*
	 * apparently setproctitle() already adds a `progname:' prefix to the ps
	 * line
	 */
#define PROGRAM_NAME_PREFIX ""
#else
#define PROGRAM_NAME_PREFIX "postgres: "
#endif

	snprintf(ps_buffer, ps_buffer_size,
			 PROGRAM_NAME_PREFIX "%5d, %s %s %s ",
			 PostPortNumber, username, dbname, host_info);

	ps_buffer_cur_len = ps_buffer_fixed_size = strlen(ps_buffer);
	real_act_prefix_size = ps_buffer_fixed_size;

	set_ps_display(initial_str, true);
#endif   /* not PS_USE_NONE */
}



/*
 * Call this to update the ps status display to a fixed prefix plus an
 * indication of what you're currently doing passed in the argument.
 */
void
set_ps_display(const char *activity, bool force)
{
#ifndef PS_USE_NONE
	/* update_process_title=off disables updates, unless force = true */
	char	   *cp = ps_buffer + ps_buffer_fixed_size;
	char	   *ep = ps_buffer + ps_buffer_size;

	if (!force && !update_process_title)
		return;

	/* no ps display for stand-alone backend */
	if (!IsUnderPostmaster)
		return;

#ifdef PS_USE_CLOBBER_ARGV
	/* If ps_buffer is a pointer, it might still be null */
	if (!ps_buffer)
		return;
#endif

	Assert(cp >= ps_buffer);

	/* Add client session's global id. */
	if (gp_session_id > 0 && ep - cp > 0)
		cp += snprintf(cp, ep - cp, "con%d ", gp_session_id);

	/* Which segment is accessed by this qExec? */
	if (Gp_role == GP_ROLE_EXECUTE &&
		Gp_segment >= -1 && ep - cp > 0)
		cp += snprintf(cp, ep - cp, "seg%d ", Gp_segment);

	/* Add count of commands received from client session. */
	if (gp_command_count > 0 && ep - cp > 0)
		cp += snprintf(cp, ep - cp, "cmd%d ", gp_command_count);

	/* Add slice number information */
	if (currentSliceId > 0 && ep - cp > 0)
		cp += snprintf(cp, ep - cp, "slice%d ", currentSliceId);

	/*
	 * Calculate the size preceding the actual activity string start.
	 * snprintf returns the number of bytes that *would* have been written if
	 * enough space had been available. This means cp might go beyond, if
	 * truncation happened. Hence need below check for Min. (ep - 1) is
	 * performed because in normal case when no truncation happens, snprintf
	 * doesn't count null, so in truncation case as well it shouldn't be
	 * counted. End result simply intended here is really real_act_prefix_size
	 * = strlen(ps_buffer), for performance reasons kept this way.
	 */
	real_act_prefix_size = Min(cp, (ep-1)) - ps_buffer;

	/* Append caller's activity string. */
	strlcpy(ps_buffer + real_act_prefix_size, activity,
		ps_buffer_size - real_act_prefix_size);

	ps_buffer_cur_len = strlen(ps_buffer);

	/* Transmit new setting to kernel, if necessary */

#ifdef PS_USE_SETPROCTITLE
	setproctitle("%s", ps_buffer);
#endif

#ifdef PS_USE_PSTAT
	{
		union pstun pst;

		pst.pst_command = ps_buffer;
		pstat(PSTAT_SETCMD, pst, ps_buffer_cur_len, 0, 0);
	}
#endif   /* PS_USE_PSTAT */

#ifdef PS_USE_PS_STRINGS
	PS_STRINGS->ps_nargvstr = 1;
	PS_STRINGS->ps_argvstr = ps_buffer;
#endif   /* PS_USE_PS_STRINGS */

#ifdef PS_USE_CLOBBER_ARGV
	/* pad unused memory; need only clobber remainder of old status string */
	if (last_status_len > ps_buffer_cur_len)
		MemSet(ps_buffer + ps_buffer_cur_len, PS_PADDING,
			   last_status_len - ps_buffer_cur_len);
	last_status_len = ps_buffer_cur_len;
#endif   /* PS_USE_CLOBBER_ARGV */

#ifdef PS_USE_WIN32
	{
		/*
		 * Win32 does not support showing any changed arguments. To make it at
		 * all possible to track which backend is doing what, we create a
		 * named object that can be viewed with for example Process Explorer.
		 */
		static HANDLE ident_handle = INVALID_HANDLE_VALUE;
		char		name[PS_BUFFER_SIZE + 32];

		if (ident_handle != INVALID_HANDLE_VALUE)
			CloseHandle(ident_handle);

		sprintf(name, "pgident(%d): %s", MyProcPid, ps_buffer);

		ident_handle = CreateEvent(NULL, TRUE, FALSE, name);
	}
#endif   /* PS_USE_WIN32 */
#endif   /* not PS_USE_NONE */
}


/*
 * Returns what's currently in the ps display with a given starting
 * position. On some platforms the string will not be null-terminated,
 * so return the effective length into *displen.
 */
static inline const char *
get_ps_display_from_position(size_t pos, int *displen)
{
#ifdef PS_USE_CLOBBER_ARGV
	/* If ps_buffer is a pointer, it might still be null */
	if (!ps_buffer)
	{
		*displen = 0;
		return "";
	}
#endif

	*displen = (int) (ps_buffer_cur_len - real_act_prefix_size);

	return ps_buffer + pos;
}

/*
 * Returns what's currently in the ps display, in case someone needs
 * it.	Note that only the activity part is returned.  On some platforms
 * the string will not be null-terminated, so return the effective
 * length into *displen.
 */
const char *
get_ps_display(int *displen)
{
	return get_ps_display_from_position(ps_buffer_fixed_size, displen);
}


/* CDB: Get the "username" string saved by init_ps_display().  */
const char *
get_ps_display_username(void)
{
	return ps_username;
}

/*
 * Returns the real activity string in the ps display without prefix
 * strings like "con1 seg1 cmd1" for GPDB. On some platforms the
 * string will not be null-terminated, so return the effective length
 * into *displen.
 */
const char *
get_real_act_ps_display(int *displen)
{
	return get_ps_display_from_position(real_act_prefix_size, displen);
}<|MERGE_RESOLUTION|>--- conflicted
+++ resolved
@@ -5,15 +5,10 @@
  * to contain some useful information. Mechanism differs wildly across
  * platforms.
  *
-<<<<<<< HEAD
- * $PostgreSQL: pgsql/src/backend/utils/misc/ps_status.c,v 1.38.2.1 2010/05/27 19:19:50 tgl Exp $
+ * $PostgreSQL: pgsql/src/backend/utils/misc/ps_status.c,v 1.39 2009/01/01 17:23:53 momjian Exp $
  *
  * Portions Copyright (c) 2005-2009, Greenplum inc
  * Portions Copyright (c) 2012-Present Pivotal Software, Inc.
-=======
- * $PostgreSQL: pgsql/src/backend/utils/misc/ps_status.c,v 1.39 2009/01/01 17:23:53 momjian Exp $
- *
->>>>>>> b0a6ad70
  * Copyright (c) 2000-2009, PostgreSQL Global Development Group
  * various details abducted from various places
  *--------------------------------------------------------------------
