--- conflicted
+++ resolved
@@ -374,14 +374,11 @@
 	READ_BOOL_FIELD(hasAggs);
 	READ_BOOL_FIELD(hasWindowFuncs);
 	READ_BOOL_FIELD(hasSubLinks);
+	READ_BOOL_FIELD(hasDynamicFunctions);
+	READ_BOOL_FIELD(hasFuncsWithExecRestrictions);
 	READ_BOOL_FIELD(hasDistinctOn);
 	READ_BOOL_FIELD(hasRecursive);
-<<<<<<< HEAD
-	READ_BOOL_FIELD(hasDynamicFunctions);
-	READ_BOOL_FIELD(hasFuncsWithExecRestrictions);
-=======
 	READ_BOOL_FIELD(hasForUpdate);
->>>>>>> 78a09145
 	READ_NODE_FIELD(cteList);
 	READ_NODE_FIELD(rtable);
 	READ_NODE_FIELD(jointree);
@@ -716,20 +713,21 @@
 {
 	READ_LOCALS(Constraint);
 
-	READ_STRING_FIELD(name);			/* name, or NULL if unnamed */
+	READ_STRING_FIELD(conname);			/* name, or NULL if unnamed */
+	READ_BOOL_FIELD(deferrable);
+	READ_BOOL_FIELD(initdeferred);
+	READ_LOCATION_FIELD(location);
+
 	token = pg_strtok(&length);			/* skip:  :contype */
 
-
 	token = pg_strtok(&length);
-
-
-
 	if (strncmp(token, "PRIMARY_KEY", length)==0)
 	{
 		local_node->contype = CONSTR_PRIMARY;
 		READ_NODE_FIELD(keys);
 		READ_NODE_FIELD(options);
 		READ_STRING_FIELD(indexspace);
+		/* access_method and where_clause not currently used */
 	}
 	else if (strncmp(token, "UNIQUE", length)==0)
 	{
@@ -737,6 +735,7 @@
 		READ_NODE_FIELD(keys);
 		READ_NODE_FIELD(options);
 		READ_STRING_FIELD(indexspace);
+		/* access_method and where_clause not currently used */
 	}
 	else if (strncmp(token, "CHECK", length)==0)
 	{
@@ -750,10 +749,54 @@
 		READ_NODE_FIELD(raw_expr);
 		READ_STRING_FIELD(cooked_expr);
 	}
+	else if (strncmp(token, "EXCLUSION", length)==0)
+	{
+		local_node->contype = CONSTR_EXCLUSION;
+		READ_NODE_FIELD(exclusions);
+		READ_NODE_FIELD(options);
+		READ_STRING_FIELD(indexspace);
+		READ_STRING_FIELD(access_method);
+		READ_NODE_FIELD(where_clause);
+	}
+	else if (strncmp(token, "FOREIGN_KEY", length)==0)
+	{
+		local_node->contype = CONSTR_FOREIGN;
+		READ_NODE_FIELD(pktable);
+		READ_NODE_FIELD(fk_attrs);
+		READ_NODE_FIELD(pk_attrs);
+		READ_CHAR_FIELD(fk_matchtype);
+		READ_CHAR_FIELD(fk_upd_action);
+		READ_CHAR_FIELD(fk_del_action);
+		READ_BOOL_FIELD(skip_validation);
+		READ_OID_FIELD(trig1Oid);
+		READ_OID_FIELD(trig2Oid);
+		READ_OID_FIELD(trig3Oid);
+		READ_OID_FIELD(trig4Oid);
+	}
+	else if (strncmp(token, "NULL", length)==0)
+	{
+		local_node->contype = CONSTR_NULL;
+	}
 	else if (strncmp(token, "NOT_NULL", length)==0)
 	{
 		local_node->contype = CONSTR_NOTNULL;
 	}
+	else if (strncmp(token, "ATTR_DEFERRABLE", length)==0)
+	{
+		local_node->contype = CONSTR_ATTR_DEFERRABLE;
+	}
+	else if (strncmp(token, "ATTR_NOT_DEFERRABLE", length)==0)
+	{
+		local_node->contype = CONSTR_ATTR_NOT_DEFERRABLE;
+	}
+	else if (strncmp(token, "ATTR_DEFERRED", length)==0)
+	{
+		local_node->contype = CONSTR_ATTR_DEFERRED;
+	}
+	else if (strncmp(token, "ATTR_IMMEDIATE", length)==0)
+	{
+		local_node->contype = CONSTR_ATTR_IMMEDIATE;
+	}
 
 	READ_DONE();
 }
@@ -764,7 +807,6 @@
 {
 	READ_LOCALS(IndexStmt);
 
-<<<<<<< HEAD
 	READ_STRING_FIELD(idxname);
 	READ_NODE_FIELD(relation);
 	READ_STRING_FIELD(accessMethod);
@@ -772,22 +814,15 @@
 	READ_NODE_FIELD(indexParams);
 	READ_NODE_FIELD(options);
 	READ_NODE_FIELD(whereClause);
+	READ_NODE_FIELD(excludeOpNames);
 	READ_BOOL_FIELD(is_part_child);
 	READ_BOOL_FIELD(unique);
 	READ_BOOL_FIELD(primary);
 	READ_BOOL_FIELD(isconstraint);
+	READ_BOOL_FIELD(deferrable);
+	READ_BOOL_FIELD(initdeferred);
+	READ_BOOL_FIELD(concurrent);
 	READ_STRING_FIELD(altconname);
-	READ_BOOL_FIELD(concurrent);
-=======
-	READ_OID_FIELD(aggfnoid);
-	READ_OID_FIELD(aggtype);
-	READ_NODE_FIELD(args);
-	READ_NODE_FIELD(aggorder);
-	READ_NODE_FIELD(aggdistinct);
-	READ_BOOL_FIELD(aggstar);
-	READ_UINT_FIELD(agglevelsup);
-	READ_LOCATION_FIELD(location);
->>>>>>> 78a09145
 
 	READ_DONE();
 }
@@ -836,32 +871,8 @@
 	READ_DONE();
 }
 
-<<<<<<< HEAD
 static RuleStmt *
 _readRuleStmt(void)
-=======
-/*
- * _readNamedArgExpr
- */
-static NamedArgExpr *
-_readNamedArgExpr(void)
-{
-	READ_LOCALS(NamedArgExpr);
-
-	READ_NODE_FIELD(arg);
-	READ_STRING_FIELD(name);
-	READ_INT_FIELD(argnumber);
-	READ_LOCATION_FIELD(location);
-
-	READ_DONE();
-}
-
-/*
- * _readOpExpr
- */
-static OpExpr *
-_readOpExpr(void)
->>>>>>> 78a09145
 {
 	READ_LOCALS(RuleStmt);
 
@@ -947,6 +958,7 @@
 	READ_ENUM_FIELD(behavior, DropBehavior);
 	READ_BOOL_FIELD(part_expanded);
 	READ_NODE_FIELD(partoids);
+	READ_BOOL_FIELD(missing_ok);
 
 	READ_DONE();
 }
@@ -1328,8 +1340,8 @@
 	READ_BOOL_FIELD(aggstar);
 	READ_BOOL_FIELD(aggvariadic);
 	READ_CHAR_FIELD(aggkind);
+	READ_UINT_FIELD(agglevelsup);
 	READ_ENUM_FIELD(aggstage, AggStage);
-	READ_UINT_FIELD(agglevelsup);
 	READ_LOCATION_FIELD(location);
 
 	READ_DONE();
@@ -1392,6 +1404,22 @@
 	READ_ENUM_FIELD(funcformat, CoercionForm);
 	READ_NODE_FIELD(args);
 	READ_BOOL_FIELD(is_tablefunc);  /* GPDB */
+	READ_LOCATION_FIELD(location);
+
+	READ_DONE();
+}
+
+/*
+ * _readNamedArgExpr
+ */
+static NamedArgExpr *
+_readNamedArgExpr(void)
+{
+	READ_LOCALS(NamedArgExpr);
+
+	READ_NODE_FIELD(arg);
+	READ_STRING_FIELD(name);
+	READ_INT_FIELD(argnumber);
 	READ_LOCATION_FIELD(location);
 
 	READ_DONE();
@@ -1949,7 +1977,7 @@
 	READ_NODE_FIELD(larg);
 	READ_NODE_FIELD(rarg);
     /* CDB: subqfromlist is used only within planner; don't need to read it */
-	READ_NODE_FIELD(usingClause);   /*CDB*/
+	READ_NODE_FIELD(usingClause);
 	READ_NODE_FIELD(quals);
 	READ_NODE_FIELD(alias);
 	READ_INT_FIELD(rtindex);
@@ -1988,8 +2016,9 @@
 	READ_BOOL_FIELD(is_local);
 	READ_BOOL_FIELD(is_not_null);
 	READ_INT_FIELD(attnum);
+	READ_CHAR_FIELD(storage);
 	READ_NODE_FIELD(raw_default);
-	READ_STRING_FIELD(cooked_default);
+	READ_NODE_FIELD(cooked_default);
 	READ_NODE_FIELD(constraints);
 	READ_NODE_FIELD(encoding);
 
@@ -2013,7 +2042,7 @@
 	READ_LOCALS(TypeName);
 
 	READ_NODE_FIELD(names);
-	READ_OID_FIELD(typid);
+	READ_OID_FIELD(typeOid);
 	READ_BOOL_FIELD(setof);
 	READ_BOOL_FIELD(pct_type);
 	READ_NODE_FIELD(typmods);
@@ -2287,29 +2316,6 @@
 }
 #endif /* COMPILING_BINARY_FUNCS */
 
-static FkConstraint *
-_readFkConstraint(void)
-{
-	READ_LOCALS(FkConstraint);
-
-	READ_STRING_FIELD(constr_name);
-	READ_NODE_FIELD(pktable);
-	READ_NODE_FIELD(fk_attrs);
-	READ_NODE_FIELD(pk_attrs);
-	READ_CHAR_FIELD(fk_matchtype);
-	READ_CHAR_FIELD(fk_upd_action);
-	READ_CHAR_FIELD(fk_del_action);
-	READ_BOOL_FIELD(deferrable);
-	READ_BOOL_FIELD(initdeferred);
-	READ_BOOL_FIELD(skip_validation);
-	READ_OID_FIELD(trig1Oid);
-	READ_OID_FIELD(trig2Oid);
-	READ_OID_FIELD(trig3Oid);
-	READ_OID_FIELD(trig4Oid);
-
-	READ_DONE();
-}
-
 static CreateSchemaStmt *
 _readCreateSchemaStmt(void)
 {
@@ -2648,6 +2654,7 @@
 	READ_LOCALS(GrantStmt);
 
 	READ_BOOL_FIELD(is_grant);
+	READ_ENUM_FIELD(targtype,GrantTargetType);
 	READ_ENUM_FIELD(objtype,GrantObjectType);
 	READ_NODE_FIELD(objects);
 	READ_NODE_FIELD(privileges);
@@ -2727,17 +2734,13 @@
 {
 	READ_LOCALS(VacuumStmt);
 
-	READ_BOOL_FIELD(vacuum);
-	READ_BOOL_FIELD(full);
-	READ_BOOL_FIELD(analyze);
-	READ_BOOL_FIELD(verbose);
-	READ_BOOL_FIELD(rootonly);
+	READ_INT_FIELD(options);
 	READ_INT_FIELD(freeze_min_age);
 	READ_INT_FIELD(freeze_table_age);
 	READ_NODE_FIELD(relation);
 	READ_NODE_FIELD(va_cols);
+
 	READ_NODE_FIELD(expanded_relids);
-
 	READ_NODE_FIELD(appendonly_compaction_segno);
 	READ_NODE_FIELD(appendonly_compaction_insert_segno);
 	READ_BOOL_FIELD(appendonly_compaction_vacuum_cleanup);
@@ -2765,7 +2768,6 @@
 static Slice *
 _readSlice(void)
 {
-<<<<<<< HEAD
 	READ_LOCALS(Slice);
 
 	READ_INT_FIELD(sliceIndex);
@@ -2779,18 +2781,6 @@
 	READ_NODE_FIELD(directDispatch.contentIds); /* List of int index */
 	READ_DUMMY_FIELD(primaryGang, NULL);
 	READ_NODE_FIELD(primaryProcesses); /* List of (CDBProcess *) */
-=======
-	READ_LOCALS(JoinExpr);
-
-	READ_ENUM_FIELD(jointype, JoinType);
-	READ_BOOL_FIELD(isNatural);
-	READ_NODE_FIELD(larg);
-	READ_NODE_FIELD(rarg);
-	READ_NODE_FIELD(usingClause);
-	READ_NODE_FIELD(quals);
-	READ_NODE_FIELD(alias);
-	READ_INT_FIELD(rtindex);
->>>>>>> 78a09145
 
 	READ_DONE();
 }
@@ -3095,8 +3085,6 @@
 		return_value = _readDropStmt();
 	else if (MATCHX("EXTTABLETYPEDESC"))
 		return_value = _readExtTableTypeDesc();
-	else if (MATCHX("FKCONSTRAINT"))
-		return_value = _readFkConstraint();
 	else if (MATCHX("FUNCCALL"))
 		return_value = _readFuncCall();
 	else if (MATCHX("FUNCTIONPARAMETER"))
