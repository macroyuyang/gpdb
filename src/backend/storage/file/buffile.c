--- conflicted
+++ resolved
@@ -39,55 +39,20 @@
 #include "utils/workfile_mgr.h"
 
 /*
-<<<<<<< HEAD
  * This data structure represents a buffered file that consists of one
  * physical file (accessed through a virtual file descriptor
-=======
- * We break BufFiles into gigabyte-sized segments, whether or not
- * USE_SEGMENTED_FILES is defined.  The reason is that we'd like large
- * temporary BufFiles to be spread across multiple tablespaces when available.
- */
-#define MAX_PHYSICAL_FILESIZE	0x40000000
-#define BUFFILE_SEG_SIZE		(MAX_PHYSICAL_FILESIZE / BLCKSZ)
-
-/*
- * This data structure represents a buffered file that consists of one or
- * more physical files (each accessed through a virtual file descriptor
->>>>>>> f260edb1
  * managed by fd.c).
  */
 struct BufFile
 {
-<<<<<<< HEAD
 	File		file;			/* palloc'd file */
-=======
-	int			numFiles;		/* number of physical files in set */
-	/* all files except the last have length exactly MAX_PHYSICAL_FILESIZE */
-	File	   *files;			/* palloc'd array with numFiles entries */
-	off_t	   *offsets;		/* palloc'd array with numFiles entries */
-
-	/*
-	 * offsets[i] is the current seek position of files[i].  We use this to
-	 * avoid making redundant FileSeek calls.
-	 */
->>>>>>> f260edb1
 
 	bool		isTemp;			/* can only add files if this is TRUE */
 	bool		isWorkfile;		/* true is file is managed by the workfile manager */
 	bool		dirty;			/* does buffer need to be written? */
 
-<<<<<<< HEAD
 	int64		offset;			/* offset part of current pos */
 	int64		pos;			/* next read/write position in buffer */
-=======
-	/*
-	 * "current pos" is position of start of buffer within the logical file.
-	 * Position as seen by user of BufFile is (curFile, curOffset + pos).
-	 */
-	int			curFile;		/* file index (0..n) part of current pos */
-	off_t		curOffset;		/* offset part of current pos */
-	int			pos;			/* next read/write position in buffer */
->>>>>>> f260edb1
 	int			nbytes;			/* total # of valid bytes in buffer */
 	int64		maxoffset;		/* maximum offset that this file has reached, for disk usage */
 
@@ -109,14 +74,6 @@
 
 	file->file = firstfile;
 
-<<<<<<< HEAD
-=======
-	file->numFiles = 1;
-	file->files = (File *) palloc(sizeof(File));
-	file->files[0] = firstfile;
-	file->offsets = (off_t *) palloc(sizeof(off_t));
-	file->offsets[0] = 0L;
->>>>>>> f260edb1
 	file->isTemp = false;
 	file->isWorkfile = false;
 	file->dirty = false;
@@ -156,20 +113,10 @@
 							  closeAtEOXact); /* closeAtEOXact */
 	Assert(pfile >= 0);
 
-<<<<<<< HEAD
 	file = makeBufFile(pfile);
 	file->isTemp = true;
 
 	return file;
-=======
-	file->files = (File *) repalloc(file->files,
-									(file->numFiles + 1) * sizeof(File));
-	file->offsets = (off_t *) repalloc(file->offsets,
-									  (file->numFiles + 1) * sizeof(off_t));
-	file->files[file->numFiles] = pfile;
-	file->offsets[file->numFiles] = 0L;
-	file->numFiles++;
->>>>>>> f260edb1
 }
 
 /*
@@ -345,24 +292,9 @@
 	{
 		bytestowrite = nbytes - wpos;
 
-<<<<<<< HEAD
-
 		if (FileSeek(file->file, file->offset, SEEK_SET) != file->offset)
 		{
 			elog(ERROR, "could not seek in temporary file: %m");
-=======
-		/*
-		 * Enforce per-file size limit only for temp files, else just try to
-		 * write as much as asked...
-		 */
-		bytestowrite = file->nbytes - wpos;
-		if (file->isTemp)
-		{
-			off_t		availbytes = MAX_PHYSICAL_FILESIZE - file->curOffset;
-
-			if ((off_t) bytestowrite > availbytes)
-				bytestowrite = (int) availbytes;
->>>>>>> f260edb1
 		}
 
 		wrote = FileWrite(file->file, (char *)buffer + wpos, (int)bytestowrite);
@@ -576,15 +508,10 @@
 int
 BufFileSeek(BufFile *file, int fileno, off_t offset, int whence)
 {
-<<<<<<< HEAD
 	int64 newOffset;
 
 	/* GPDB doesn't support multiple files */
 	Assert(fileno == 0);
-=======
-	int			newFile;
-	off_t		newOffset;
->>>>>>> f260edb1
 
 	switch (whence)
 	{
@@ -592,27 +519,17 @@
 			newOffset = offset;
 			break;
 
-<<<<<<< HEAD
 		case SEEK_CUR:
 			newOffset = (file->offset + file->pos) + offset;
-=======
-			/*
-			 * Relative seek considers only the signed offset, ignoring
-			 * fileno. Note that large offsets (> 1 gig) risk overflow in this
-			 * add, unless we have 64-bit off_t.
-			 */
-			newFile = file->curFile;
-			newOffset = (file->curOffset + file->pos) + offset;
 			break;
+
 #ifdef NOT_USED
 		case SEEK_END:
 			/* could be implemented, not needed currently */
->>>>>>> f260edb1
 			break;
-
+#endif
 		default:
-			elog(LOG, "invalid whence: %d", whence);
-			Assert(false);
+			elog(ERROR, "invalid whence: %d", whence);
 			return EOF;
 	}
 
@@ -670,14 +587,7 @@
 int
 BufFileSeekBlock(BufFile *file, int64 blknum)
 {
-<<<<<<< HEAD
 	return BufFileSeek(file, 0 /* fileno */, blknum * BLCKSZ, SEEK_SET);
-=======
-	return BufFileSeek(file,
-					   (int) (blknum / BUFFILE_SEG_SIZE),
-					   (off_t) (blknum % BUFFILE_SEG_SIZE) * BLCKSZ,
-					   SEEK_SET);
->>>>>>> f260edb1
 }
 
 /*
@@ -707,14 +617,8 @@
 {
 	Assert(NULL != buffile);
 
-<<<<<<< HEAD
 	BufFileUpdateSize(buffile);
 	return buffile->maxoffset;
-=======
-	blknum = (file->curOffset + file->pos) / BLCKSZ;
-	blknum += file->curFile * BUFFILE_SEG_SIZE;
-	return blknum;
->>>>>>> f260edb1
 }
 
 /*
