#-------------------------------------------------------------------------
#
# Makefile--
#    Makefile for optimizer/path
#
# IDENTIFICATION
<<<<<<< HEAD
#    $PostgreSQL: pgsql/src/backend/optimizer/path/Makefile,v 1.19 2008/02/19 10:30:07 petere Exp $
=======
#    $PostgreSQL: pgsql/src/backend/optimizer/path/Makefile,v 1.18 2007/01/20 20:45:38 tgl Exp $
>>>>>>> ebef17c7
#
#-------------------------------------------------------------------------

subdir = src/backend/optimizer/path
top_builddir = ../../../..
include $(top_builddir)/src/Makefile.global

OBJS = allpaths.o clausesel.o costsize.o equivclass.o indxpath.o \
       joinpath.o joinrels.o orindxpath.o pathkeys.o tidpath.o

include $(top_srcdir)/src/backend/common.mk<|MERGE_RESOLUTION|>--- conflicted
+++ resolved
@@ -4,11 +4,7 @@
 #    Makefile for optimizer/path
 #
 # IDENTIFICATION
-<<<<<<< HEAD
 #    $PostgreSQL: pgsql/src/backend/optimizer/path/Makefile,v 1.19 2008/02/19 10:30:07 petere Exp $
-=======
-#    $PostgreSQL: pgsql/src/backend/optimizer/path/Makefile,v 1.18 2007/01/20 20:45:38 tgl Exp $
->>>>>>> ebef17c7
 #
 #-------------------------------------------------------------------------
 
