/*-------------------------------------------------------------------------
 *
 * equivclass.c
 *	  Routines for managing EquivalenceClasses
 *
 * See src/backend/optimizer/README for discussion of EquivalenceClasses.
 *
 *
 * Portions Copyright (c) 1996-2009, PostgreSQL Global Development Group
 * Portions Copyright (c) 1994, Regents of the University of California
 *
 * IDENTIFICATION
 *	  $PostgreSQL: pgsql/src/backend/optimizer/path/equivclass.c,v 1.19 2009/06/11 14:48:58 momjian Exp $
 *
 *-------------------------------------------------------------------------
 */
#include "postgres.h"

#include "access/skey.h"
#include "nodes/nodeFuncs.h"
#include "optimizer/clauses.h"
#include "optimizer/cost.h"
#include "optimizer/paths.h"
#include "optimizer/planmain.h"
#include "optimizer/prep.h"
#include "optimizer/var.h"
#include "utils/lsyscache.h"


static EquivalenceMember *add_eq_member(EquivalenceClass *ec,
			  Expr *expr, Relids relids, Relids nullable_relids,
			  bool is_child, Oid datatype);
static void generate_base_implied_equalities_const(PlannerInfo *root,
									   EquivalenceClass *ec);
static void generate_base_implied_equalities_no_const(PlannerInfo *root,
										  EquivalenceClass *ec);
static void generate_base_implied_equalities_broken(PlannerInfo *root,
										EquivalenceClass *ec);
static List *generate_join_implied_equalities_normal(PlannerInfo *root,
										EquivalenceClass *ec,
										RelOptInfo *joinrel,
										RelOptInfo *outer_rel,
										RelOptInfo *inner_rel);
static List *generate_join_implied_equalities_broken(PlannerInfo *root,
										EquivalenceClass *ec,
										RelOptInfo *joinrel,
										RelOptInfo *outer_rel,
										RelOptInfo *inner_rel);
static Oid select_equality_operator(EquivalenceClass *ec,
						 Oid lefttype, Oid righttype);
static RestrictInfo *create_join_clause(PlannerInfo *root,
				   EquivalenceClass *ec, Oid opno,
				   EquivalenceMember *leftem,
				   EquivalenceMember *rightem,
				   EquivalenceClass *parent_ec);
static bool reconsider_outer_join_clause(PlannerInfo *root,
							 RestrictInfo *rinfo,
							 bool outer_on_left);
static bool reconsider_full_join_clause(PlannerInfo *root,
							RestrictInfo *rinfo);


/*
 * process_equivalence
 *	  The given clause has a mergejoinable operator and can be applied without
 *	  any delay by an outer join, so its two sides can be considered equal
 *	  anywhere they are both computable; moreover that equality can be
 *	  extended transitively.  Record this knowledge in the EquivalenceClass
 *	  data structure.  Returns TRUE if successful, FALSE if not (in which
 *	  case caller should treat the clause as ordinary, not an equivalence).
 *
 * If below_outer_join is true, then the clause was found below the nullable
 * side of an outer join, so its sides might validly be both NULL rather than
 * strictly equal.	We can still deduce equalities in such cases, but we take
 * care to mark an EquivalenceClass if it came from any such clauses.  Also,
 * we have to check that both sides are either pseudo-constants or strict
 * functions of Vars, else they might not both go to NULL above the outer
 * join.  (This is the reason why we need a failure return.  It's more
 * convenient to check this case here than at the call sites...)
 *
 * Note: constructing merged EquivalenceClasses is a standard UNION-FIND
 * problem, for which there exist better data structures than simple lists.
 * If this code ever proves to be a bottleneck then it could be sped up ---
 * but for now, simple is beautiful.
 *
 * Note: this is only called during planner startup, not during GEQO
 * exploration, so we need not worry about whether we're in the right
 * memory context.
 */
bool
process_equivalence(PlannerInfo *root, RestrictInfo *restrictinfo,
					bool below_outer_join)
{
	Expr	   *clause = restrictinfo->clause;
	Oid			opno,
				item1_type,
				item2_type;
	Expr	   *item1;
	Expr	   *item2;
	Relids		item1_relids,
				item2_relids,
				item1_nullable_relids,
				item2_nullable_relids;
	List	   *opfamilies;
	EquivalenceClass *ec1,
			   *ec2;
	EquivalenceMember *em1,
			   *em2;
	ListCell   *lc1;

	/* Extract info from given clause */
	Assert(is_opclause(clause));
	opno = ((OpExpr *) clause)->opno;
	item1 = (Expr *) get_leftop(clause);
	item2 = (Expr *) get_rightop(clause);
	item1_relids = restrictinfo->left_relids;
	item2_relids = restrictinfo->right_relids;

	/*
	 * Reject clauses of the form X=X.  These are not as redundant as they
	 * might seem at first glance: assuming the operator is strict, this is
	 * really an expensive way to write X IS NOT NULL.  So we must not risk
	 * just losing the clause, which would be possible if there is already
	 * a single-element EquivalenceClass containing X.  The case is not
	 * common enough to be worth contorting the EC machinery for, so just
	 * reject the clause and let it be processed as a normal restriction
	 * clause.
	 */
	if (equal(item1, item2))
		return false;			/* X=X is not a useful equivalence */

	/*
	 * If below outer join, check for strictness, else reject.
	 */
	if (below_outer_join)
	{
		if (!bms_is_empty(item1_relids) &&
			contain_nonstrict_functions((Node *) item1))
			return false;		/* LHS is non-strict but not constant */
		if (!bms_is_empty(item2_relids) &&
			contain_nonstrict_functions((Node *) item2))
			return false;		/* RHS is non-strict but not constant */
	}

	/* Calculate nullable-relid sets for each side of the clause */
	item1_nullable_relids = bms_intersect(item1_relids,
										  restrictinfo->nullable_relids);
	item2_nullable_relids = bms_intersect(item2_relids,
										  restrictinfo->nullable_relids);

	/*
	 * We use the declared input types of the operator, not exprType() of the
	 * inputs, as the nominal datatypes for opfamily lookup.  This presumes
	 * that btree operators are always registered with amoplefttype and
	 * amoprighttype equal to their declared input types.  We will need this
	 * info anyway to build EquivalenceMember nodes, and by extracting it now
	 * we can use type comparisons to short-circuit some equal() tests.
	 */
	op_input_types(opno, &item1_type, &item2_type);

	opfamilies = restrictinfo->mergeopfamilies;

	/*
	 * Sweep through the existing EquivalenceClasses looking for matches to
	 * item1 and item2.  These are the possible outcomes:
	 *
	 * 1. We find both in the same EC.	The equivalence is already known, so
	 * there's nothing to do.
	 *
	 * 2. We find both in different ECs.  Merge the two ECs together.
	 *
	 * 3. We find just one.  Add the other to its EC.
	 *
	 * 4. We find neither.	Make a new, two-entry EC.
	 *
	 * Note: since all ECs are built through this process or the similar
	 * search in get_eclass_for_sort_expr(), it's impossible that we'd match
	 * an item in more than one existing nonvolatile EC.  So it's okay to stop
	 * at the first match.
	 */
	ec1 = ec2 = NULL;
	em1 = em2 = NULL;
	foreach(lc1, root->eq_classes)
	{
		EquivalenceClass *cur_ec = (EquivalenceClass *) lfirst(lc1);
		ListCell   *lc2;

		/* Never match to a volatile EC */
		if (cur_ec->ec_has_volatile)
			continue;

		/*
		 * A "match" requires matching sets of btree opfamilies.  Use of
		 * equal() for this test has implications discussed in the comments
		 * for get_mergejoin_opfamilies().
		 */
		if (!equal(opfamilies, cur_ec->ec_opfamilies))
			continue;

		foreach(lc2, cur_ec->ec_members)
		{
			EquivalenceMember *cur_em = (EquivalenceMember *) lfirst(lc2);

			Assert(!cur_em->em_is_child);		/* no children yet */

			/*
			 * If below an outer join, don't match constants: they're not as
			 * constant as they look.
			 */
			if ((below_outer_join || cur_ec->ec_below_outer_join) &&
				cur_em->em_is_const)
				continue;

			if (!ec1 &&
				item1_type == cur_em->em_datatype &&
				equal(item1, cur_em->em_expr))
			{
				ec1 = cur_ec;
				em1 = cur_em;
				if (ec2)
					break;
			}

			if (!ec2 &&
				item2_type == cur_em->em_datatype &&
				equal(item2, cur_em->em_expr))
			{
				ec2 = cur_ec;
				em2 = cur_em;
				if (ec1)
					break;
			}
		}

		if (ec1 && ec2)
			break;
	}

	/* Sweep finished, what did we find? */

	if (ec1 && ec2)
	{
		/* If case 1, nothing to do, except add to sources */
		if (ec1 == ec2)
		{
			ec1->ec_sources = lappend(ec1->ec_sources, restrictinfo);
			ec1->ec_below_outer_join |= below_outer_join;
			/* mark the RI as usable with this pair of EMs */
			/* NB: can't set left_ec/right_ec until merging is finished */
			restrictinfo->left_em = em1;
			restrictinfo->right_em = em2;
			return true;
		}

		/*
		 * Case 2: need to merge ec1 and ec2.  We add ec2's items to ec1, then
		 * set ec2's ec_merged link to point to ec1 and remove ec2 from the
		 * eq_classes list.  We cannot simply delete ec2 because that could
		 * leave dangling pointers in existing PathKeys.  We leave it behind
		 * with a link so that the merged EC can be found.
		 */
		ec1->ec_members = list_concat(ec1->ec_members, ec2->ec_members);
		ec1->ec_sources = list_concat(ec1->ec_sources, ec2->ec_sources);
		ec1->ec_derives = list_concat(ec1->ec_derives, ec2->ec_derives);
		ec1->ec_relids = bms_join(ec1->ec_relids, ec2->ec_relids);
		ec1->ec_has_const |= ec2->ec_has_const;
		/* can't need to set has_volatile */
		ec1->ec_below_outer_join |= ec2->ec_below_outer_join;
		ec2->ec_merged = ec1;
		root->eq_classes = list_delete_ptr(root->eq_classes, ec2);
		/* just to avoid debugging confusion w/ dangling pointers: */
		ec2->ec_members = NIL;
		ec2->ec_sources = NIL;
		ec2->ec_derives = NIL;
		ec2->ec_relids = NULL;
		ec1->ec_sources = lappend(ec1->ec_sources, restrictinfo);
		ec1->ec_below_outer_join |= below_outer_join;
		/* mark the RI as usable with this pair of EMs */
		restrictinfo->left_em = em1;
		restrictinfo->right_em = em2;
	}
	else if (ec1)
	{
		/* Case 3: add item2 to ec1 */
		em2 = add_eq_member(ec1, item2, item2_relids, item2_nullable_relids,
							false, item2_type);
		ec1->ec_sources = lappend(ec1->ec_sources, restrictinfo);
		ec1->ec_below_outer_join |= below_outer_join;
		/* mark the RI as usable with this pair of EMs */
		restrictinfo->left_em = em1;
		restrictinfo->right_em = em2;
	}
	else if (ec2)
	{
		/* Case 3: add item1 to ec2 */
		em1 = add_eq_member(ec2, item1, item1_relids, item1_nullable_relids,
							false, item1_type);
		ec2->ec_sources = lappend(ec2->ec_sources, restrictinfo);
		ec2->ec_below_outer_join |= below_outer_join;
		/* mark the RI as usable with this pair of EMs */
		restrictinfo->left_em = em1;
		restrictinfo->right_em = em2;
	}
	else
	{
		/* Case 4: make a new, two-entry EC */
		EquivalenceClass *ec = makeNode(EquivalenceClass);

		ec->ec_opfamilies = opfamilies;
		ec->ec_members = NIL;
		ec->ec_sources = list_make1(restrictinfo);
		ec->ec_derives = NIL;
		ec->ec_relids = NULL;
		ec->ec_has_const = false;
		ec->ec_has_volatile = false;
		ec->ec_below_outer_join = below_outer_join;
		ec->ec_broken = false;
		ec->ec_sortref = 0;
		ec->ec_merged = NULL;
		em1 = add_eq_member(ec, item1, item1_relids, item1_nullable_relids,
							false, item1_type);
		em2 = add_eq_member(ec, item2, item2_relids, item2_nullable_relids,
							false, item2_type);

		root->eq_classes = lappend(root->eq_classes, ec);

		/* mark the RI as usable with this pair of EMs */
		restrictinfo->left_em = em1;
		restrictinfo->right_em = em2;
	}

	return true;
}

/*
 * add_eq_member - build a new EquivalenceMember and add it to an EC
 */
static EquivalenceMember *
add_eq_member(EquivalenceClass *ec, Expr *expr, Relids relids,
			  Relids nullable_relids, bool is_child, Oid datatype)
{
	EquivalenceMember *em = makeNode(EquivalenceMember);

	em->em_expr = expr;
	em->em_relids = relids;
	em->em_nullable_relids = nullable_relids;
	em->em_is_const = false;
	em->em_is_child = is_child;
	em->em_datatype = datatype;

	if (bms_is_empty(relids))
	{
		/*
		 * No Vars, assume it's a pseudoconstant.  This is correct for entries
		 * generated from process_equivalence(), because a WHERE clause can't
		 * contain aggregates or SRFs, and non-volatility was checked before
		 * process_equivalence() ever got called.  But
		 * get_eclass_for_sort_expr() has to work harder.  We put the tests
		 * there not here to save cycles in the equivalence case.
		 */
		Assert(!is_child);
		em->em_is_const = true;
		ec->ec_has_const = true;
		/* it can't affect ec_relids */
	}
	else if (!is_child)			/* child members don't add to ec_relids */
	{
		ec->ec_relids = bms_add_members(ec->ec_relids, relids);
	}
	ec->ec_members = lappend(ec->ec_members, em);

	return em;
}


/*
 * get_eclass_for_sort_expr
 *	  Given an expression and opfamily info, find an existing equivalence
 *	  class it is a member of; if none, build a new single-member
 *	  EquivalenceClass for it.
 *
 * sortref is the SortGroupRef of the originating SortGroupClause, if any,
 * or zero if not.
 *
 * This can be used safely both before and after EquivalenceClass merging;
 * since it never causes merging it does not invalidate any existing ECs
 * or PathKeys.
 *
 * Note: opfamilies must be chosen consistently with the way
 * process_equivalence() would do; that is, generated from a mergejoinable
 * equality operator.  Else we might fail to detect valid equivalences,
 * generating poor (but not incorrect) plans.
 */
EquivalenceClass *
get_eclass_for_sort_expr(PlannerInfo *root,
						 Expr *expr,
						 Oid expr_datatype,
						 List *opfamilies,
						 Index sortref)
{
	EquivalenceClass *newec;
	EquivalenceMember *newem;
	ListCell   *lc1;
	MemoryContext oldcontext;

	/*
	 * Scan through the existing EquivalenceClasses for a match
	 */
	foreach(lc1, root->eq_classes)
	{
		EquivalenceClass *cur_ec = (EquivalenceClass *) lfirst(lc1);
		ListCell   *lc2;

		/* Never match to a volatile EC */
		if (cur_ec->ec_has_volatile)
			continue;

		if (!equal(opfamilies, cur_ec->ec_opfamilies))
			continue;

		foreach(lc2, cur_ec->ec_members)
		{
			EquivalenceMember *cur_em = (EquivalenceMember *) lfirst(lc2);

			/*
			 * If below an outer join, don't match constants: they're not as
			 * constant as they look.
			 */
			if (cur_ec->ec_below_outer_join &&
				cur_em->em_is_const)
				continue;

			if (expr_datatype == cur_em->em_datatype &&
				equal(expr, cur_em->em_expr))
				return cur_ec;	/* Match! */
		}
	}

	/*
	 * No match, so build a new single-member EC
	 *
	 * Here, we must be sure that we construct the EC in the right context. We
	 * can assume, however, that the passed expr is long-lived.
	 */
	oldcontext = MemoryContextSwitchTo(root->planner_cxt);

	newec = makeNode(EquivalenceClass);
	newec->ec_opfamilies = list_copy(opfamilies);
	newec->ec_members = NIL;
	newec->ec_sources = NIL;
	newec->ec_derives = NIL;
	newec->ec_relids = NULL;
	newec->ec_has_const = false;
	newec->ec_has_volatile = contain_volatile_functions((Node *) expr);
	newec->ec_below_outer_join = false;
	newec->ec_broken = false;
	newec->ec_sortref = sortref;
	newec->ec_merged = NULL;
	newem = add_eq_member(newec, expr, pull_varnos((Node *) expr),
						  NULL, false, expr_datatype);

	/*
	 * add_eq_member doesn't check for volatile functions, set-returning
	 * functions, aggregates, or window functions, but such could appear in
	 * sort expressions; so we have to check whether its const-marking was
	 * correct.
	 */
	if (newec->ec_has_const)
	{
		if (newec->ec_has_volatile ||
			expression_returns_set((Node *) expr) ||
			contain_agg_clause((Node *) expr) ||
			contain_window_function((Node *) expr))
		{
			newec->ec_has_const = false;
			newem->em_is_const = false;
		}
	}

	root->eq_classes = lappend(root->eq_classes, newec);

	MemoryContextSwitchTo(oldcontext);

	return newec;
}


/*
 * generate_base_implied_equalities
 *	  Generate any restriction clauses that we can deduce from equivalence
 *	  classes.
 *
 * When an EC contains pseudoconstants, our strategy is to generate
 * "member = const1" clauses where const1 is the first constant member, for
 * every other member (including other constants).	If we are able to do this
 * then we don't need any "var = var" comparisons because we've successfully
 * constrained all the vars at their points of creation.  If we fail to
 * generate any of these clauses due to lack of cross-type operators, we fall
 * back to the "ec_broken" strategy described below.  (XXX if there are
 * multiple constants of different types, it's possible that we might succeed
 * in forming all the required clauses if we started from a different const
 * member; but this seems a sufficiently hokey corner case to not be worth
 * spending lots of cycles on.)
 *
 * For ECs that contain no pseudoconstants, we generate derived clauses
 * "member1 = member2" for each pair of members belonging to the same base
 * relation (actually, if there are more than two for the same base relation,
 * we only need enough clauses to link each to each other).  This provides
 * the base case for the recursion: each row emitted by a base relation scan
 * will constrain all computable members of the EC to be equal.  As each
 * join path is formed, we'll add additional derived clauses on-the-fly
 * to maintain this invariant (see generate_join_implied_equalities).
 *
 * If the opfamilies used by the EC do not provide complete sets of cross-type
 * equality operators, it is possible that we will fail to generate a clause
 * that must be generated to maintain the invariant.  (An example: given
 * "WHERE a.x = b.y AND b.y = a.z", the scheme breaks down if we cannot
 * generate "a.x = a.z" as a restriction clause for A.)  In this case we mark
 * the EC "ec_broken" and fall back to regurgitating its original source
 * RestrictInfos at appropriate times.	We do not try to retract any derived
 * clauses already generated from the broken EC, so the resulting plan could
 * be poor due to bad selectivity estimates caused by redundant clauses.  But
 * the correct solution to that is to fix the opfamilies ...
 *
 * Equality clauses derived by this function are passed off to
 * process_implied_equality (in plan/initsplan.c) to be inserted into the
 * restrictinfo datastructures.  Note that this must be called after initial
 * scanning of the quals and before Path construction begins.
 *
 * We make no attempt to avoid generating duplicate RestrictInfos here: we
 * don't search ec_sources for matches, nor put the created RestrictInfos
 * into ec_derives.  Doing so would require some slightly ugly changes in
 * initsplan.c's API, and there's no real advantage, because the clauses
 * generated here can't duplicate anything we will generate for joins anyway.
 */
void
generate_base_implied_equalities(PlannerInfo *root)
{
	ListCell   *lc;
	Index		rti;

	foreach(lc, root->eq_classes)
	{
		EquivalenceClass *ec = (EquivalenceClass *) lfirst(lc);

		Assert(ec->ec_merged == NULL);	/* else shouldn't be in list */
		Assert(!ec->ec_broken); /* not yet anyway... */

		/* Single-member ECs won't generate any deductions */
		if (list_length(ec->ec_members) <= 1)
			continue;

		if (ec->ec_has_const)
			generate_base_implied_equalities_const(root, ec);
		else
			generate_base_implied_equalities_no_const(root, ec);

		/* Recover if we failed to generate required derived clauses */
		if (ec->ec_broken)
			generate_base_implied_equalities_broken(root, ec);
	}

	/*
	 * This is also a handy place to mark base rels (which should all exist by
	 * now) with flags showing whether they have pending eclass joins.
	 */
	for (rti = 1; rti < root->simple_rel_array_size; rti++)
	{
		RelOptInfo *brel = root->simple_rel_array[rti];

		if (brel == NULL)
			continue;

		brel->has_eclass_joins = has_relevant_eclass_joinclause(root, brel);
	}
}

/*
 * generate_base_implied_equalities when EC contains pseudoconstant(s)
 */
static void
generate_base_implied_equalities_const(PlannerInfo *root,
									   EquivalenceClass *ec)
{
	EquivalenceMember *const_em = NULL;
	ListCell   *lc;

	/*
	 * In the trivial case where we just had one "var = const" clause, push
	 * the original clause back into the main planner machinery.  There is
	 * nothing to be gained by doing it differently, and we save the effort to
	 * re-build and re-analyze an equality clause that will be exactly
	 * equivalent to the old one.
	 */
	if (list_length(ec->ec_members) == 2 &&
		list_length(ec->ec_sources) == 1)
	{
		RestrictInfo *restrictinfo = (RestrictInfo *) linitial(ec->ec_sources);

		if (bms_membership(restrictinfo->required_relids) != BMS_MULTIPLE)
		{
			distribute_restrictinfo_to_rels(root, restrictinfo);
			return;
		}
	}

	/*
	 * Find the constant member to use.  We prefer an actual constant to
	 * pseudo-constants (such as Params), because the constraint exclusion
	 * machinery might be able to exclude relations on the basis of generated
	 * "var = const" equalities, but "var = param" won't work for that.
	 */
	foreach(lc, ec->ec_members)
	{
		EquivalenceMember *cur_em = (EquivalenceMember *) lfirst(lc);

		if (cur_em->em_is_const)
		{
			const_em = cur_em;
			if (IsA(cur_em->em_expr, Const))
				break;
		}
	}
	Assert(const_em != NULL);

	/* Generate a derived equality against each other member */
	foreach(lc, ec->ec_members)
	{
		EquivalenceMember *cur_em = (EquivalenceMember *) lfirst(lc);
		Oid			eq_op;

		Assert(!cur_em->em_is_child);	/* no children yet */
		if (cur_em == const_em)
			continue;
		eq_op = select_equality_operator(ec,
										 cur_em->em_datatype,
										 const_em->em_datatype);
		if (!OidIsValid(eq_op))
		{
			/* failed... */
			ec->ec_broken = true;
			break;
		}
		process_implied_equality(root, eq_op,
								 cur_em->em_expr, const_em->em_expr,
								 bms_copy(ec->ec_relids),
								 bms_union(cur_em->em_nullable_relids,
										   const_em->em_nullable_relids),
								 ec->ec_below_outer_join,
								 cur_em->em_is_const);
	}
}

/*
 * generate_base_implied_equalities when EC contains no pseudoconstants
 */
static void
generate_base_implied_equalities_no_const(PlannerInfo *root,
										  EquivalenceClass *ec)
{
	EquivalenceMember **prev_ems;
	ListCell   *lc;

	/*
	 * We scan the EC members once and track the last-seen member for each
	 * base relation.  When we see another member of the same base relation,
	 * we generate "prev_mem = cur_mem".  This results in the minimum number
	 * of derived clauses, but it's possible that it will fail when a
	 * different ordering would succeed.  XXX FIXME: use a UNION-FIND
	 * algorithm similar to the way we build merged ECs.  (Use a list-of-lists
	 * for each rel.)
	 */
	prev_ems = (EquivalenceMember **)
		palloc0(root->simple_rel_array_size * sizeof(EquivalenceMember *));

	foreach(lc, ec->ec_members)
	{
		EquivalenceMember *cur_em = (EquivalenceMember *) lfirst(lc);
		int			relid;

		Assert(!cur_em->em_is_child);	/* no children yet */
		if (bms_membership(cur_em->em_relids) != BMS_SINGLETON)
			continue;
		relid = bms_singleton_member(cur_em->em_relids);
		Assert(relid < root->simple_rel_array_size);

		if (prev_ems[relid] != NULL)
		{
			EquivalenceMember *prev_em = prev_ems[relid];
			Oid			eq_op;

			eq_op = select_equality_operator(ec,
											 prev_em->em_datatype,
											 cur_em->em_datatype);
			if (!OidIsValid(eq_op))
			{
				/* failed... */
				ec->ec_broken = true;
				break;
			}
			process_implied_equality(root, eq_op,
									 prev_em->em_expr, cur_em->em_expr,
									 bms_copy(ec->ec_relids),
									 bms_union(prev_em->em_nullable_relids,
											   cur_em->em_nullable_relids),
									 ec->ec_below_outer_join,
									 false);
		}
		prev_ems[relid] = cur_em;
	}

	pfree(prev_ems);

	/*
	 * We also have to make sure that all the Vars used in the member clauses
	 * will be available at any join node we might try to reference them at.
	 * For the moment we force all the Vars to be available at all join nodes
	 * for this eclass.  Perhaps this could be improved by doing some
	 * pre-analysis of which members we prefer to join, but it's no worse than
	 * what happened in the pre-8.3 code.
	 */
	foreach(lc, ec->ec_members)
	{
		EquivalenceMember *cur_em = (EquivalenceMember *) lfirst(lc);
		List	   *vars = pull_var_clause((Node *) cur_em->em_expr,
<<<<<<< HEAD
										   PVC_RECURSE_AGGREGATES,
=======
>>>>>>> 4d53a2f9
										   PVC_INCLUDE_PLACEHOLDERS);

		add_vars_to_targetlist(root, vars, ec->ec_relids);
		list_free(vars);
	}
}

/*
 * generate_base_implied_equalities cleanup after failure
 *
 * What we must do here is push any zero- or one-relation source RestrictInfos
 * of the EC back into the main restrictinfo datastructures.  Multi-relation
 * clauses will be regurgitated later by generate_join_implied_equalities().
 * (We do it this way to maintain continuity with the case that ec_broken
 * becomes set only after we've gone up a join level or two.)
 */
static void
generate_base_implied_equalities_broken(PlannerInfo *root,
										EquivalenceClass *ec)
{
	ListCell   *lc;

	foreach(lc, ec->ec_sources)
	{
		RestrictInfo *restrictinfo = (RestrictInfo *) lfirst(lc);

		if (bms_membership(restrictinfo->required_relids) != BMS_MULTIPLE)
			distribute_restrictinfo_to_rels(root, restrictinfo);
	}
}


/*
 * generate_join_implied_equalities
 *	  Generate any join clauses that we can deduce from equivalence classes.
 *
 * At a join node, we must enforce restriction clauses sufficient to ensure
 * that all equivalence-class members computable at that node are equal.
 * Since the set of clauses to enforce can vary depending on which subset
 * relations are the inputs, we have to compute this afresh for each join
 * path pair.  Hence a fresh List of RestrictInfo nodes is built and passed
 * back on each call.
 *
 * The results are sufficient for use in merge, hash, and plain nestloop join
 * methods.  We do not worry here about selecting clauses that are optimal
 * for use in a nestloop-with-inner-indexscan join, however.  indxpath.c makes
 * its own selections of clauses to use, and if the ones we pick here are
 * redundant with those, the extras will be eliminated in createplan.c.
 *
 * Because the same join clauses are likely to be needed multiple times as
 * we consider different join paths, we avoid generating multiple copies:
 * whenever we select a particular pair of EquivalenceMembers to join,
 * we check to see if the pair matches any original clause (in ec_sources)
 * or previously-built clause (in ec_derives).	This saves memory and allows
 * re-use of information cached in RestrictInfos.
 */
List *
generate_join_implied_equalities(PlannerInfo *root,
								 RelOptInfo *joinrel,
								 RelOptInfo *outer_rel,
								 RelOptInfo *inner_rel)
{
	List	   *result = NIL;
	ListCell   *lc;

	foreach(lc, root->eq_classes)
	{
		EquivalenceClass *ec = (EquivalenceClass *) lfirst(lc);
		List	   *sublist = NIL;

		/* ECs containing consts do not need any further enforcement */
		if (ec->ec_has_const)
			continue;

		/* Single-member ECs won't generate any deductions */
		if (list_length(ec->ec_members) <= 1)
			continue;

		/* We can quickly ignore any that don't overlap the join, too */
		if (!bms_overlap(ec->ec_relids, joinrel->relids))
			continue;

		if (!ec->ec_broken)
			sublist = generate_join_implied_equalities_normal(root,
															  ec,
															  joinrel,
															  outer_rel,
															  inner_rel);

		/* Recover if we failed to generate required derived clauses */
		if (ec->ec_broken)
			sublist = generate_join_implied_equalities_broken(root,
															  ec,
															  joinrel,
															  outer_rel,
															  inner_rel);

		result = list_concat(result, sublist);
	}

	return result;
}

/*
 * generate_join_implied_equalities for a still-valid EC
 */
static List *
generate_join_implied_equalities_normal(PlannerInfo *root,
										EquivalenceClass *ec,
										RelOptInfo *joinrel,
										RelOptInfo *outer_rel,
										RelOptInfo *inner_rel)
{
	List	   *result = NIL;
	List	   *new_members = NIL;
	List	   *outer_members = NIL;
	List	   *inner_members = NIL;
	ListCell   *lc1;

	/*
	 * First, scan the EC to identify member values that are computable at the
	 * outer rel, at the inner rel, or at this relation but not in either
	 * input rel.  The outer-rel members should already be enforced equal,
	 * likewise for the inner-rel members.	We'll need to create clauses to
	 * enforce that any newly computable members are all equal to each other
	 * as well as to at least one input member, plus enforce at least one
	 * outer-rel member equal to at least one inner-rel member.
	 */
	foreach(lc1, ec->ec_members)
	{
		EquivalenceMember *cur_em = (EquivalenceMember *) lfirst(lc1);

		if (cur_em->em_is_child)
			continue;			/* ignore children here */
		if (!bms_is_subset(cur_em->em_relids, joinrel->relids))
			continue;			/* ignore --- not computable yet */

		if (bms_is_subset(cur_em->em_relids, outer_rel->relids))
			outer_members = lappend(outer_members, cur_em);
		else if (bms_is_subset(cur_em->em_relids, inner_rel->relids))
			inner_members = lappend(inner_members, cur_em);
		else
			new_members = lappend(new_members, cur_em);
	}

	/*
	 * First, select the joinclause if needed.	We can equate any one outer
	 * member to any one inner member, but we have to find a datatype
	 * combination for which an opfamily member operator exists.  If we have
	 * choices, we prefer simple Var members (possibly with RelabelType) since
	 * these are (a) cheapest to compute at runtime and (b) most likely to
	 * have useful statistics.	Also, if enable_hashjoin is on, we prefer
	 * operators that are also hashjoinable.
	 */
	if (outer_members && inner_members)
	{
		EquivalenceMember *best_outer_em = NULL;
		EquivalenceMember *best_inner_em = NULL;
		Oid			best_eq_op = InvalidOid;
		int			best_score = -1;
		RestrictInfo *rinfo;

		foreach(lc1, outer_members)
		{
			EquivalenceMember *outer_em = (EquivalenceMember *) lfirst(lc1);
			ListCell   *lc2;

			foreach(lc2, inner_members)
			{
				EquivalenceMember *inner_em = (EquivalenceMember *) lfirst(lc2);
				Oid			eq_op;
				int			score;

				eq_op = select_equality_operator(ec,
												 outer_em->em_datatype,
												 inner_em->em_datatype);
				if (!OidIsValid(eq_op))
					continue;
				score = 0;
				if (IsA(outer_em->em_expr, Var) ||
					(IsA(outer_em->em_expr, RelabelType) &&
					 IsA(((RelabelType *) outer_em->em_expr)->arg, Var)))
					score++;
				if (IsA(inner_em->em_expr, Var) ||
					(IsA(inner_em->em_expr, RelabelType) &&
					 IsA(((RelabelType *) inner_em->em_expr)->arg, Var)))
					score++;
				if (!enable_hashjoin || op_hashjoinable(eq_op))
					score++;
				if (score > best_score)
				{
					best_outer_em = outer_em;
					best_inner_em = inner_em;
					best_eq_op = eq_op;
					best_score = score;
					if (best_score == 3)
						break;	/* no need to look further */
				}
			}
			if (best_score == 3)
				break;			/* no need to look further */
		}
		if (best_score < 0)
		{
			/* failed... */
			ec->ec_broken = true;
			return NIL;
		}

		/*
		 * Create clause, setting parent_ec to mark it as redundant with other
		 * joinclauses
		 */
		rinfo = create_join_clause(root, ec, best_eq_op,
								   best_outer_em, best_inner_em,
								   ec);

		result = lappend(result, rinfo);
	}

	/*
	 * Now deal with building restrictions for any expressions that involve
	 * Vars from both sides of the join.  We have to equate all of these to
	 * each other as well as to at least one old member (if any).
	 *
	 * XXX as in generate_base_implied_equalities_no_const, we could be a lot
	 * smarter here to avoid unnecessary failures in cross-type situations.
	 * For now, use the same left-to-right method used there.
	 */
	if (new_members)
	{
		List	   *old_members = list_concat(outer_members, inner_members);
		EquivalenceMember *prev_em = NULL;
		RestrictInfo *rinfo;

		/* For now, arbitrarily take the first old_member as the one to use */
		if (old_members)
			new_members = lappend(new_members, linitial(old_members));

		foreach(lc1, new_members)
		{
			EquivalenceMember *cur_em = (EquivalenceMember *) lfirst(lc1);

			if (prev_em != NULL)
			{
				Oid			eq_op;

				eq_op = select_equality_operator(ec,
												 prev_em->em_datatype,
												 cur_em->em_datatype);
				if (!OidIsValid(eq_op))
				{
					/* failed... */
					ec->ec_broken = true;
					return NIL;
				}
				/* do NOT set parent_ec, this qual is not redundant! */
				rinfo = create_join_clause(root, ec, eq_op,
										   prev_em, cur_em,
										   NULL);

				result = lappend(result, rinfo);
			}
			prev_em = cur_em;
		}
	}

	return result;
}

/*
 * generate_join_implied_equalities cleanup after failure
 *
 * Return any original RestrictInfos that are enforceable at this join.
 */
static List *
generate_join_implied_equalities_broken(PlannerInfo *root,
										EquivalenceClass *ec,
										RelOptInfo *joinrel,
										RelOptInfo *outer_rel,
										RelOptInfo *inner_rel)
{
	List	   *result = NIL;
	ListCell   *lc;

	foreach(lc, ec->ec_sources)
	{
		RestrictInfo *restrictinfo = (RestrictInfo *) lfirst(lc);

		if (bms_is_subset(restrictinfo->required_relids, joinrel->relids) &&
		  !bms_is_subset(restrictinfo->required_relids, outer_rel->relids) &&
			!bms_is_subset(restrictinfo->required_relids, inner_rel->relids))
			result = lappend(result, restrictinfo);
	}

	return result;
}


/*
 * select_equality_operator
 *	  Select a suitable equality operator for comparing two EC members
 *
 * Returns InvalidOid if no operator can be found for this datatype combination
 */
static Oid
select_equality_operator(EquivalenceClass *ec, Oid lefttype, Oid righttype)
{
	ListCell   *lc;

	foreach(lc, ec->ec_opfamilies)
	{
		Oid			opfamily = lfirst_oid(lc);
		Oid			opno;

		opno = get_opfamily_member(opfamily, lefttype, righttype,
								   BTEqualStrategyNumber);
		if (OidIsValid(opno))
			return opno;
	}
	return InvalidOid;
}


/*
 * create_join_clause
 *	  Find or make a RestrictInfo comparing the two given EC members
 *	  with the given operator.
 *
 * parent_ec is either equal to ec (if the clause is a potentially-redundant
 * join clause) or NULL (if not).  We have to treat this as part of the
 * match requirements --- it's possible that a clause comparing the same two
 * EMs is a join clause in one join path and a restriction clause in another.
 */
static RestrictInfo *
create_join_clause(PlannerInfo *root,
				   EquivalenceClass *ec, Oid opno,
				   EquivalenceMember *leftem,
				   EquivalenceMember *rightem,
				   EquivalenceClass *parent_ec)
{
	RestrictInfo *rinfo;
	ListCell   *lc;
	MemoryContext oldcontext;

	/*
	 * Search to see if we already built a RestrictInfo for this pair of
	 * EquivalenceMembers.	We can use either original source clauses or
	 * previously-derived clauses.	The check on opno is probably redundant,
	 * but be safe ...
	 */
	foreach(lc, ec->ec_sources)
	{
		rinfo = (RestrictInfo *) lfirst(lc);
		if (rinfo->left_em == leftem &&
			rinfo->right_em == rightem &&
			rinfo->parent_ec == parent_ec &&
			opno == ((OpExpr *) rinfo->clause)->opno)
			return rinfo;
	}

	foreach(lc, ec->ec_derives)
	{
		rinfo = (RestrictInfo *) lfirst(lc);
		if (rinfo->left_em == leftem &&
			rinfo->right_em == rightem &&
			rinfo->parent_ec == parent_ec &&
			opno == ((OpExpr *) rinfo->clause)->opno)
			return rinfo;
	}

	/*
	 * Not there, so build it, in planner context so we can re-use it. (Not
	 * important in normal planning, but definitely so in GEQO.)
	 */
	oldcontext = MemoryContextSwitchTo(root->planner_cxt);

	rinfo = build_implied_join_equality(opno,
										leftem->em_expr,
										rightem->em_expr,
										bms_union(leftem->em_relids,
												  rightem->em_relids),
										bms_union(leftem->em_nullable_relids,
											   rightem->em_nullable_relids));

	/* Mark the clause as redundant, or not */
	rinfo->parent_ec = parent_ec;

	/*
	 * We can set these now, rather than letting them be looked up later,
	 * since this is only used after EC merging is complete.
	 */
	rinfo->left_ec = ec;
	rinfo->right_ec = ec;

	/* Mark it as usable with these EMs */
	rinfo->left_em = leftem;
	rinfo->right_em = rightem;
	/* and save it for possible re-use */
	ec->ec_derives = lappend(ec->ec_derives, rinfo);

	MemoryContextSwitchTo(oldcontext);

	return rinfo;
}


/*
 * reconsider_outer_join_clauses
 *	  Re-examine any outer-join clauses that were set aside by
 *	  distribute_qual_to_rels(), and see if we can derive any
 *	  EquivalenceClasses from them.  Then, if they were not made
 *	  redundant, push them out into the regular join-clause lists.
 *
 * When we have mergejoinable clauses A = B that are outer-join clauses,
 * we can't blindly combine them with other clauses A = C to deduce B = C,
 * since in fact the "equality" A = B won't necessarily hold above the
 * outer join (one of the variables might be NULL instead).  Nonetheless
 * there are cases where we can add qual clauses using transitivity.
 *
 * One case that we look for here is an outer-join clause OUTERVAR = INNERVAR
 * for which there is also an equivalence clause OUTERVAR = CONSTANT.
 * It is safe and useful to push a clause INNERVAR = CONSTANT into the
 * evaluation of the inner (nullable) relation, because any inner rows not
 * meeting this condition will not contribute to the outer-join result anyway.
 * (Any outer rows they could join to will be eliminated by the pushed-down
 * equivalence clause.)
 *
 * Note that the above rule does not work for full outer joins; nor is it
 * very interesting to consider cases where the generated equivalence clause
 * would involve relations outside the outer join, since such clauses couldn't
 * be pushed into the inner side's scan anyway.  So the restriction to
 * outervar = pseudoconstant is not really giving up anything.
 *
 * For full-join cases, we can only do something useful if it's a FULL JOIN
 * USING and a merged column has an equivalence MERGEDVAR = CONSTANT.
 * By the time it gets here, the merged column will look like
 *		COALESCE(LEFTVAR, RIGHTVAR)
 * and we will have a full-join clause LEFTVAR = RIGHTVAR that we can match
 * the COALESCE expression to. In this situation we can push LEFTVAR = CONSTANT
 * and RIGHTVAR = CONSTANT into the input relations, since any rows not
 * meeting these conditions cannot contribute to the join result.
 *
 * Again, there isn't any traction to be gained by trying to deal with
 * clauses comparing a mergedvar to a non-pseudoconstant.  So we can make
 * use of the EquivalenceClasses to search for matching variables that were
 * equivalenced to constants.  The interesting outer-join clauses were
 * accumulated for us by distribute_qual_to_rels.
 *
 * When we find one of these cases, we implement the changes we want by
 * generating a new equivalence clause INNERVAR = CONSTANT (or LEFTVAR, etc)
 * and pushing it into the EquivalenceClass structures.  This is because we
 * may already know that INNERVAR is equivalenced to some other var(s), and
 * we'd like the constant to propagate to them too.  Note that it would be
 * unsafe to merge any existing EC for INNERVAR with the OUTERVAR's EC ---
 * that could result in propagating constant restrictions from
 * INNERVAR to OUTERVAR, which would be very wrong.
 *
 * It's possible that the INNERVAR is also an OUTERVAR for some other
 * outer-join clause, in which case the process can be repeated.  So we repeat
 * looping over the lists of clauses until no further deductions can be made.
 * Whenever we do make a deduction, we remove the generating clause from the
 * lists, since we don't want to make the same deduction twice.
 *
 * If we don't find any match for a set-aside outer join clause, we must
 * throw it back into the regular joinclause processing by passing it to
 * distribute_restrictinfo_to_rels().  If we do generate a derived clause,
 * however, the outer-join clause is redundant.  We still throw it back,
 * because otherwise the join will be seen as a clauseless join and avoided
 * during join order searching; but we mark it as redundant to keep from
 * messing up the joinrel's size estimate.  (This behavior means that the
 * API for this routine is uselessly complex: we could have just put all
 * the clauses into the regular processing initially.  We keep it because
 * someday we might want to do something else, such as inserting "dummy"
 * joinclauses instead of real ones.)
 *
 * Outer join clauses that are marked outerjoin_delayed are special: this
 * condition means that one or both VARs might go to null due to a lower
 * outer join.	We can still push a constant through the clause, but only
 * if its operator is strict; and we *have to* throw the clause back into
 * regular joinclause processing.  By keeping the strict join clause,
 * we ensure that any null-extended rows that are mistakenly generated due
 * to suppressing rows not matching the constant will be rejected at the
 * upper outer join.  (This doesn't work for full-join clauses.)
 */
void
reconsider_outer_join_clauses(PlannerInfo *root)
{
	bool		found;
	ListCell   *cell;
	ListCell   *prev;
	ListCell   *next;

	/* Outer loop repeats until we find no more deductions */
	do
	{
		found = false;

		/* Process the LEFT JOIN clauses */
		prev = NULL;
		for (cell = list_head(root->left_join_clauses); cell; cell = next)
		{
			RestrictInfo *rinfo = (RestrictInfo *) lfirst(cell);

			next = lnext(cell);
			if (reconsider_outer_join_clause(root, rinfo, true))
			{
				found = true;
				/* remove it from the list */
				root->left_join_clauses =
					list_delete_cell(root->left_join_clauses, cell, prev);
				/* we throw it back anyway (see notes above) */
				/* but the thrown-back clause has no extra selectivity */
				rinfo->norm_selec = 2.0;
				rinfo->outer_selec = 1.0;
				distribute_restrictinfo_to_rels(root, rinfo);
			}
			else
				prev = cell;
		}

		/* Process the RIGHT JOIN clauses */
		prev = NULL;
		for (cell = list_head(root->right_join_clauses); cell; cell = next)
		{
			RestrictInfo *rinfo = (RestrictInfo *) lfirst(cell);

			next = lnext(cell);
			if (reconsider_outer_join_clause(root, rinfo, false))
			{
				found = true;
				/* remove it from the list */
				root->right_join_clauses =
					list_delete_cell(root->right_join_clauses, cell, prev);
				/* we throw it back anyway (see notes above) */
				/* but the thrown-back clause has no extra selectivity */
				rinfo->norm_selec = 2.0;
				rinfo->outer_selec = 1.0;
				distribute_restrictinfo_to_rels(root, rinfo);
			}
			else
				prev = cell;
		}

		/* Process the FULL JOIN clauses */
		prev = NULL;
		for (cell = list_head(root->full_join_clauses); cell; cell = next)
		{
			RestrictInfo *rinfo = (RestrictInfo *) lfirst(cell);

			next = lnext(cell);
			if (reconsider_full_join_clause(root, rinfo))
			{
				found = true;
				/* remove it from the list */
				root->full_join_clauses =
					list_delete_cell(root->full_join_clauses, cell, prev);
				/* we throw it back anyway (see notes above) */
				/* but the thrown-back clause has no extra selectivity */
				rinfo->norm_selec = 2.0;
				rinfo->outer_selec = 1.0;
				distribute_restrictinfo_to_rels(root, rinfo);
			}
			else
				prev = cell;
		}
	} while (found);

	/* Now, any remaining clauses have to be thrown back */
	foreach(cell, root->left_join_clauses)
	{
		RestrictInfo *rinfo = (RestrictInfo *) lfirst(cell);

		distribute_restrictinfo_to_rels(root, rinfo);
	}
	foreach(cell, root->right_join_clauses)
	{
		RestrictInfo *rinfo = (RestrictInfo *) lfirst(cell);

		distribute_restrictinfo_to_rels(root, rinfo);
	}
	foreach(cell, root->full_join_clauses)
	{
		RestrictInfo *rinfo = (RestrictInfo *) lfirst(cell);

		distribute_restrictinfo_to_rels(root, rinfo);
	}
}

/*
 * reconsider_outer_join_clauses for a single LEFT/RIGHT JOIN clause
 *
 * Returns TRUE if we were able to propagate a constant through the clause.
 */
static bool
reconsider_outer_join_clause(PlannerInfo *root, RestrictInfo *rinfo,
							 bool outer_on_left)
{
	Expr	   *outervar,
			   *innervar;
	Oid			opno,
				left_type,
				right_type,
				inner_datatype;
	Relids		inner_relids,
				inner_nullable_relids;
	ListCell   *lc1;

	Assert(is_opclause(rinfo->clause));
	opno = ((OpExpr *) rinfo->clause)->opno;

	/* If clause is outerjoin_delayed, operator must be strict */
	if (rinfo->outerjoin_delayed && !op_strict(opno))
		return false;

	/* Extract needed info from the clause */
	op_input_types(opno, &left_type, &right_type);
	if (outer_on_left)
	{
		outervar = (Expr *) get_leftop(rinfo->clause);
		innervar = (Expr *) get_rightop(rinfo->clause);
		inner_datatype = right_type;
		inner_relids = rinfo->right_relids;
	}
	else
	{
		outervar = (Expr *) get_rightop(rinfo->clause);
		innervar = (Expr *) get_leftop(rinfo->clause);
		inner_datatype = left_type;
		inner_relids = rinfo->left_relids;
	}
	inner_nullable_relids = bms_intersect(inner_relids,
										  rinfo->nullable_relids);

	/* Scan EquivalenceClasses for a match to outervar */
	foreach(lc1, root->eq_classes)
	{
		EquivalenceClass *cur_ec = (EquivalenceClass *) lfirst(lc1);
		bool		match;
		ListCell   *lc2;

		/* Ignore EC unless it contains pseudoconstants */
		if (!cur_ec->ec_has_const)
			continue;
		/* Never match to a volatile EC */
		if (cur_ec->ec_has_volatile)
			continue;
		/* It has to match the outer-join clause as to opfamilies, too */
		if (!equal(rinfo->mergeopfamilies, cur_ec->ec_opfamilies))
			continue;
		/* Does it contain a match to outervar? */
		match = false;
		foreach(lc2, cur_ec->ec_members)
		{
			EquivalenceMember *cur_em = (EquivalenceMember *) lfirst(lc2);

			if (equal(outervar, cur_em->em_expr))
			{
				match = true;
				break;
			}
		}
		if (!match)
			continue;			/* no match, so ignore this EC */

		/*
		 * Yes it does!  Try to generate a clause INNERVAR = CONSTANT for each
		 * CONSTANT in the EC.	Note that we must succeed with at least one
		 * constant before we can decide to throw away the outer-join clause.
		 */
		match = false;
		foreach(lc2, cur_ec->ec_members)
		{
			EquivalenceMember *cur_em = (EquivalenceMember *) lfirst(lc2);
			Oid			eq_op;
			RestrictInfo *newrinfo;

			if (!cur_em->em_is_const)
				continue;		/* ignore non-const members */
			eq_op = select_equality_operator(cur_ec,
											 inner_datatype,
											 cur_em->em_datatype);
			if (!OidIsValid(eq_op))
				continue;		/* can't generate equality */
			newrinfo = build_implied_join_equality(eq_op,
												   innervar,
												   cur_em->em_expr,
												   bms_copy(inner_relids),
											bms_copy(inner_nullable_relids));
			if (process_equivalence(root, newrinfo, true))
				match = true;
		}

		/*
		 * If we were able to equate INNERVAR to any constant, report success.
		 * Otherwise, fall out of the search loop, since we know the OUTERVAR
		 * appears in at most one EC.
		 */
		if (match)
			return true;
		else
			break;
	}

	return false;				/* failed to make any deduction */
}

/*
 * reconsider_outer_join_clauses for a single FULL JOIN clause
 *
 * Returns TRUE if we were able to propagate a constant through the clause.
 */
static bool
reconsider_full_join_clause(PlannerInfo *root, RestrictInfo *rinfo)
{
	Expr	   *leftvar;
	Expr	   *rightvar;
	Oid			opno,
				left_type,
				right_type;
	Relids		left_relids,
				right_relids,
				left_nullable_relids,
				right_nullable_relids;
	ListCell   *lc1;

	/* Can't use an outerjoin_delayed clause here */
	if (rinfo->outerjoin_delayed)
		return false;

	/* Extract needed info from the clause */
	Assert(is_opclause(rinfo->clause));
	opno = ((OpExpr *) rinfo->clause)->opno;
	op_input_types(opno, &left_type, &right_type);
	leftvar = (Expr *) get_leftop(rinfo->clause);
	rightvar = (Expr *) get_rightop(rinfo->clause);
	left_relids = rinfo->left_relids;
	right_relids = rinfo->right_relids;
	left_nullable_relids = bms_intersect(left_relids,
										 rinfo->nullable_relids);
	right_nullable_relids = bms_intersect(right_relids,
										  rinfo->nullable_relids);

	foreach(lc1, root->eq_classes)
	{
		EquivalenceClass *cur_ec = (EquivalenceClass *) lfirst(lc1);
		EquivalenceMember *coal_em = NULL;
		bool		match;
		bool		matchleft;
		bool		matchright;
		ListCell   *lc2;

		/* Ignore EC unless it contains pseudoconstants */
		if (!cur_ec->ec_has_const)
			continue;
		/* Never match to a volatile EC */
		if (cur_ec->ec_has_volatile)
			continue;
		/* It has to match the outer-join clause as to opfamilies, too */
		if (!equal(rinfo->mergeopfamilies, cur_ec->ec_opfamilies))
			continue;

		/*
		 * Does it contain a COALESCE(leftvar, rightvar) construct?
		 *
		 * We can assume the COALESCE() inputs are in the same order as the
		 * join clause, since both were automatically generated in the cases
		 * we care about.
		 *
		 * XXX currently this may fail to match in cross-type cases because
		 * the COALESCE will contain typecast operations while the join clause
		 * may not (if there is a cross-type mergejoin operator available for
		 * the two column types). Is it OK to strip implicit coercions from
		 * the COALESCE arguments?
		 */
		match = false;
		foreach(lc2, cur_ec->ec_members)
		{
			coal_em = (EquivalenceMember *) lfirst(lc2);
			if (IsA(coal_em->em_expr, CoalesceExpr))
			{
				CoalesceExpr *cexpr = (CoalesceExpr *) coal_em->em_expr;
				Node	   *cfirst;
				Node	   *csecond;

				if (list_length(cexpr->args) != 2)
					continue;
				cfirst = (Node *) linitial(cexpr->args);
				csecond = (Node *) lsecond(cexpr->args);

				if (equal(leftvar, cfirst) && equal(rightvar, csecond))
				{
					match = true;
					break;
				}
			}
		}
		if (!match)
			continue;			/* no match, so ignore this EC */

		/*
		 * Yes it does!  Try to generate clauses LEFTVAR = CONSTANT and
		 * RIGHTVAR = CONSTANT for each CONSTANT in the EC.  Note that we must
		 * succeed with at least one constant for each var before we can
		 * decide to throw away the outer-join clause.
		 */
		matchleft = matchright = false;
		foreach(lc2, cur_ec->ec_members)
		{
			EquivalenceMember *cur_em = (EquivalenceMember *) lfirst(lc2);
			Oid			eq_op;
			RestrictInfo *newrinfo;

			if (!cur_em->em_is_const)
				continue;		/* ignore non-const members */
			eq_op = select_equality_operator(cur_ec,
											 left_type,
											 cur_em->em_datatype);
			if (OidIsValid(eq_op))
			{
				newrinfo = build_implied_join_equality(eq_op,
													   leftvar,
													   cur_em->em_expr,
													   bms_copy(left_relids),
											 bms_copy(left_nullable_relids));
				if (process_equivalence(root, newrinfo, true))
					matchleft = true;
			}
			eq_op = select_equality_operator(cur_ec,
											 right_type,
											 cur_em->em_datatype);
			if (OidIsValid(eq_op))
			{
				newrinfo = build_implied_join_equality(eq_op,
													   rightvar,
													   cur_em->em_expr,
													   bms_copy(right_relids),
											bms_copy(right_nullable_relids));
				if (process_equivalence(root, newrinfo, true))
					matchright = true;
			}
		}

		/*
		 * If we were able to equate both vars to constants, we're done, and
		 * we can throw away the full-join clause as redundant.  Moreover, we
		 * can remove the COALESCE entry from the EC, since the added
		 * restrictions ensure it will always have the expected value. (We
		 * don't bother trying to update ec_relids or ec_sources.)
		 */
		if (matchleft && matchright)
		{
			cur_ec->ec_members = list_delete_ptr(cur_ec->ec_members, coal_em);
			return true;
		}

		/*
		 * Otherwise, fall out of the search loop, since we know the COALESCE
		 * appears in at most one EC (XXX might stop being true if we allow
		 * stripping of coercions above?)
		 */
		break;
	}

	return false;				/* failed to make any deduction */
}


/*
 * exprs_known_equal
 *	  Detect whether two expressions are known equal due to equivalence
 *	  relationships.
 *
 * Actually, this only shows that the expressions are equal according
 * to some opfamily's notion of equality --- but we only use it for
 * selectivity estimation, so a fuzzy idea of equality is OK.
 *
 * Note: does not bother to check for "equal(item1, item2)"; caller must
 * check that case if it's possible to pass identical items.
 */
bool
exprs_known_equal(PlannerInfo *root, Node *item1, Node *item2)
{
	ListCell   *lc1;

	foreach(lc1, root->eq_classes)
	{
		EquivalenceClass *ec = (EquivalenceClass *) lfirst(lc1);
		bool		item1member = false;
		bool		item2member = false;
		ListCell   *lc2;

		/* Never match to a volatile EC */
		if (ec->ec_has_volatile)
			continue;

		foreach(lc2, ec->ec_members)
		{
			EquivalenceMember *em = (EquivalenceMember *) lfirst(lc2);

			if (equal(item1, em->em_expr))
				item1member = true;
			else if (equal(item2, em->em_expr))
				item2member = true;
			/* Exit as soon as equality is proven */
			if (item1member && item2member)
				return true;
		}
	}
	return false;
}


/*
 * add_child_rel_equivalences
 *	  Search for EC members that reference (only) the parent_rel, and
 *	  add transformed members referencing the child_rel.
 *
 * We only need to do this for ECs that could generate join conditions,
 * since the child members are only used for creating inner-indexscan paths.
 *
 * parent_rel and child_rel could be derived from appinfo, but since the
 * caller has already computed them, we might as well just pass them in.
 */
void
add_child_rel_equivalences(PlannerInfo *root,
						   AppendRelInfo *appinfo,
						   RelOptInfo *parent_rel,
						   RelOptInfo *child_rel)
{
	ListCell   *lc1;

	foreach(lc1, root->eq_classes)
	{
		EquivalenceClass *cur_ec = (EquivalenceClass *) lfirst(lc1);
		ListCell   *lc2;

		/*
		 * Won't generate joinclauses if const or single-member (the latter
		 * test covers the volatile case too)
		 */
		if (cur_ec->ec_has_const || list_length(cur_ec->ec_members) <= 1)
			continue;

		/* No point in searching if parent rel not mentioned in eclass */
		if (!bms_is_subset(parent_rel->relids, cur_ec->ec_relids))
			continue;

		foreach(lc2, cur_ec->ec_members)
		{
			EquivalenceMember *cur_em = (EquivalenceMember *) lfirst(lc2);

			/* Does it reference (only) parent_rel? */
			if (bms_equal(cur_em->em_relids, parent_rel->relids))
			{
				/* Yes, generate transformed child version */
				Expr	   *child_expr;
				Relids		new_nullable_relids;

				child_expr = (Expr *)
					adjust_appendrel_attrs(root, (Node *) cur_em->em_expr,
										   appinfo);

				/*
				 * Must translate nullable_relids.  Note this code assumes
				 * parent and child relids are singletons.
				 */
				new_nullable_relids = cur_em->em_nullable_relids;
				if (bms_overlap(new_nullable_relids, parent_rel->relids))
				{
					new_nullable_relids = bms_difference(new_nullable_relids,
														 parent_rel->relids);
					new_nullable_relids = bms_add_members(new_nullable_relids,
														  child_rel->relids);
				}

				(void) add_eq_member(cur_ec, child_expr,
									 child_rel->relids, new_nullable_relids,
									 true, cur_em->em_datatype);
			}
		}
	}
}


/*
 * mutate_eclass_expressions
 *	  Apply an expression tree mutator to all expressions stored in
 *	  equivalence classes.
 *
 * This is a bit of a hack ... it's currently needed only by planagg.c,
 * which needs to do a global search-and-replace of MIN/MAX Aggrefs
 * after eclasses are already set up.  Without changing the eclasses too,
 * subsequent matching of ORDER BY clauses would fail.
 *
 * Note that we assume the mutation won't affect relation membership or any
 * other properties we keep track of (which is a bit bogus, but by the time
 * planagg.c runs, it no longer matters).  Also we must be called in the
 * main planner memory context.
 */
void
mutate_eclass_expressions(PlannerInfo *root,
						  Node *(*mutator) (),
						  void *context)
{
	ListCell   *lc1;

	foreach(lc1, root->eq_classes)
	{
		EquivalenceClass *cur_ec = (EquivalenceClass *) lfirst(lc1);
		ListCell   *lc2;

		foreach(lc2, cur_ec->ec_members)
		{
			EquivalenceMember *cur_em = (EquivalenceMember *) lfirst(lc2);

			cur_em->em_expr = (Expr *)
				mutator((Node *) cur_em->em_expr, context);
		}
	}
}


/*
 * find_eclass_clauses_for_index_join
 *	  Create joinclauses usable for a nestloop-with-inner-indexscan
 *	  scanning the given inner rel with the specified set of outer rels.
 */
List *
find_eclass_clauses_for_index_join(PlannerInfo *root, RelOptInfo *rel,
								   Relids outer_relids)
{
	List	   *result = NIL;
	bool		is_child_rel = (rel->reloptkind == RELOPT_OTHER_MEMBER_REL);
	ListCell   *lc1;

	foreach(lc1, root->eq_classes)
	{
		EquivalenceClass *cur_ec = (EquivalenceClass *) lfirst(lc1);
		ListCell   *lc2;

		/*
		 * Won't generate joinclauses if const or single-member (the latter
		 * test covers the volatile case too)
		 */
		if (cur_ec->ec_has_const || list_length(cur_ec->ec_members) <= 1)
			continue;

		/*
		 * No point in searching if rel not mentioned in eclass (but we can't
		 * tell that for a child rel).
		 */
		if (!is_child_rel &&
			!bms_is_subset(rel->relids, cur_ec->ec_relids))
			continue;
		/* ... nor if no overlap with outer_relids */
		if (!bms_overlap(outer_relids, cur_ec->ec_relids))
			continue;

		/* Scan members, looking for indexable columns */
		foreach(lc2, cur_ec->ec_members)
		{
			EquivalenceMember *cur_em = (EquivalenceMember *) lfirst(lc2);
			EquivalenceMember *best_outer_em = NULL;
			Oid			best_eq_op = InvalidOid;
			ListCell   *lc3;

			if (!bms_equal(cur_em->em_relids, rel->relids) ||
				!eclass_matches_any_index(cur_ec, cur_em, rel))
				continue;

			/*
			 * Found one, so try to generate a join clause.  This is like
			 * generate_join_implied_equalities_normal, except simpler since
			 * our only preference item is to pick a Var on the outer side. We
			 * only need one join clause per index col.
			 */
			foreach(lc3, cur_ec->ec_members)
			{
				EquivalenceMember *outer_em = (EquivalenceMember *) lfirst(lc3);
				Oid			eq_op;

				if (!bms_is_subset(outer_em->em_relids, outer_relids))
					continue;
				eq_op = select_equality_operator(cur_ec,
												 cur_em->em_datatype,
												 outer_em->em_datatype);
				if (!OidIsValid(eq_op))
					continue;
				best_outer_em = outer_em;
				best_eq_op = eq_op;
				if (IsA(outer_em->em_expr, Var) ||
					(IsA(outer_em->em_expr, RelabelType) &&
					 IsA(((RelabelType *) outer_em->em_expr)->arg, Var)))
					break;		/* no need to look further */
			}

			if (best_outer_em)
			{
				/* Found a suitable joinclause */
				RestrictInfo *rinfo;

				/* set parent_ec to mark as redundant with other joinclauses */
				rinfo = create_join_clause(root, cur_ec, best_eq_op,
										   cur_em, best_outer_em,
										   cur_ec);

				result = lappend(result, rinfo);

				/*
				 * Note: we keep scanning here because we want to provide a
				 * clause for every possible indexcol.
				 */
			}
		}
	}

	return result;
}


/*
 * have_relevant_eclass_joinclause
 *		Detect whether there is an EquivalenceClass that could produce
 *		a joinclause between the two given relations.
 *
 * This is essentially a very cut-down version of
 * generate_join_implied_equalities().	Note it's OK to occasionally say "yes"
 * incorrectly.  Hence we don't bother with details like whether the lack of a
 * cross-type operator might prevent the clause from actually being generated.
 */
bool
have_relevant_eclass_joinclause(PlannerInfo *root,
								RelOptInfo *rel1, RelOptInfo *rel2)
{
	ListCell   *lc1;

	foreach(lc1, root->eq_classes)
	{
		EquivalenceClass *ec = (EquivalenceClass *) lfirst(lc1);
		bool		has_rel1;
		bool		has_rel2;
		ListCell   *lc2;

		/*
		 * Won't generate joinclauses if single-member (this test covers the
		 * volatile case too)
		 */
		if (list_length(ec->ec_members) <= 1)
			continue;

		/*
		 * Note we don't test ec_broken; if we did, we'd need a separate code
		 * path to look through ec_sources.  Checking the members anyway is OK
		 * as a possibly-overoptimistic heuristic.
		 *
		 * We don't test ec_has_const either, even though a const eclass won't
		 * generate real join clauses.	This is because if we had "WHERE a.x =
		 * b.y and a.x = 42", it is worth considering a join between a and b,
		 * since the join result is likely to be small even though it'll end
		 * up being an unqualified nestloop.
		 */

		/* Needn't scan if it couldn't contain members from each rel */
		if (!bms_overlap(rel1->relids, ec->ec_relids) ||
			!bms_overlap(rel2->relids, ec->ec_relids))
			continue;

		/* Scan the EC to see if it has member(s) in each rel */
		has_rel1 = has_rel2 = false;
		foreach(lc2, ec->ec_members)
		{
			EquivalenceMember *cur_em = (EquivalenceMember *) lfirst(lc2);

			if (cur_em->em_is_const || cur_em->em_is_child)
				continue;		/* ignore consts and children here */
			if (bms_is_subset(cur_em->em_relids, rel1->relids))
			{
				has_rel1 = true;
				if (has_rel2)
					break;
			}
			if (bms_is_subset(cur_em->em_relids, rel2->relids))
			{
				has_rel2 = true;
				if (has_rel1)
					break;
			}
		}

		if (has_rel1 && has_rel2)
			return true;
	}

	return false;
}


/*
 * has_relevant_eclass_joinclause
 *		Detect whether there is an EquivalenceClass that could produce
 *		a joinclause between the given relation and anything else.
 *
 * This is the same as have_relevant_eclass_joinclause with the other rel
 * implicitly defined as "everything else in the query".
 */
bool
has_relevant_eclass_joinclause(PlannerInfo *root, RelOptInfo *rel1)
{
	ListCell   *lc1;

	foreach(lc1, root->eq_classes)
	{
		EquivalenceClass *ec = (EquivalenceClass *) lfirst(lc1);
		bool		has_rel1;
		bool		has_rel2;
		ListCell   *lc2;

		/*
		 * Won't generate joinclauses if single-member (this test covers the
		 * volatile case too)
		 */
		if (list_length(ec->ec_members) <= 1)
			continue;

		/*
		 * Note we don't test ec_broken; if we did, we'd need a separate code
		 * path to look through ec_sources.  Checking the members anyway is OK
		 * as a possibly-overoptimistic heuristic.
		 *
		 * We don't test ec_has_const either, even though a const eclass won't
		 * generate real join clauses.	This is because if we had "WHERE a.x =
		 * b.y and a.x = 42", it is worth considering a join between a and b,
		 * since the join result is likely to be small even though it'll end
		 * up being an unqualified nestloop.
		 */

		/* Needn't scan if it couldn't contain members from each rel */
		if (!bms_overlap(rel1->relids, ec->ec_relids) ||
			bms_is_subset(ec->ec_relids, rel1->relids))
			continue;

		/* Scan the EC to see if it has member(s) in each rel */
		has_rel1 = has_rel2 = false;
		foreach(lc2, ec->ec_members)
		{
			EquivalenceMember *cur_em = (EquivalenceMember *) lfirst(lc2);

			if (cur_em->em_is_const || cur_em->em_is_child)
				continue;		/* ignore consts and children here */
			if (bms_is_subset(cur_em->em_relids, rel1->relids))
			{
				has_rel1 = true;
				if (has_rel2)
					break;
			}
			if (!bms_overlap(cur_em->em_relids, rel1->relids))
			{
				has_rel2 = true;
				if (has_rel1)
					break;
			}
		}

		if (has_rel1 && has_rel2)
			return true;
	}

	return false;
}


/*
 * eclass_useful_for_merging
 *	  Detect whether the EC could produce any mergejoinable join clauses
 *	  against the specified relation.
 *
 * This is just a heuristic test and doesn't have to be exact; it's better
 * to say "yes" incorrectly than "no".	Hence we don't bother with details
 * like whether the lack of a cross-type operator might prevent the clause
 * from actually being generated.
 */
bool
eclass_useful_for_merging(EquivalenceClass *eclass,
						  RelOptInfo *rel)
{
	ListCell   *lc;

	Assert(!eclass->ec_merged);

	/*
	 * Won't generate joinclauses if const or single-member (the latter test
	 * covers the volatile case too)
	 */
	if (eclass->ec_has_const || list_length(eclass->ec_members) <= 1)
		return false;

	/*
	 * Note we don't test ec_broken; if we did, we'd need a separate code path
	 * to look through ec_sources.	Checking the members anyway is OK as a
	 * possibly-overoptimistic heuristic.
	 */

	/* If rel already includes all members of eclass, no point in searching */
	if (bms_is_subset(eclass->ec_relids, rel->relids))
		return false;

	/* To join, we need a member not in the given rel */
	foreach(lc, eclass->ec_members)
	{
		EquivalenceMember *cur_em = (EquivalenceMember *) lfirst(lc);

		if (!cur_em->em_is_child &&
			!bms_overlap(cur_em->em_relids, rel->relids))
			return true;
	}

	return false;
}<|MERGE_RESOLUTION|>--- conflicted
+++ resolved
@@ -723,10 +723,7 @@
 	{
 		EquivalenceMember *cur_em = (EquivalenceMember *) lfirst(lc);
 		List	   *vars = pull_var_clause((Node *) cur_em->em_expr,
-<<<<<<< HEAD
 										   PVC_RECURSE_AGGREGATES,
-=======
->>>>>>> 4d53a2f9
 										   PVC_INCLUDE_PLACEHOLDERS);
 
 		add_vars_to_targetlist(root, vars, ec->ec_relids);
