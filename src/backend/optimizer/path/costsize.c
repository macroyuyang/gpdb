--- conflicted
+++ resolved
@@ -1937,13 +1937,8 @@
 	QualCost	hash_qual_cost;
 	QualCost	qp_qual_cost;
 	double		hashjointuples;
-<<<<<<< HEAD
 	double		outer_path_rows = PATH_ROWS(root, outer_path);
 	double		inner_path_rows = PATH_ROWS(root, inner_path);
-=======
-	double		outer_path_rows = PATH_ROWS(outer_path);
-	double		inner_path_rows = PATH_ROWS(inner_path);
->>>>>>> 3a32ba2f
 	int			num_hashclauses = list_length(hashclauses);
 	int			numbuckets;
 	int			numbatches;
@@ -2115,18 +2110,14 @@
 	 * cost at each tuple is pessimistic, since we don't evaluate the quals
 	 * unless the hash values match exactly.  For lack of a better idea, halve
 	 * the cost estimate to allow for that.
-<<<<<<< HEAD
      *
      * CDB: Assume there are no rows that pass the hash value comparison but
      * fail the full qual eval.  Thus the full comparison is charged for just 
      * 'hashjointuples', i.e. those rows that pass the hashjoin quals.
-=======
->>>>>>> 3a32ba2f
 	 */
 	startup_cost += hash_qual_cost.startup;
 	/*	run_cost += hash_qual_cost.per_tuple *
 		outer_path_rows * clamp_row_est(inner_path_rows * innerbucketsize) *
-<<<<<<< HEAD
 		joininfactor * 0.5;*/
 	run_cost += hash_qual_cost.per_tuple * hashjointuples;
 
@@ -2136,9 +2127,6 @@
 		run_cost += 0.05 * cpu_operator_cost * 
 			outer_path_rows * inner_path_rows * innerbucketsize * joininfactor;
 	}
-=======
-		joininfactor * 0.5;
->>>>>>> 3a32ba2f
 
 	/*
 	 * For each tuple that gets through the hashjoin proper, we charge
@@ -2149,13 +2137,8 @@
      * CDB: Charge the cpu_tuple_cost only for tuples that pass all the quals.
 	 */
 	startup_cost += qp_qual_cost.startup;
-<<<<<<< HEAD
     run_cost += qp_qual_cost.per_tuple * hashjointuples;
     run_cost += cpu_tuple_cost * path->jpath.path.parent->rows;
-=======
-	cpu_per_tuple = cpu_tuple_cost + qp_qual_cost.per_tuple;
-	run_cost += cpu_per_tuple * hashjointuples * joininfactor;
->>>>>>> 3a32ba2f
 
 	path->jpath.path.startup_cost = startup_cost;
 	path->jpath.path.total_cost = startup_cost + run_cost;
