--- conflicted
+++ resolved
@@ -24,86 +24,19 @@
 #include "optimizer/clauses.h"
 #include "optimizer/pathnode.h"
 #include "optimizer/paths.h"
+#include "optimizer/planmain.h"
 #include "optimizer/tlist.h"
-<<<<<<< HEAD
 #include "optimizer/var.h"
 #include "optimizer/restrictinfo.h"
-=======
->>>>>>> ebef17c7
 #include "parser/parsetree.h"
 #include "parser/parse_expr.h"
 #include "parser/parse_func.h"
 #include "parser/parse_oper.h" /* for compatible_oper_opid() */
 #include "utils/lsyscache.h"
-<<<<<<< HEAD
-#include "utils/memutils.h"
-#include "utils/datum.h"
 
 #include "cdb/cdbdef.h"         /* CdbSwap() */
 #include "cdb/cdbpullup.h"      /* cdbpullup_expr(), cdbpullup_make_var() */
 
-static PathKeyItem *makePathKeyItem(Node *key, Oid sortop, bool nulls_first,
-									bool checkType);
-static void generate_outer_join_implications(PlannerInfo *root,
-								 List *equi_key_set,
-								 Relids *relids);
-static void sub_generate_join_implications(PlannerInfo *root,
-							   List *equi_key_set, Relids *relids,
-							   Node *item1, Oid sortop1,
-							   Relids item1_relids);
-static void process_implied_const_eq(PlannerInfo *root,
-						 List *equi_key_set, Relids *relids,
-						 Node *item1, Oid sortop1,
-						 Relids item1_relids,
-						 bool delete_it);
-static List *make_canonical_pathkey(PlannerInfo *root, PathKeyItem *item);
-
-
-/*
- * makePathKeyItem
- *		create a PathKeyItem node
- *
- * Generally, callers specify 'checkType' as false if they know that 'key'
- * is the left or right operand of a mergejoinable comparison whose left
- * (resp. right) sortop is 'sortop'.  In this case, any needed coercions
- * have already been built in to the 'key' expr so that its result type is
- * the same as the sortop's input type.
- *
- * Callers specify 'checkType' as true if 'key' is known to be binary
- * compatible with the sortop's input type but might not be exactly the
- * same... for example, 'key' might be VARCHAR while its sortop expects
- * TEXT.  By convention, a RelabelType node is added to document the fact
- * that the sortop can use the expr result directly without change of
- * representation.
- *
- * [Why not simply strip off all RelabelType nodes from atop PathKeyItem and
- * targetlist exprs?  The benefit of allowing them to remain is still a
- * mystery to me.  I won't try removing them today because it's late in
- * our release cycle. kh 4/07]
- */
-static PathKeyItem *
-makePathKeyItem(Node *key, Oid sortop, bool nulls_first, bool checkType)
-{
-	PathKeyItem *item = makeNode(PathKeyItem);
-
-    /* CDB: Store the set of relids referenced by the key expr. */
-    item->cdb_key_relids = pull_varnos(key);
-    item->cdb_num_relids = bms_num_members(item->cdb_key_relids);
-
-	/*
-	 * Some callers pass expressions that are not necessarily of the same type
-	 * as the sort operator expects as input (for example when dealing with an
-	 * index that uses binary-compatible operators).  We must relabel these
-	 * with the correct type so that the key expressions will be seen as
-	 * equal() to expressions that have been correctly labeled.
-	 */
-	if (checkType)
-	{
-		Oid			lefttype,
-					righttype;
-=======
-
-
 /*
  * If an EC contains a const and isn't below-outer-join, any PathKey depending
  * on it must be redundant, since there's only one possible value of the key.
@@ -111,8 +44,6 @@
 #define MUST_BE_REDUNDANT(eclass)  \
 	((eclass)->ec_has_const && !(eclass)->ec_below_outer_join)
 
-static PathKey *makePathKey(EquivalenceClass *eclass, Oid opfamily,
-							int strategy, bool nulls_first);
 static PathKey *make_canonical_pathkey(PlannerInfo *root,
 					   EquivalenceClass *eclass, Oid opfamily,
 					   int strategy, bool nulls_first);
@@ -121,9 +52,6 @@
 						   Expr *expr, Oid ordering_op,
 						   bool nulls_first,
 						   bool canonicalize);
-static Var *find_indexkey_var(PlannerInfo *root, RelOptInfo *rel,
-				  AttrNumber varattno);
->>>>>>> ebef17c7
 
 
 /****************************************************************************
@@ -134,141 +62,22 @@
  * makePathKey
  *		create a PathKey node
  *
-<<<<<<< HEAD
- * The query's equi_key_list field points to a list of sublists of PathKeyItem
- * nodes, where each sublist is a set of two or more exprs+sortops that have
- * been identified as logically equivalent (and, therefore, we may consider
- * any two in a set to be equal).  As described above, we will subsequently
- * use direct pointers to one of these sublists to represent any pathkey
- * that involves an equijoined variable.
- *
- * CDB: Within an equijoin set, the order of the PathKeyItem nodes is
- * arbitrary; except that, if a set contains one or more constant exprs,
- * then a constant expr is kept at the head of the list.  By looking
- * at the first item, the CdbPathkeyIsConstant() macro can quickly test
- * whether there is a constant expr in the set.  (Here a "constant expr"
- * is one that mentions no Vars of the current level.)
-=======
  * This does not promise to create a canonical PathKey, it's merely a
  * convenience routine to build the specified node.
->>>>>>> ebef17c7
- */
-static PathKey *
+ */
+PathKey *
 makePathKey(EquivalenceClass *eclass, Oid opfamily,
 			int strategy, bool nulls_first)
 {
-<<<<<<< HEAD
-    add_equijoined_keys_to_list(&(root->equi_key_list), restrictinfo);
-}
-
-void
-add_equijoined_keys_to_list(List **ptrToList, RestrictInfo *restrictinfo)
-{
-	Expr	   *clause = restrictinfo->clause;
-	PathKeyItem *item1 = makePathKeyItem(get_leftop(clause),
-										 restrictinfo->left_sortop,
-										 false,	/* XXX nulls_first? */
-										 false);
-	PathKeyItem *item2 = makePathKeyItem(get_rightop(clause),
-										 restrictinfo->right_sortop,
-										 false,	/* XXX nulls_first? */
-										 false);
-    List       *set1 = NULL;
-    List       *set2 = NULL;
-    List       *newset;
-    ListCell   *equi_key_cell;
-
-	/* We might see a clause X=X; don't make a single-element list from it */
-	if (equal(item1, item2))
-		return;
-
-	/*
-	 * Our plan is to make a two-element set, then sweep through the existing
-	 * equijoin sets looking for matches to item1 or item2.  When we find one,
-	 * we remove that set from equi_key_list and union it into our new set.
-	 * When done, we add the new set to the front of equi_key_list.
-	 *
-	 * It may well be that the two items we're given are already known to be
-	 * equijoin-equivalent, in which case we don't need to change our data
-	 * structure.  If we find both of them in the same equivalence set to
-	 * start with, we can quit immediately.
-	 *
-	 * This is a standard UNION-FIND problem, for which there exist better
-	 * data structures than simple lists.  If this code ever proves to be a
-	 * bottleneck then it could be sped up --- but for now, simple is
-	 * beautiful.
-	 */
-	newset = NIL;
-
-    /* Find first equijoin set that contains either item. */
-    foreach(equi_key_cell, *ptrToList)
-    {
-        set1 = (List *)lfirst(equi_key_cell);
-        if (list_member(set1, item1))
-        {
-            /* All done if the items are already in the same equijoin set. */
-            if (list_member(set1, item2))
-                return;
-            break;
-        }
-        if (list_member(set1, item2))
-        {
-            /* Let item1 be the item found in set1. */
-            CdbSwap(PathKeyItem *, item1, item2);
-            break;
-        }
-    }
-
-    /* Build new set if neither item was found. */
-    if (!equi_key_cell)
-    {
-        /* CDB: If item2 is a constant expr, swap it to the front. */
-        if (CdbPathKeyItemIsConstant(item2))
-            CdbSwap(PathKeyItem *, item1, item2);
-
-        newset = list_make2(item1, item2);
-        *ptrToList = lcons(newset, *ptrToList);
-        return;
-    }
-
-    /* Found item1.  Keep looking for a set that contains item2. */
-    for_each_cell(equi_key_cell, lnext(equi_key_cell))
-    {
-        set2 = (List *)lfirst(equi_key_cell);
-        if (list_member(set2, item2))
-            break;
-    }
-
-    /* Add item2 to item1's set if didn't find it in another set. */
-    if (!equi_key_cell)
-    {
-        if (CdbPathKeyItemIsConstant(item2))
-            newset = lcons(item2, set1);
-        else
-            newset = lappend(set1, item2);
-    }
-
-    /* Combine two existing sets. */
-    else
-    {
-        /* CDB: If set2 contains a constant expr, swap it to the front. */
-        if (CdbPathkeyEqualsConstant(set2))
-            CdbSwap(List *, set1, set2);
-
-        /* Alter set1 in place to append the members of set2. */
-        newset = list_concat(set1, set2);
-        Assert(newset == set1);
-
-        /* Remove the set2 List node from equi_key_list and free it.
-         * Don't free its members... they belong to set1 now.
-         */
-        *ptrToList = list_delete_ptr(*ptrToList, set2);
-        pfree(set2);
-        pfree(item2);
-    }
-
-    pfree(item1);
-}                               /* add_equijoined_keys */
+	PathKey	   *pk = makeNode(PathKey);
+
+	pk->pk_eclass = eclass;
+	pk->pk_opfamily = opfamily;
+	pk->pk_strategy = strategy;
+	pk->pk_nulls_first = nulls_first;
+
+	return pk;
+}
 
 /**
  * replace_expression_mutator
@@ -347,42 +156,34 @@
 }
 
 /**
- * Given a list of pathkey items, extract out all relevant known clauses.
- * This is done by finding all relations represented in the pathkey item.
+ * Given an equivalence class, extract out all the relevant known clauses.
+ * This is done by finding all relations represented in the equivalence class.
  * Then, we extract out all the restrictinfos from these relations and find
  * the additional relations mentioned in these clauses. These restrictinfo
  * clauses are appended into one big list
  * Input:
  * 	root - planner information
- * 	lpkitems - list of equivalent pathkey items
- */
-static List *relevant_known_clauses(PlannerInfo *root, List *lpkitems)
+ * 	eclass - equivalence class
+ */
+static List *relevant_known_clauses(PlannerInfo *root, EquivalenceClass *eclass)
 {
 	/**
 	 * Find all the relevant relids from pathkey list and corresponding restrict
 	 * infos.
 	 */
-	Relids relevant_relids = NULL;
+	Relids relevant_relids;
 
 	/**
-	 * First look at pathkey items
-	 */
-	ListCell     *lcpk = NULL;
-	Relids pathkey_relids = NULL;
-	foreach (lcpk, lpkitems)
-	{
-		PathKeyItem *item1 = (PathKeyItem *) lfirst(lcpk);
-		pathkey_relids = bms_union(pathkey_relids, pull_varnos(item1->key));
-	}
-
-	relevant_relids = bms_copy(pathkey_relids);
-
-	/**
-	 * Next look the restrictinfos for every relation that has a pathkey entry
+	 * Find the restrictinfos for every relation that has an equivalence member
 	 * and then extract out these relids as well
 	 */
 	int relid;
-	while ((relid = bms_first_member(pathkey_relids)) >= 0)
+	Relids iter;
+
+	relevant_relids = bms_copy(eclass->ec_relids);
+
+	iter = bms_copy(eclass->ec_relids);
+	while ((relid = bms_first_member(iter)) >= 0)
 	{
 		RelOptInfo *rel1 = find_base_rel(root, relid);
 
@@ -394,14 +195,13 @@
 
 		relevant_relids = bms_union(relevant_relids, pull_varnos((Node *) restrictlistclauses));
 	}
-	bms_free(pathkey_relids);
+	bms_free(iter);
 
 	/**
 	 * Build a list of clauses by iterating over all relevant relations
 	 */
 	List *relevant_clauses = NIL;
-	Relids relevant_relids_c = bms_copy(relevant_relids);
-	while ((relid = bms_first_member(relevant_relids_c)) >= 0)
+	while ((relid = bms_first_member(relevant_relids)) >= 0)
 	{
 		RelOptInfo *rel1 = find_base_rel(root, relid);
 
@@ -412,6 +212,7 @@
 		);
 		relevant_clauses = list_concat(relevant_clauses, restrictlistclauses);
 	}
+	bms_free(relevant_relids);
 
 	return relevant_clauses;
 }
@@ -473,7 +274,6 @@
 				new_qualscope, /* qualscope */
 				NULL, /* ojscope */
 				NULL, /* outerjoin_nonnullable */
-				NULL, /* local equi join scope */
 				NULL /* postponed_qual_list */
 		);
 		relevant_clauses = lappend(relevant_clauses, new_clause);
@@ -490,66 +290,62 @@
  * - lpkitems: list of equivalent pathkey items
  */
 static void
-gen_implied_quals_for_equi_key_list(PlannerInfo *root, List *lpkitems)
-{
-	List *relevant_clauses = relevant_known_clauses(root, lpkitems);
-
-    /**
-     * For every triple (pkey1, clause, pkey2), we try to replace pkey1 in clause
-     * with pkey2 and add it as an inferred clause since pkey1 = pkey2
-     */
-    ListCell     *lcpk1 = NULL;
-    foreach(lcpk1, lpkitems)
+gen_implied_quals_for_eclass(PlannerInfo *root, EquivalenceClass *eclass)
+{
+	List *relevant_clauses = relevant_known_clauses(root, eclass);
+
+	/*
+	 * For every triple (em1, clause, em2), we try to replace em1 in clause
+	 * with em2 and add it as an inferred clause since em1 = em2
+	 */
+    ListCell     *lcem1;
+    foreach(lcem1, eclass->ec_members)
     {
-    	PathKeyItem *item1 = (PathKeyItem *) lfirst(lcpk1);
-    	Relids relidspk1 = pull_varnos(item1->key);
-
-    	/**
-    	 * Only look at pathkeys that correspond to a single relation
-    	 */
-    	if ( bms_membership(relidspk1) == BMS_SINGLETON)
+		EquivalenceMember *em1 = (EquivalenceMember *) lfirst(lcem1);
+
+		/*
+		 * Only look at equivalence members that correspond to a single relation
+		 */
+		if (bms_membership(em1->em_relids) == BMS_SINGLETON)
     	{
-
-    		/**
-    		 * Iterate over all clauses
-    		 */
-    		ListCell   *lcclause = NULL;
-    		foreach(lcclause, relevant_clauses)
+			/*
+			 * Iterate over all clauses
+			 */
+			ListCell   *lcclause;
+			foreach(lcclause, relevant_clauses)
     		{
     			Node *old_clause = (Node *) lfirst(lcclause);
 
-    			/**
-    			 * Is it safe to infer from old_clause?
-    			 */
-    			bool safe_to_infer =
-    					!contain_volatile_functions(old_clause)
-    					&& !contain_subplans(old_clause);
-
-    			if (safe_to_infer)
-    			{
-
-    				ListCell *lcpk2 = NULL;
-
-    				/* now try to apply to others in the equivalence class */
-    				foreach(lcpk2, lpkitems)
+				/*
+				 * Is it safe to infer from old_clause?
+				 */
+				bool safe_to_infer =
+					!contain_volatile_functions(old_clause)
+					&& !contain_subplans(old_clause);
+
+				if (safe_to_infer)
+				{
+					ListCell *lcem2;
+
+					/* now try to apply to others in the equivalence class */
+					foreach(lcem2, eclass->ec_members)
     				{
-    					PathKeyItem *item2 = (PathKeyItem *) lfirst(lcpk2);;
-
-    					if (exprType(item1->key) == exprType(item2->key)
-    							&& exprTypmod(item1->key) == exprTypmod(item2->key))
-    					{
-
-    						relevant_clauses = gen_implied_qual(root,
-    								relevant_clauses,
-    								old_clause,
-    								item1->key,
-    								item2->key);
-    					}
-    				} /* foreach lcpk2 */
-    			} /* safe_to_infer */
-    		} /* foreach lcclause */
-    	} /* BMS_SINGLETON */
-    } /* foreach lcpk1 */
+						EquivalenceMember *em2 = (EquivalenceMember *) lfirst(lcem2);
+
+						if (exprType((Node *) em1->em_expr) == exprType((Node *) em2->em_expr)
+							&& exprTypmod((Node *)em1->em_expr) == exprTypmod((Node *)em2->em_expr))
+						{
+							relevant_clauses = gen_implied_qual(root,
+																relevant_clauses,
+																old_clause,
+																(Node *)em1->em_expr,
+																(Node *)em2->em_expr);
+						}
+					} /* foreach lcem2 */
+				} /* safe_to_infer */
+			} /* foreach lcclause */
+		} /* BMS_SINGLETON */
+	} /* foreach lcem1 */
 }
 
 /* TODO:
@@ -563,51 +359,25 @@
 void
 generate_implied_quals(PlannerInfo *root)
 {
-	ListCell   *cursetlink;
-    ListCell *curOuterJoinInfo;
-
-    if ( ! root->config->gp_enable_predicate_propagation )
+	ListCell *lc;
+
+    if (!root->config->gp_enable_predicate_propagation)
         return;
 
-    /* generate using the query-global equi-key-list */
-	foreach(cursetlink, root->equi_key_list)
-	{
-		List *curset = (List *) lfirst(cursetlink);
-        gen_implied_quals_for_equi_key_list(
-                root, curset);
-	}
-
-    /* generate using the local (to nullable side of outer join) equi-key-lists */
-    foreach(curOuterJoinInfo, root->oj_info_list)
-    {
-        OuterJoinInfo * oj = (OuterJoinInfo *) lfirst(curOuterJoinInfo);
-
-        /* left equi key lists exist only for full outer join */
-        Assert(oj->left_equi_key_list == NULL || oj->join_type == JOIN_FULL);
-
-        foreach(cursetlink, oj->left_equi_key_list)
-        {
-            List *curset = (List *) lfirst(cursetlink);
-            gen_implied_quals_for_equi_key_list(
-                root, curset);
-        }
-        foreach(cursetlink, oj->right_equi_key_list)
-        {
-            List *curset = (List *) lfirst(cursetlink);
-            gen_implied_quals_for_equi_key_list(
-                root, curset);
-        }
-    }
-=======
-	PathKey	   *pk = makeNode(PathKey);
-
-	pk->pk_eclass = eclass;
-	pk->pk_opfamily = opfamily;
-	pk->pk_strategy = strategy;
-	pk->pk_nulls_first = nulls_first;
-
-	return pk;
->>>>>>> ebef17c7
+    /* generate using the query-global equivalence classes */
+	foreach(lc, root->eq_classes)
+	{
+		EquivalenceClass *ec = (EquivalenceClass *) lfirst(lc);
+
+		Assert(ec->ec_merged == NULL);		/* else shouldn't be in list */
+		Assert(!ec->ec_broken);				/* not yet anyway... */
+
+		/* Single-member ECs won't generate any deductions */
+		if (list_length(ec->ec_members) <= 1)
+			continue;
+
+        gen_implied_quals_for_eclass(root, ec);
+	}
 }
 
 /*
@@ -707,200 +477,8 @@
 		/* Assert we've been given canonical pathkeys */
 		Assert(!old_pathkey->pk_eclass->ec_merged);
 
-<<<<<<< HEAD
-			/*
-			 * We used to think we could remove explicit tests of this
-			 * outer-join qual, too, since we now have tests forcing each of
-			 * its sides to the same value.  However, that fails in some
-			 * corner cases where lower outer joins could cause one of the
-			 * variables to go to NULL.  (BUG in 8.2 through 8.2.6.)
-			 * So now we just leave it in place, but mark it with selectivity
-			 * 1.0 so that we don't underestimate the join size output ---
-			 * it's mostly redundant with the constant constraints.
-			 */
-			rinfo->this_selec = 1.0;
-
-			/*
-			 * And recurse to see if we can deduce anything from INNERVAR =
-			 * CONSTANT
-			 */
-			sub_generate_join_implications(root, equi_key_set, relids,
-										   rightop,
-										   rinfo->right_sortop,
-										   rinfo->right_relids);
-		}
-	}
-
-	/* The same, looking at clauses with OUTERVAR on right */
-	foreach(l, root->right_join_clauses)
-	{
-		RestrictInfo *rinfo = (RestrictInfo *) lfirst(l);
-		Node	   *rightop = get_rightop(rinfo->clause);
-
-		if (equal(rightop, item1) && rinfo->right_sortop == sortop1)
-		{
-			/*
-			 * Match, so find constant member(s) of set and generate implied
-			 * INNERVAR = CONSTANT
-			 */
-			Node	   *leftop = get_leftop(rinfo->clause);
-
-			process_implied_const_eq(root, equi_key_set, relids,
-									 leftop,
-									 rinfo->left_sortop,
-									 rinfo->left_relids,
-									 false);
-
-			/*
-			 * We used to think we could remove explicit tests of this
-			 * outer-join qual, too, since we now have tests forcing each of
-			 * its sides to the same value.  However, that fails in some
-			 * corner cases where lower outer joins could cause one of the
-			 * variables to go to NULL.  (BUG in 8.2 through 8.2.6.)
-			 * So now we just leave it in place, but mark it with selectivity
-			 * 1.0 so that we don't underestimate the join size output ---
-			 * it's mostly redundant with the constant constraints.
-			 */
-			rinfo->this_selec = 1.0;
-
-			/*
-			 * And recurse to see if we can deduce anything from INNERVAR =
-			 * CONSTANT
-			 */
-			sub_generate_join_implications(root, equi_key_set, relids,
-										   leftop,
-										   rinfo->left_sortop,
-										   rinfo->left_relids);
-		}
-	}
-
-	/*
-	 * Only COALESCE(x,y) items can possibly match full joins
-	 */
-	if (IsA(item1, CoalesceExpr))
-	{
-		CoalesceExpr *cexpr = (CoalesceExpr *) item1;
-		Node	   *cfirst;
-		Node	   *csecond;
-
-		if (list_length(cexpr->args) != 2)
-			return;
-		cfirst = (Node *) linitial(cexpr->args);
-		csecond = (Node *) lsecond(cexpr->args);
-
-		/*
-		 * Examine each mergejoinable full-join clause, looking for a clause
-		 * of the form "x = y" matching the COALESCE(x,y) expression
-		 */
-		foreach(l, root->full_join_clauses)
-		{
-			RestrictInfo *rinfo = (RestrictInfo *) lfirst(l);
-			Node	   *leftop = get_leftop(rinfo->clause);
-			Node	   *rightop = get_rightop(rinfo->clause);
-
-			/*
-			 * We can assume the COALESCE() inputs are in the same order as
-			 * the join clause, since both were automatically generated in the
-			 * cases we care about.
-			 *
-			 * XXX currently this may fail to match in cross-type cases
-			 * because the COALESCE will contain typecast operations while the
-			 * join clause may not (if there is a cross-type mergejoin
-			 * operator available for the two column types). Is it OK to strip
-			 * implicit coercions from the COALESCE arguments?	What of the
-			 * sortops in such cases?
-			 */
-			if (equal(leftop, cfirst) &&
-				equal(rightop, csecond) &&
-				rinfo->left_sortop == sortop1 &&
-				rinfo->right_sortop == sortop1)
-			{
-				/*
-				 * Match, so find constant member(s) of set and generate
-				 * implied LEFTVAR = CONSTANT
-				 */
-				process_implied_const_eq(root, equi_key_set, relids,
-										 leftop,
-										 rinfo->left_sortop,
-										 rinfo->left_relids,
-										 false);
-				/* ... and RIGHTVAR = CONSTANT */
-				process_implied_const_eq(root, equi_key_set, relids,
-										 rightop,
-										 rinfo->right_sortop,
-										 rinfo->right_relids,
-										 false);
-
-				/*
-				 * We used to think we could remove explicit tests of this
-				 * outer-join qual, too, since we now have tests forcing each
-				 * of its sides to the same value.  However, that fails in
-				 * some corner cases where lower outer joins could cause one
-				 * of the variables to go to NULL.  (BUG in 8.2 through
-				 * 8.2.6.)  So now we just leave it in place, but mark it with
-				 * selectivity 1.0 so that we don't underestimate the join
-				 * size output --- it's mostly redundant with the constant
-				 * constraints.
-				 *
-				 * Ideally we'd do that for the COALESCE() = CONSTANT rinfo,
-				 * too, but we don't have easy access to that here.
-				 */
-				rinfo->this_selec = 1.0;
-
-				/*
-				 * And recurse to see if we can deduce anything from LEFTVAR =
-				 * CONSTANT
-				 */
-				sub_generate_join_implications(root, equi_key_set, relids,
-											   leftop,
-											   rinfo->left_sortop,
-											   rinfo->left_relids);
-				/* ... and RIGHTVAR = CONSTANT */
-				sub_generate_join_implications(root, equi_key_set, relids,
-											   rightop,
-											   rinfo->right_sortop,
-											   rinfo->right_relids);
-
-			}
-		}
-	}
-}
-
-/*
- * process_implied_const_eq
- *	  Apply process_implied_equality with the given item and each
- *	  pseudoconstant member of equi_key_set.
- *
- * equi_key_set and relids are as for generate_outer_join_implications,
- * the other parameters as for process_implied_equality.
- */
-static void
-process_implied_const_eq(PlannerInfo *root, List *equi_key_set, Relids *relids,
-						 Node *item1, Oid sortop1, Relids item1_relids,
-						 bool delete_it)
-{
-	ListCell   *l;
-	bool		found = false;
-	int			i = 0;
-
-	foreach(l, equi_key_set)
-	{
-		PathKeyItem *item2 = (PathKeyItem *) lfirst(l);
-
-		if (bms_is_empty(relids[i]))
-		{
-			process_implied_equality(root,
-									 item1, item2->key,
-									 sortop1, item2->sortop,
-									 item1_relids, NULL,
-									 delete_it);
-			found = true;
-		}
-		i++;
-=======
 		if (new_ec == old_pathkey->pk_eclass)
 			return true;
->>>>>>> ebef17c7
 	}
 
 	return false;
@@ -1244,15 +822,8 @@
 											  nulls_first,
 											  true);
 
-<<<<<<< HEAD
-		/* Eliminate redundant ordering info if requested */
-		if (canonical)
-		retval = list_append_unique_ptr(retval, cpathkey);
-		else
-=======
 		/* Add to list unless redundant */
 		if (!pathkey_is_redundant(cpathkey, retval))
->>>>>>> ebef17c7
 			retval = lappend(retval, cpathkey);
 	}
 
@@ -1492,107 +1063,96 @@
  *    The caller specifies the name of the equality operator thus:
  *          list_make1(makeString("="))
  *
- *    The 'sortop' field of the expr's PathKeyItem node is filled
+ *    The 'sortop' field of the expr's PathKey node is filled
  *    with the Oid of the sort operator that would be used for a
  *    merge join with another expr of the same data type, using the
  *    equality operator whose name is given.  Partitioning doesn't
  *    itself use the sort operator, but its Oid is needed to
- *    associate the PathKeyItem with the same equivalence class
+ *    associate the PathKey with the same equivalence class
  *    (canonical pathkey) as any other expressions to which
  *    our expr is constrained by compatible merge-joinable
  *    equality operators.  (We assume, in what may be a temporary
  *    excess of optimism, that our hashed partitioning function
  *    implements the same notion of equality as these operators.)
  */
-
-PathKeyItem*
-cdb_make_pathkey_for_expr_non_canonical(PlannerInfo    *root,
-					      Node     *expr,
-                          List     *eqopname)
-{
-    Oid             opfamily = InvalidOid;
-    Oid             typeoid = InvalidOid;
-    Oid	            eqopoid = InvalidOid;
-    Oid             leftsortop = InvalidOid;
-    Oid             rightsortop = InvalidOid;
-    PathKeyItem    *item = NULL;
-
-    /* Get the expr's data type. */
-    typeoid = exprType(expr);
-
-    /* Get oid of the equality operator applied to two values of that type. */
-    eqopoid = compatible_oper_opid(eqopname, typeoid, typeoid, true);
-
-    /* Get oid of the sort operator that would be used for a
-     * sort-merge equijoin on a pair of exprs of the same type.
-     */
-    if (eqopoid != InvalidOid && op_mergejoinable(eqopoid))
-    {
-		/* XXX for the moment, continue to force use of particular sortops */
-		if (get_op_mergejoin_info(eqopoid, &leftsortop, &rightsortop, &opfamily))
-		{
-			item = makePathKeyItem((Node *) expr, leftsortop,
-								   false /* XXX nulls_first? */,
-								   true);
-		}
-    }
-    else
-    {
-    	/* Don't balk if caller wants to repartition on an expr whose type has no
-    	 * mergejoinable "=" operator.  Hope the executor knows how to hash it.
-    	 * E.g., cdbpath_dedup_fixup_unique() repartitions on CTID without
-    	 * bothering to insert a coercion to INT8.
-    	 */
-		item = makePathKeyItem((Node *)expr, InvalidOid,
-							   false /* XXX nulls_first? */,
-							   false);
-    }
-    Assert(item);
-    return item;
-}                               /* cdb_make_pathkey_for_expr */
+PathKey *
+cdb_make_pathkey_for_expr_non_canonical(PlannerInfo *root, Node *expr, List *eqopname)
+{
+	return cdb_make_pathkey_for_expr(root, expr, eqopname, false);
+}
 
 /*
  * cdb_make_pathkey_for_expr
- *	  Returns a canonicalized pathkey (a List of PathKeyItem)
- *    which represents an equivalence class of expressions
- *    that must be equal to the given expression.
+ *	  Returns a canonicalized PathKey which represents an equivalence
+ *    class of expressions that must be equal to the given expression.
  *
  *    The caller specifies the name of the equality operator thus:
  *          list_make1(makeString("="))
  *
- *    The 'sortop' field of the expr's PathKeyItem node is filled
- *    with the Oid of the sort operator that would be used for a
- *    merge join with another expr of the same data type, using the
- *    equality operator whose name is given.  Partitioning doesn't
- *    itself use the sort operator, but its Oid is needed to
- *    associate the PathKeyItem with the same equivalence class
+ *    The 'opfamily' field of resulting PathKey is filled with the operator
+ *    family that would be used for a merge join with another expr of the
+ *    same data type, using the equality operator whose name is given.
+ *    Partitioning doesn't itself use the sort operator, but its Oid is
+ *    needed to associate the PathKey with the same equivalence class
  *    (canonical pathkey) as any other expressions to which
  *    our expr is constrained by compatible merge-joinable
  *    equality operators.  (We assume, in what may be a temporary
  *    excess of optimism, that our hashed partitioning function
  *    implements the same notion of equality as these operators.)
  */
-List *
+PathKey *
 cdb_make_pathkey_for_expr(PlannerInfo    *root,
 					      Node     *expr,
-                          List     *eqopname)
-{
-	List *pathkeyList = NIL;
-    PathKeyItem    *item = cdb_make_pathkey_for_expr_non_canonical(root, expr, eqopname);
-    Assert(item);
-    pathkeyList = make_canonical_pathkey(root, item);
-    Assert(pathkeyList);
-    return pathkeyList;
-}                               /* cdb_make_pathkey_for_expr */
+                          List     *eqopname,
+						  bool	canonical)
+{
+    Oid             opfamily = InvalidOid;
+    Oid             typeoid = InvalidOid;
+    Oid	            eqopoid = InvalidOid;
+    PathKey        *pk = NULL;
+	List           *mergeopfamilies;
+	EquivalenceClass *eclass;
+	int             strategy;
+	ListCell       *lc;
+
+    /* Get the expr's data type. */
+    typeoid = exprType(expr);
+
+    /* Get Oid of the equality operator applied to two values of that type. */
+    eqopoid = compatible_oper_opid(eqopname, typeoid, typeoid, true);
+
+    /*
+	 * Get Oid of the sort operator that would be used for a
+     * sort-merge equijoin on a pair of exprs of the same type.
+     */
+	if (eqopoid == InvalidOid || !op_mergejoinable(eqopoid))
+		elog(ERROR, "could not find = operator for type %u", typeoid);
+
+	mergeopfamilies = get_mergejoin_opfamilies(eqopoid);
+	foreach(lc, mergeopfamilies)
+	{
+		opfamily = lfirst_oid(lc);
+		strategy = get_op_opfamily_strategy(eqopoid, opfamily);
+		if (strategy)
+			break;
+	}
+	eclass = get_eclass_for_sort_expr(root, (Expr *) expr, typeoid, mergeopfamilies);
+	if (!canonical)
+		pk = makePathKey(eclass, opfamily, strategy, false);
+	else
+		pk = make_canonical_pathkey(root, eclass, opfamily, strategy, false);
+
+	return pk;
+}
 
 /*
  * cdb_pull_up_pathkey
  *
- * Given a pathkey, finds a PathKeyItem whose key expr can be projected
+ * Given a pathkey, finds a PathKey whose key expr can be projected
  * thru a given targetlist.  If found, builds the transformed key expr
  * and returns the canonical pathkey representing its equivalence class.
  *
- * Returns NULL if the given pathkey does not have a PathKeyItem whose
+ * Returns NULL if the given pathkey does not have a PathKey whose
  * key expr can be rewritten in terms of the projected output columns.
  *
  * Note that this function does not unite the pre- and post-projection
@@ -1604,7 +1164,7 @@
  * containing query: there is no provision for adjusting the varlevelsup
  * field in Var nodes for outer references.  This could be added if needed.
  *
- * 'pathkey' is a List of PathKeyItem.
+ * 'pathkey' is a List of PathKey.
  * 'relids' is the set of relids that may occur in the targetlist exprs.
  * 'targetlist' specifies the projection.  It is a List of TargetEntry
  *      or merely a List of Expr.
@@ -1617,57 +1177,73 @@
  *      Ignored if 'newvarlist' is specified.
  *
  * NB: We ignore the presence or absence of a RelabelType node atop either
- * expr in determining whether a PathKeyItem expr matches a targetlist expr.
- */
-List *
+ * expr in determining whether a PathKey expr matches a targetlist expr.
+ */
+PathKey *
 cdb_pull_up_pathkey(PlannerInfo    *root,
-                    List           *pathkey,
+                    PathKey        *pathkey,
                     Relids          relids,
                     List           *targetlist,
                     List           *newvarlist,
                     Index           newrelid)
 {
-    PathKeyItem    *item;
-    Expr           *newexpr;
+	PathKey	   *sub_pathkey;
+	EquivalenceClass *sub_eclass;
+	EquivalenceClass *outer_ec;
+	EquivalenceMember *sub_member;
+	Expr	   *newexpr;
+	ListCell   *lc;
 
     Assert(pathkey);
     Assert(!newvarlist ||
            list_length(newvarlist) == list_length(targetlist));
 
-        /* Find an expr that we can rewrite to use the projected columns. */
-        item = cdbpullup_findPathKeyItemInTargetList(pathkey,
-                                                     relids,
-                                                     targetlist,
-                                                 NULL);
-
-        /* Replace expr's Var nodes with new ones referencing the targetlist. */
-    if (item)
-            newexpr = cdbpullup_expr((Expr *)item->key,
-                                     targetlist,
-                                     newvarlist,
-                                     newrelid);
-
-    /* If not found, see if the equiv class contains a constant expr. */
-    else if (CdbPathkeyEqualsConstant(pathkey))
-        {
-        item = (PathKeyItem *)linitial(pathkey);
-        newexpr = (Expr *)copyObject(item->key);
-    }
-
+	/* Find an expr that we can rewrite to use the projected columns. */
+	sub_pathkey = cdbpullup_findPathKeyInTargetList(pathkey, targetlist);
+
+	/* Replace expr's Var nodes with new ones referencing the targetlist. */
+	if (sub_pathkey)
+	{
+		sub_eclass = (EquivalenceClass *) sub_pathkey->pk_eclass;
+
+		foreach(lc, sub_eclass->ec_members)
+		{
+			sub_member = (EquivalenceMember *) lfirst(lc);
+
+			newexpr = cdbpullup_expr((Expr *) sub_member->em_expr,
+									 targetlist,
+									 newvarlist,
+									 newrelid);
+			if (newexpr)
+				break;
+		}
+	}
+	/* If not found, see if the equiv class contains a constant expr. */
+	else if (CdbPathkeyEqualsConstant(pathkey))
+	{
+		sub_eclass = (EquivalenceClass *) pathkey->pk_eclass;
+		sub_member = (EquivalenceMember *) linitial(sub_eclass->ec_members);
+
+		newexpr = (Expr *) copyObject(sub_member->em_expr);
+	}
     /* Fail if no usable expr. */
     else
         return NULL;
 
     Insist(newexpr);
 
-    /* Make new PathKeyItem, keeping same sortop. */
-	item = makePathKeyItem((Node *)newexpr, item->sortop,
-						   false /* XXX nulls_first? */,
-						   true);
+	outer_ec = get_eclass_for_sort_expr(root,
+										newexpr,
+										sub_member->em_datatype,
+										sub_eclass->ec_opfamilies);
 
     /* Find or create the equivalence class for the transformed expr. */
-    return make_canonical_pathkey(root, item);
-}                               /* cdb_pull_up_pathkey */
+    return make_canonical_pathkey(root,
+								  outer_ec,
+								  sub_pathkey->pk_opfamily,
+								  sub_pathkey->pk_strategy,
+								  false);
+}
 
 
 
@@ -1737,7 +1313,8 @@
  * canonical form.
  */
 List *
-make_pathkeys_for_groupclause(List *groupclause,
+make_pathkeys_for_groupclause(PlannerInfo *root,
+							  List *groupclause,
 							  List *tlist)
 {
 	List *pathkeys = NIL;
@@ -1747,8 +1324,8 @@
 
 	foreach(l, groupclause)
 	{
-		Node	   *sortkey;
-		PathKeyItem *pathkey;
+		Expr	   *sortkey;
+		PathKey    *pathkey;
 
 		Node *node = lfirst(l);
 
@@ -1758,28 +1335,26 @@
 		if (IsA(node, GroupClause))
 		{
 			GroupClause *gc = (GroupClause*) node;
-			sortkey = get_sortgroupclause_expr(gc, tlist);
-			pathkey = makePathKeyItem(sortkey, gc->sortop, InvalidOid, true);
+			sortkey = (Expr *) get_sortgroupclause_expr(gc, tlist);
+			pathkey = make_pathkey_from_sortinfo(root, sortkey, gc->sortop, gc->nulls_first, false);
 
 			/*
 			 * Similar to SortClauses, the pathkey becomes a one-elment sublist.
 			 * canonicalize_pathkeys() might replace it with a longer sublist later.
 			 */
-			pathkeys = lappend(pathkeys, list_make1(pathkey));
-		}
-
+			pathkeys = lappend(pathkeys, pathkey);
+		}
 		else if (IsA(node, List))
 		{
 			pathkeys = list_concat(pathkeys,
-								   make_pathkeys_for_groupclause((List *)node,
+								   make_pathkeys_for_groupclause(root, (List *)node,
 																 tlist));
 		}
-
 		else if (IsA(node, GroupingClause))
 		{
 			sub_pathkeys =
 				list_concat(sub_pathkeys,
-							make_pathkeys_for_groupclause(((GroupingClause*)node)->groupsets,
+							make_pathkeys_for_groupclause(root, ((GroupingClause*)node)->groupsets,
 															 tlist));
 		}
 	}
@@ -2338,90 +1913,4 @@
 		return pathkeys;
 	else
 		return list_truncate(list_copy(pathkeys), nuseful);
-}
-
-/*
- * remove_pathkey_item
- *
- * Remove a PathKeyItem for a given key from the given equivalence key list.
- * If such a key is not in the list, nothing is done to the given equivalence
- * key list.
- */
-List *
-remove_pathkey_item(List *equi_key_list,
-					Node *key)
-{
-	ListCell *lc;
-	List *new_list = NIL;
-	
-	foreach (lc, equi_key_list)
-	{
-		List *keys = (List *) lfirst(lc);
-		ListCell *key_lc;
-		List *new_keys = NIL;
-
-		Assert(IsA(keys, List));
-		
-		foreach (key_lc, keys)
-		{
-			PathKeyItem *item = (PathKeyItem *)lfirst(key_lc);
-			Assert(IsA(item, PathKeyItem));
-			
-			if (!equal(item->key, key))
-				new_keys = lappend(new_keys, item);
-		}
-		if (list_length(new_keys) > 0)
-			new_list = lappend(new_list, new_keys);
-	}
-
-	return new_list;
-}
-
-/*
- * construct_equivalencekey_list
- *    Construct a new equivalence key list from a given list based on
- *    the old and new target list correspondence.
- */
-List *
-construct_equivalencekey_list(List *equi_key_list,
-							  int *resno_map,
-							  List *orig_tlist,
-							  List *new_tlist)
-{
-	List *new_equi_key_list = NIL;
-	ListCell *lc;
-	
-	foreach (lc, equi_key_list)
-	{
-		List *keys = (List *) lfirst(lc);
-		ListCell *key_lc;
-		List *new_keys = NIL;
-		
-		Assert(IsA(keys, List));
-
-		foreach (key_lc, keys)
-		{
-			PathKeyItem *item = (PathKeyItem *) lfirst(key_lc);
-			TargetEntry *tle;
-			PathKeyItem *new_item;
-			TargetEntry *new_tle;
-			
-			Assert(IsA(item, PathKeyItem));
-
-			tle = tlist_member(item->key, orig_tlist);
-			if (tle != NULL)
-			{
-				Assert(resno_map[tle->resno - 1] > 0);
-				new_tle = list_nth(new_tlist, resno_map[tle->resno - 1] - 1);
-				Assert(new_tle != NULL);
-				new_item = makePathKeyItem((Node *)new_tle->expr, item->sortop, InvalidOid, true);
-				new_keys = lappend(new_keys, new_item);
-			}
-		}
-		
-		if (list_length(new_keys) > 1)
-			new_equi_key_list = lappend(new_equi_key_list, new_keys);
-	}
-
-	return new_equi_key_list;
 }