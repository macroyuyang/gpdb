--- conflicted
+++ resolved
@@ -87,7 +87,7 @@
 						bool allow_strat, bool allow_sync,
 						bool is_bitmapscan);
 static HeapTuple heap_prepare_insert(Relation relation, HeapTuple tup,
-					TransactionId xid, CommandId cid, int options);
+					TransactionId xid, CommandId cid, int options, bool isFrozen);
 static XLogRecPtr log_heap_update(Relation reln, Buffer oldbuf,
 				ItemPointerData from, Buffer newbuf, HeapTuple newtup,
 				bool all_visible_cleared, bool new_all_visible_cleared);
@@ -230,15 +230,9 @@
 	}
 
 	/*
-<<<<<<< HEAD
-	 * Be sure to check for interrupts at least once per page.  Checks at
-	 * higher code levels won't be able to stop a seqscan that encounters
-	 * many pages' worth of consecutive dead tuples.
-=======
 	 * Be sure to check for interrupts at least once per page.	Checks at
 	 * higher code levels won't be able to stop a seqscan that encounters many
 	 * pages' worth of consecutive dead tuples.
->>>>>>> 80edfd76
 	 */
 	CHECK_FOR_INTERRUPTS();
 
@@ -877,8 +871,6 @@
 }
 
 
-<<<<<<< HEAD
-=======
 #if defined(DISABLE_COMPLEX_MACRO)
 /*
  * This is formatted so oddly so that the correspondence to the macro
@@ -925,7 +917,6 @@
 #endif   /* defined(DISABLE_COMPLEX_MACRO) */
 
 
->>>>>>> 80edfd76
 /* ----------------------------------------------------------------
  *					 heap access method interface
  * ----------------------------------------------------------------
@@ -1155,7 +1146,7 @@
 	Relation	rel;
 
 	/* Look up the appropriate relation using namespace search */
-	relid = RangeVarGetRelid(relation, false);
+	relid = RangeVarGetRelid(relation, NoLock, false);
 	rel = CdbTryOpenRelation(relid, reqmode, noWait, lockUpgraded);
 
 	if (!RelationIsValid(rel))
@@ -1197,13 +1188,12 @@
 	/* Look up and lock the appropriate relation using namespace search */
 	relOid = RangeVarGetRelid(relation, lockmode, false);
 
-<<<<<<< HEAD
 	/* 
 	 * use try_relation_open instead of relation_open so that we can
 	 * throw a more graceful error message if the relation was dropped
 	 * between the RangeVarGetRelid and when we try to open the relation.
 	 */
-	rel = try_relation_open(relOid, lockmode, false);
+	rel = try_relation_open(relOid, NoLock, false);
 
 	if (!RelationIsValid(rel))
 	{
@@ -1224,10 +1214,6 @@
 	}
 
 	return rel;
-=======
-	/* Let relation_open do the rest */
-	return relation_open(relOid, NoLock);
->>>>>>> 80edfd76
 }
 
 /* ----------------
@@ -1240,12 +1226,8 @@
  * ----------------
  */
 Relation
-<<<<<<< HEAD
-try_relation_openrv(const RangeVar *relation, LOCKMODE lockmode, bool noWait)
-=======
 relation_openrv_extended(const RangeVar *relation, LOCKMODE lockmode,
-						 bool missing_ok)
->>>>>>> 80edfd76
+						 bool missing_ok, bool noWait)
 {
 	Oid			relOid;
 
@@ -1256,12 +1238,8 @@
 	if (!OidIsValid(relOid))
 		return NULL;
 
-	/* Let relation_open do the rest */
-<<<<<<< HEAD
+	/* Let try_relation_open do the rest */
 	return try_relation_open(relOid, lockmode, noWait);
-=======
-	return relation_open(relOid, NoLock);
->>>>>>> 80edfd76
 }
 
 /* ----------------
@@ -1406,11 +1384,7 @@
 {
 	Relation	r;
 
-<<<<<<< HEAD
-	r = try_relation_openrv(relation, lockmode, false);
-=======
-	r = relation_openrv_extended(relation, lockmode, missing_ok);
->>>>>>> 80edfd76
+	r = relation_openrv_extended(relation, lockmode, missing_ok, false);
 
 	if (r)
 	{
@@ -1504,8 +1478,6 @@
 	 */
 	scan->rs_pageatatime = IsMVCCSnapshot(snapshot);
 
-<<<<<<< HEAD
-=======
 	/*
 	 * For a seqscan in a serializable transaction, acquire a predicate lock
 	 * on the entire relation. This is required not only to lock all the
@@ -1520,10 +1492,15 @@
 	if (!is_bitmapscan)
 		PredicateLockRelation(relation, snapshot);
 
+#if 0
+	/*
+	 * GPDB removes t_tableOid from HeapTupleData.
+	 */
+
 	/* we only need to set this up once */
 	scan->rs_ctup.t_tableOid = RelationGetRelid(relation);
-
->>>>>>> 80edfd76
+#endif
+
 	/*
 	 * we do this here instead of in initscan() because heap_rescan also calls
 	 * initscan() and we don't want to allocate memory again
@@ -1958,16 +1935,12 @@
 			break;
 		}
 
-<<<<<<< HEAD
-		heapTuple.t_data = (HeapTupleHeader) PageGetItem(dp, lp);
-		heapTuple.t_len = ItemIdGetLength(lp);
-		heapTuple.t_self = *tid;
-=======
 		heapTuple->t_data = (HeapTupleHeader) PageGetItem(dp, lp);
 		heapTuple->t_len = ItemIdGetLength(lp);
+#if 0
 		heapTuple->t_tableOid = relation->rd_id;
+#endif
 		heapTuple->t_self = *tid;
->>>>>>> 80edfd76
 
 		/*
 		 * Shouldn't see a HEAP_ONLY tuple at chain start.
@@ -1984,12 +1957,6 @@
 								 HeapTupleHeaderGetXmin(heapTuple->t_data)))
 			break;
 
-<<<<<<< HEAD
-		/* If it's visible per the snapshot, we must return it */
-		valid = HeapTupleSatisfiesVisibility(relation, &heapTuple, snapshot, buffer);
-		CheckForSerializableConflictOut(valid, relation, &heapTuple, buffer);
-		if (valid)
-=======
 		/*
 		 * When first_call is true (and thus, skip is initially false) we'll
 		 * return the first tuple we find.	But on later passes, heapTuple
@@ -1998,10 +1965,9 @@
 		 * we skip it and return the next match we find.
 		 */
 		if (!skip)
->>>>>>> 80edfd76
 		{
 			/* If it's visible per the snapshot, we must return it */
-			valid = HeapTupleSatisfiesVisibility(heapTuple, snapshot, buffer);
+			valid = HeapTupleSatisfiesVisibility(relation, heapTuple, snapshot, buffer);
 			CheckForSerializableConflictOut(valid, relation, heapTuple,
 											buffer, snapshot);
 			if (valid)
@@ -2021,12 +1987,7 @@
 		 * transactions.
 		 */
 		if (all_dead && *all_dead &&
-<<<<<<< HEAD
-			HeapTupleSatisfiesVacuum(relation, heapTuple.t_data, RecentGlobalXmin,
-									 buffer) != HEAPTUPLE_DEAD)
-=======
 			!HeapTupleIsSurelyDead(heapTuple->t_data, RecentGlobalXmin))
->>>>>>> 80edfd76
 			*all_dead = false;
 
 		/*
@@ -2172,13 +2133,8 @@
 		 * Check time qualification of tuple; if visible, set it as the new
 		 * result candidate.
 		 */
-<<<<<<< HEAD
 		valid = HeapTupleSatisfiesVisibility(relation, &tp, snapshot, buffer);
-		CheckForSerializableConflictOut(valid, relation, &tp, buffer);
-=======
-		valid = HeapTupleSatisfiesVisibility(&tp, snapshot, buffer);
 		CheckForSerializableConflictOut(valid, relation, &tp, buffer, snapshot);
->>>>>>> 80edfd76
 		if (valid)
 			*tid = ctid;
 
@@ -2290,63 +2246,6 @@
 	Buffer		vmbuffer = InvalidBuffer;
 	bool		all_visible_cleared = false;
 
-<<<<<<< HEAD
-	Assert(RelationIsHeap(relation));
-	Assert(IsBootstrapProcessingMode() ||
-		   TransactionIdIsNormal(relation->rd_rel->relfrozenxid));
-
-	if (relation->rd_rel->relhasoids)
-	{
-#ifdef NOT_USED
-		/* this is redundant with an Assert in HeapTupleSetOid */
-		Assert(tup->t_data->t_infomask & HEAP_HASOID);
-#endif
-
-		/*
-		 * If the object id of this tuple has already been assigned, trust the
-		 * caller.	There are a couple of ways this can happen.  At initial db
-		 * creation, the backend program sets oids for tuples. When we define
-		 * an index, we set the oid.  Finally, in the future, we may allow
-		 * users to set their own object ids in order to support a persistent
-		 * object store (objects need to contain pointers to one another).
-		 */
-		if (!OidIsValid(HeapTupleGetOid(tup)))
-		{
-			Oid			oid = InvalidOid;
-
-			if ((Gp_role == GP_ROLE_EXECUTE || IsBinaryUpgrade) && IsSystemRelation(relation))
-				oid = GetPreassignedOidForTuple(relation, tup);
-
-			if (!OidIsValid(oid))
-				oid = GetNewOid(relation);
-
-			HeapTupleSetOid(tup, oid);
-		}
-	}
-	else
-	{
- 		/* Check there is not space for an OID, since pgclass.relhasoids says
- 		 * there shouldn't be one.  The hidden "escape hatch" GUC is here so 
- 		 * that we can revert to the old (no error) behavior in the unlikely
- 		 * event of an emergency in the field.
-		 */
- 		if ( tup->t_data->t_infomask & HEAP_HASOID && gp_heap_require_relhasoids_match )
- 		{
- 			elog(ERROR, "tuple has oid, but schema does not");
- 		}
-	}
-
-	tup->t_data->t_infomask &= ~(HEAP_XACT_MASK);
-	if (isFrozen)
-		tup->t_data->t_infomask |= HEAP_XMIN_COMMITTED;
-	tup->t_data->t_infomask2 &= ~(HEAP2_XACT_MASK);
-	tup->t_data->t_infomask |= HEAP_XMAX_INVALID;
-	HeapTupleHeaderSetXmin(tup->t_data, xid);
-	HeapTupleHeaderSetCmin(tup->t_data, cid);
-	HeapTupleHeaderSetXmax(tup->t_data, 0);		/* for cleanliness */
-
-=======
->>>>>>> 80edfd76
 	/*
 	 * Fill in tuple header fields, assign an OID, and toast the tuple if
 	 * necessary.
@@ -2354,22 +2253,7 @@
 	 * Note: below this point, heaptup is the data we actually intend to store
 	 * into the relation; tup is the caller's original untoasted data.
 	 */
-<<<<<<< HEAD
-	if (relation->rd_rel->relkind != RELKIND_RELATION)
-	{
-		/* toast table entries should never be recursively toasted */
-		Assert(!HeapTupleHasExternal(tup));
-		heaptup = tup;
-	}
-	else if (HeapTupleHasExternal(tup) || tup->t_len > TOAST_TUPLE_THRESHOLD)
-		heaptup = toast_insert_or_update(relation, tup, NULL,
-										 TOAST_TUPLE_TARGET, isFrozen,
-										 options);
-	else
-		heaptup = tup;
-=======
-	heaptup = heap_prepare_insert(relation, tup, xid, cid, options);
->>>>>>> 80edfd76
+	heaptup = heap_prepare_insert(relation, tup, xid, cid, options, isFrozen);
 
 	/*
 	 * We're about to do the actual insert -- but check for conflict first, to
@@ -2490,7 +2374,6 @@
 	 * the heaptup data structure is all in local memory, not in the shared
 	 * buffer.
 	 */
-<<<<<<< HEAD
 	if (IsSystemRelation(relation))
 	{
 		/*
@@ -2500,11 +2383,8 @@
 		if (Gp_role == GP_ROLE_DISPATCH && relation->rd_rel->relhasoids)
 			AddDispatchOidFromTuple(relation, heaptup);
 
-		CacheInvalidateHeapTuple(relation, heaptup);
-	}
-=======
-	CacheInvalidateHeapTuple(relation, heaptup, NULL);
->>>>>>> 80edfd76
+		CacheInvalidateHeapTuple(relation, heaptup, NULL);
+	}
 
 	pgstat_count_heap_insert(relation, 1);
 
@@ -2530,8 +2410,10 @@
  */
 static HeapTuple
 heap_prepare_insert(Relation relation, HeapTuple tup, TransactionId xid,
-					CommandId cid, int options)
-{
+					CommandId cid, int options, bool isFrozen)
+{
+	Insist(RelationIsHeap(relation));
+
 	if (relation->rd_rel->relhasoids)
 	{
 #ifdef NOT_USED
@@ -2548,21 +2430,39 @@
 		 * object store (objects need to contain pointers to one another).
 		 */
 		if (!OidIsValid(HeapTupleGetOid(tup)))
-			HeapTupleSetOid(tup, GetNewOid(relation));
+		{
+			Oid         oid = InvalidOid;
+
+			if ((Gp_role == GP_ROLE_EXECUTE || IsBinaryUpgrade) && IsSystemRelation(relation))
+				oid = GetPreassignedOidForTuple(relation, tup);
+
+			if (!OidIsValid(oid))
+				oid = GetNewOid(relation);
+
+			HeapTupleSetOid(tup, oid);
+		}
 	}
 	else
 	{
-		/* check there is not space for an OID */
-		Assert(!(tup->t_data->t_infomask & HEAP_HASOID));
+		/* Check there is not space for an OID, since pgclass.relhasoids says
+		 * there shouldn't be one.  The hidden "escape hatch" GUC is here so
+		 * that we can revert to the old (no error) behavior in the unlikely
+		 * event of an emergency in the field.
+		 */
+		if ( tup->t_data->t_infomask & HEAP_HASOID && gp_heap_require_relhasoids_match )
+		{
+			elog(ERROR, "tuple has oid, but schema does not");
+		}
 	}
 
 	tup->t_data->t_infomask &= ~(HEAP_XACT_MASK);
+	if (isFrozen)
+		tup->t_data->t_infomask |= HEAP_XMIN_COMMITTED;
 	tup->t_data->t_infomask2 &= ~(HEAP2_XACT_MASK);
 	tup->t_data->t_infomask |= HEAP_XMAX_INVALID;
 	HeapTupleHeaderSetXmin(tup->t_data, xid);
 	HeapTupleHeaderSetCmin(tup->t_data, cid);
 	HeapTupleHeaderSetXmax(tup->t_data, 0);		/* for cleanliness */
-	tup->t_tableOid = RelationGetRelid(relation);
 
 	/*
 	 * If the new tuple is too big for storage or contains already toasted
@@ -2575,7 +2475,9 @@
 		return tup;
 	}
 	else if (HeapTupleHasExternal(tup) || tup->t_len > TOAST_TUPLE_THRESHOLD)
-		return toast_insert_or_update(relation, tup, NULL, options);
+		return toast_insert_or_update(relation, tup, NULL,
+									  TOAST_TUPLE_TARGET, isFrozen,
+									  options);
 	else
 		return tup;
 }
@@ -2593,9 +2495,9 @@
  */
 void
 heap_multi_insert(Relation relation, HeapTuple *tuples, int ntuples,
-				  CommandId cid, int options, BulkInsertState bistate)
-{
-	TransactionId xid = GetCurrentTransactionId();
+				  CommandId cid, int options, BulkInsertState bistate, TransactionId xid)
+{
+	bool        isFrozen = (xid == FrozenTransactionId);
 	HeapTuple  *heaptuples;
 	int			i;
 	int			ndone;
@@ -2612,7 +2514,7 @@
 	heaptuples = palloc(ntuples * sizeof(HeapTuple));
 	for (i = 0; i < ntuples; i++)
 		heaptuples[i] = heap_prepare_insert(relation, tuples[i],
-											xid, cid, options);
+											xid, cid, options, isFrozen);
 
 	/*
 	 * Allocate some memory to use for constructing the WAL record. Using
@@ -2775,7 +2677,6 @@
 			recptr = XLogInsert(RM_HEAP2_ID, info, rdata);
 
 			PageSetLSN(page, recptr);
-			PageSetTLI(page, ThisTimeLineID);
 		}
 
 		END_CRIT_SECTION();
@@ -3270,16 +3171,10 @@
 	Page		page;
 	BlockNumber block;
 	Buffer		buffer,
-<<<<<<< HEAD
-				newbuf;
-	bool		need_toast;
-=======
 				newbuf,
 				vmbuffer = InvalidBuffer,
 				vmbuffer_new = InvalidBuffer;
-	bool		need_toast,
-				already_marked;
->>>>>>> 80edfd76
+	bool		need_toast;
 	Size		newtupsize,
 				pagefree;
 	bool		have_tuple_lock = false;
@@ -5268,6 +5163,9 @@
 	 * conflict processing to occur before we begin index vacuum actions. see
 	 * vacuumlazy.c and also comments in btvacuumpage()
 	 */
+
+	/* Backup blocks are not used in cleanup_info records */
+	Assert(!(record->xl_info & XLR_BKP_BLOCK_MASK));
 }
 
 /*
@@ -5300,10 +5198,15 @@
 		ResolveRecoveryConflictWithSnapshot(xlrec->latestRemovedXid,
 											xlrec->node);
 
-	RestoreBkpBlocks(lsn, record, true);
-
+	/*
+	 * If we have a full-page image, restore it (using a cleanup lock) and
+	 * we're done.
+	 */
 	if (IsBkpBlockApplied(record, 0))
+	{
+		(void) RestoreBackupBlock(lsn, record, 0, true, false);
 		return;
+	}
 
 	buffer = XLogReadBufferExtended(xlrec->node, MAIN_FORKNUM, xlrec->block, RBM_NORMAL);
 	if (!BufferIsValid(buffer))
@@ -5368,15 +5271,16 @@
 	if (InHotStandby)
 		ResolveRecoveryConflictWithSnapshot(cutoff_xid, xlrec->node);
 
-	RestoreBkpBlocks(lsn, record, false);
-
+	/* If we have a full-page image, restore it and we're done */
 	if (IsBkpBlockApplied(record, 0))
+	{
+		(void) RestoreBackupBlock(lsn, record, 0, false, false);
 		return;
-
-	buffer = XLogReadBufferExtended(xlrec->node, MAIN_FORKNUM, xlrec->block, RBM_NORMAL);
+	}
+
+	buffer = XLogReadBuffer(xlrec->node, xlrec->block, false);
 	if (!BufferIsValid(buffer))
 		return;
-	LockBufferForCleanup(buffer);
 	page = (Page) BufferGetPage(buffer);
 
 	if (XLByteLE(lsn, PageGetLSN(page)))
@@ -5423,18 +5327,6 @@
 	xl_heap_visible *xlrec = (xl_heap_visible *) XLogRecGetData(record);
 	Buffer		buffer;
 	Page		page;
-
-	/*
-	 * Read the heap page, if it still exists.	If the heap file has been
-	 * dropped or truncated later in recovery, this might fail.  In that case,
-	 * there's no point in doing anything further, since the visibility map
-	 * will have to be cleared out at the same time.
-	 */
-	buffer = XLogReadBufferExtended(xlrec->node, MAIN_FORKNUM, xlrec->block,
-									RBM_NORMAL);
-	if (!BufferIsValid(buffer))
-		return;
-	page = (Page) BufferGetPage(buffer);
 
 	/*
 	 * If there are any Hot Standby transactions running that have an xmin
@@ -5448,41 +5340,56 @@
 	if (InHotStandby)
 		ResolveRecoveryConflictWithSnapshot(xlrec->cutoff_xid, xlrec->node);
 
-	LockBuffer(buffer, BUFFER_LOCK_EXCLUSIVE);
-
-	/*
-	 * We don't bump the LSN of the heap page when setting the visibility map
-	 * bit, because that would generate an unworkable volume of full-page
-	 * writes.	This exposes us to torn page hazards, but since we're not
-	 * inspecting the existing page contents in any way, we don't care.
-	 *
-	 * However, all operations that clear the visibility map bit *do* bump the
-	 * LSN, and those operations will only be replayed if the XLOG LSN follows
-	 * the page LSN.  Thus, if the page LSN has advanced past our XLOG
-	 * record's LSN, we mustn't mark the page all-visible, because the
-	 * subsequent update won't be replayed to clear the flag.
-	 */
-	if (!XLByteLE(lsn, PageGetLSN(page)))
-	{
-		PageSetAllVisible(page);
-		MarkBufferDirty(buffer);
-	}
-
-	/* Done with heap page. */
-	UnlockReleaseBuffer(buffer);
-
-	/*
-	 * Even we skipped the heap page update due to the LSN interlock, it's
+	/*
+	 * Read the heap page, if it still exists.	If the heap file has been
+	 * dropped or truncated later in recovery, we don't need to update the
+	 * page, but we'd better still update the visibility map.
+	 */
+	buffer = XLogReadBufferExtended(xlrec->node, MAIN_FORKNUM, xlrec->block,
+									RBM_NORMAL);
+	if (BufferIsValid(buffer))
+	{
+		LockBuffer(buffer, BUFFER_LOCK_EXCLUSIVE);
+
+		page = (Page) BufferGetPage(buffer);
+
+		/*
+		 * We don't bump the LSN of the heap page when setting the visibility
+		 * map bit, because that would generate an unworkable volume of
+		 * full-page writes.  This exposes us to torn page hazards, but since
+		 * we're not inspecting the existing page contents in any way, we
+		 * don't care.
+		 *
+		 * However, all operations that clear the visibility map bit *do* bump
+		 * the LSN, and those operations will only be replayed if the XLOG LSN
+		 * follows the page LSN.  Thus, if the page LSN has advanced past our
+		 * XLOG record's LSN, we mustn't mark the page all-visible, because
+		 * the subsequent update won't be replayed to clear the flag.
+		 */
+		if (!XLByteLE(lsn, PageGetLSN(page)))
+		{
+			PageSetAllVisible(page);
+			MarkBufferDirty(buffer);
+		}
+
+		/* Done with heap page. */
+		UnlockReleaseBuffer(buffer);
+	}
+
+	/*
+	 * Even if we skipped the heap page update due to the LSN interlock, it's
 	 * still safe to update the visibility map.  Any WAL record that clears
 	 * the visibility map bit does so before checking the page LSN, so any
 	 * bits that need to be cleared will still be cleared.
 	 */
-	if (record->xl_info & XLR_BKP_BLOCK_1)
-		RestoreBkpBlocks(lsn, record, false);
+	if (record->xl_info & XLR_BKP_BLOCK(0))
+		(void) RestoreBackupBlock(lsn, record, 0, false, false);
 	else
 	{
 		Relation	reln;
 		Buffer		vmbuffer = InvalidBuffer;
+		Page		vmpage;
+		XLogRecPtr  vmlsn;
 
 		reln = CreateFakeRelcacheEntry(xlrec->node);
 		visibilitymap_pin(reln, xlrec->block, &vmbuffer);
@@ -5490,15 +5397,22 @@
 		/*
 		 * Don't set the bit if replay has already passed this point.
 		 *
-		 * It might be safe to do this unconditionally; if replay has past
+		 * It might be safe to do this unconditionally; if replay has passed
 		 * this point, we'll replay at least as far this time as we did
 		 * before, and if this bit needs to be cleared, the record responsible
 		 * for doing so should be again replayed, and clear it.  For right
 		 * now, out of an abundance of conservatism, we use the same test here
-		 * we did for the heap page; if this results in a dropped bit, no real
-		 * harm is done; and the next VACUUM will fix it.
+		 * we did for the heap page.  If this results in a dropped bit, no
+		 * real harm is done; and the next VACUUM will fix it.
 		 */
-		if (!XLByteLE(lsn, PageGetLSN(BufferGetPage(vmbuffer))))
+
+		/*
+		 * GPDB PageGetLSN checks the buffer is locked. But here vmbuffer is locked
+		 * in function visibilitymap_set().
+		 */
+		vmpage = BufferGetPage(vmbuffer);
+		vmlsn = ((PageHeader) vmpage)->pd_lsn;
+		if (!XLByteLE(lsn, vmlsn))
 			visibilitymap_set(reln, xlrec->block, lsn, vmbuffer,
 							  xlrec->cutoff_xid);
 
@@ -5513,6 +5427,9 @@
 	xl_heap_newpage *xlrec = (xl_heap_newpage *) XLogRecGetData(record);
 	Buffer		buffer;
 	Page		page;
+
+	/* Backup blocks are not used in newpage records */
+	Assert(!(record->xl_info & XLR_BKP_BLOCK_MASK));
 
 	/*
 	 * Note: the NEWPAGE log record is used for both heaps and indexes, so do
@@ -5568,8 +5485,13 @@
 		FreeFakeRelcacheEntry(reln);
 	}
 
+	/* If we have a full-page image, restore it and we're done */
 	if (IsBkpBlockApplied(record, 0))
+	{
+		(void) RestoreBackupBlock(lsn, record, 0, false, false);
 		return;
+	}
+
 	buffer = XLogReadBuffer(xlrec->target.node, blkno, false);
 	if (!BufferIsValid(buffer))
 		return;
@@ -5660,8 +5582,12 @@
 		FreeFakeRelcacheEntry(reln);
 	}
 
+	/* If we have a full-page image, restore it and we're done */
 	if (IsBkpBlockApplied(record, 0))
+	{
+		(void) RestoreBackupBlock(lsn, record, 0, false, false);
 		return;
+	}
 
 	if (record->xl_info & XLOG_HEAP_INIT_PAGE)
 	{
@@ -5771,8 +5697,6 @@
 	 * required.
 	 */
 
-	RestoreBkpBlocks(lsn, record, false);
-
 	xlrec = (xl_heap_multi_insert *) recdata;
 	recdata += SizeOfHeapMultiInsert;
 
@@ -5801,8 +5725,12 @@
 		FreeFakeRelcacheEntry(reln);
 	}
 
-	if (record->xl_info & XLR_BKP_BLOCK_1)
+	/* If we have a full-page image, restore it and we're done */
+	if (record->xl_info & XLR_BKP_BLOCK(0))
+	{
+		(void) RestoreBackupBlock(lsn, record, 0, false, false);
 		return;
+	}
 
 	if (isinit)
 	{
@@ -5868,7 +5796,6 @@
 	freespace = PageGetHeapFreeSpace(page);		/* needed to update FSM below */
 
 	PageSetLSN(page, lsn);
-	PageSetTLI(page, ThisTimeLineID);
 
 	if (xlrec->all_visible_cleared)
 		PageClearAllVisible(page);
@@ -5896,9 +5823,10 @@
 heap_xlog_update(XLogRecPtr lsn, XLogRecord *record, bool hot_update)
 {
 	xl_heap_update *xlrec = (xl_heap_update *) XLogRecGetData(record);
-	Buffer		buffer;
 	bool		samepage = (ItemPointerGetBlockNumber(&(xlrec->newtid)) ==
 							ItemPointerGetBlockNumber(&(xlrec->target.tid)));
+	Buffer		obuffer,
+				nbuffer;
 	Page		page;
 	OffsetNumber offnum;
 	ItemId		lp = NULL;
@@ -5929,26 +5857,45 @@
 		FreeFakeRelcacheEntry(reln);
 	}
 
+	/*
+	 * In normal operation, it is important to lock the two pages in
+	 * page-number order, to avoid possible deadlocks against other update
+	 * operations going the other way.	However, during WAL replay there can
+	 * be no other update happening, so we don't need to worry about that. But
+	 * we *do* need to worry that we don't expose an inconsistent state to Hot
+	 * Standby queries --- so the original page can't be unlocked before we've
+	 * added the new tuple to the new page.
+	 */
+
 	if (IsBkpBlockApplied(record, 0))
 	{
+		obuffer = RestoreBackupBlock(lsn, record, 0, false, true);
 		if (samepage)
-			return;				/* backup block covered both changes */
+		{
+			/* backup block covered both changes, so we're done */
+			UnlockReleaseBuffer(obuffer);
+			return;
+		}
 		goto newt;
 	}
 
 	/* Deal with old tuple version */
 
-	buffer = XLogReadBuffer(xlrec->target.node,
-							ItemPointerGetBlockNumber(&(xlrec->target.tid)),
-							false);
-	if (!BufferIsValid(buffer))
+	obuffer = XLogReadBuffer(xlrec->target.node,
+							 ItemPointerGetBlockNumber(&(xlrec->target.tid)),
+							 false);
+	if (!BufferIsValid(obuffer))
 		goto newt;
-	page = (Page) BufferGetPage(buffer);
+
+	page = (Page) BufferGetPage(obuffer);
+
 	if (XLByteLE(lsn, PageGetLSN(page)))		/* changes are applied */
 	{
-		UnlockReleaseBuffer(buffer);
 		if (samepage)
+		{
+			UnlockReleaseBuffer(obuffer);
 			return;
+		}
 		goto newt;
 	}
 
@@ -5986,10 +5933,13 @@
 	 * is already applied
 	 */
 	if (samepage)
+	{
+		nbuffer = obuffer;
 		goto newsame;
+	}
+
 	PageSetLSN(page, lsn);
-	MarkBufferDirty(buffer);
-	UnlockReleaseBuffer(buffer);
+	MarkBufferDirty(obuffer);
 
 	/* Deal with new tuple */
 
@@ -6012,30 +5962,37 @@
 	}
 
 	if (IsBkpBlockApplied(record, 1))
+	{
+		(void) RestoreBackupBlock(lsn, record, 1, false, false);
+		if (BufferIsValid(obuffer))
+			UnlockReleaseBuffer(obuffer);
 		return;
+	}
 
 	if (record->xl_info & XLOG_HEAP_INIT_PAGE)
 	{
-		buffer = XLogReadBuffer(xlrec->target.node,
-								ItemPointerGetBlockNumber(&(xlrec->newtid)),
-								true);
-		Assert(BufferIsValid(buffer));
-		page = (Page) BufferGetPage(buffer);
-
-		PageInit(page, BufferGetPageSize(buffer), 0);
+		nbuffer = XLogReadBuffer(xlrec->target.node,
+								 ItemPointerGetBlockNumber(&(xlrec->newtid)),
+								 true);
+		Assert(BufferIsValid(nbuffer));
+		page = (Page) BufferGetPage(nbuffer);
+
+		PageInit(page, BufferGetPageSize(nbuffer), 0);
 	}
 	else
 	{
-		buffer = XLogReadBuffer(xlrec->target.node,
-								ItemPointerGetBlockNumber(&(xlrec->newtid)),
-								false);
-		if (!BufferIsValid(buffer))
+		nbuffer = XLogReadBuffer(xlrec->target.node,
+								 ItemPointerGetBlockNumber(&(xlrec->newtid)),
+								 false);
+		if (!BufferIsValid(nbuffer))
 			return;
-		page = (Page) BufferGetPage(buffer);
+		page = (Page) BufferGetPage(nbuffer);
 
 		if (XLByteLE(lsn, PageGetLSN(page)))	/* changes are applied */
 		{
-			UnlockReleaseBuffer(buffer);
+			UnlockReleaseBuffer(nbuffer);
+			if (BufferIsValid(obuffer))
+				UnlockReleaseBuffer(obuffer);
 			return;
 		}
 	}
@@ -6079,11 +6036,14 @@
 	freespace = PageGetHeapFreeSpace(page);		/* needed to update FSM below */
 
 	PageSetLSN(page, lsn);
-	MarkBufferDirty(buffer);
-	UnlockReleaseBuffer(buffer);
-
-	/*
-	 * If the page is running low on free space, update the FSM as well.
+	MarkBufferDirty(nbuffer);
+	UnlockReleaseBuffer(nbuffer);
+
+	if (BufferIsValid(obuffer) && obuffer != nbuffer)
+		UnlockReleaseBuffer(obuffer);
+
+	/*
+	 * If the new page is running low on free space, update the FSM as well.
 	 * Arbitrarily, our definition of "low" is less than 20%. We can't do much
 	 * better than that without knowing the fill-factor for the table.
 	 *
@@ -6099,7 +6059,8 @@
 	 */
 	if (!hot_update && freespace < BLCKSZ / 5)
 		XLogRecordPageWithFreeSpace(xlrec->target.node,
-					 ItemPointerGetBlockNumber(&(xlrec->newtid)), freespace);
+								 ItemPointerGetBlockNumber(&(xlrec->newtid)),
+									freespace);
 }
 
 static void
@@ -6112,8 +6073,12 @@
 	ItemId		lp = NULL;
 	HeapTupleHeader htup;
 
+	/* If we have a full-page image, restore it and we're done */
 	if (IsBkpBlockApplied(record, 0))
+	{
+		(void) RestoreBackupBlock(lsn, record, 0, false, false);
 		return;
+	}
 
 	buffer = XLogReadBuffer(xlrec->target.node,
 							ItemPointerGetBlockNumber(&(xlrec->target.tid)),
@@ -6170,8 +6135,12 @@
 	uint32		oldlen;
 	uint32		newlen;
 
+	/* If we have a full-page image, restore it and we're done */
 	if (IsBkpBlockApplied(record, 0))
+	{
+		(void) RestoreBackupBlock(lsn, record, 0, false, false);
 		return;
+	}
 
 	buffer = XLogReadBuffer(xlrec->target.node,
 							ItemPointerGetBlockNumber(&(xlrec->target.tid)),
@@ -6218,8 +6187,6 @@
 	 * These operations don't overwrite MVCC data so no conflict processing is
 	 * required. The ones in heap2 rmgr do.
 	 */
-
-	RestoreBkpBlocks(lsn, record, false);
 
 	switch (info & XLOG_HEAP_OPMASK)
 	{
@@ -6254,11 +6221,6 @@
 {
 	uint8		info = record->xl_info & ~XLR_INFO_MASK;
 
-	/*
-	 * Note that RestoreBkpBlocks() is called after conflict processing within
-	 * each record type handling function.
-	 */
-
 	switch (info & XLOG_HEAP_OPMASK)
 	{
 		case XLOG_HEAP2_FREEZE:
