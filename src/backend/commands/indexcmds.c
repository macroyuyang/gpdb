/*-------------------------------------------------------------------------
 *
 * indexcmds.c
 *	  POSTGRES define and remove index code.
 *
<<<<<<< HEAD
 * Portions Copyright (c) 2005-2010, Greenplum inc
 * Portions Copyright (c) 2012-Present Pivotal Software, Inc.
 * Portions Copyright (c) 1996-2011, PostgreSQL Global Development Group
=======
 * Portions Copyright (c) 1996-2012, PostgreSQL Global Development Group
>>>>>>> 80edfd76
 * Portions Copyright (c) 1994, Regents of the University of California
 *
 *
 * IDENTIFICATION
 *	  src/backend/commands/indexcmds.c
 *
 *-------------------------------------------------------------------------
 */

#include "postgres.h"

#include "access/reloptions.h"
#include "access/xact.h"
#include "catalog/catalog.h"
#include "catalog/index.h"
#include "catalog/indexing.h"
#include "catalog/pg_opclass.h"
#include "catalog/pg_opfamily.h"
#include "catalog/pg_tablespace.h"
#include "catalog/pg_type.h"
#include "commands/dbcommands.h"
#include "commands/defrem.h"
#include "commands/tablecmds.h"
#include "commands/tablespace.h"
#include "mb/pg_wchar.h"
#include "miscadmin.h"
#include "nodes/makefuncs.h"
#include "nodes/nodeFuncs.h"
#include "optimizer/clauses.h"
#include "optimizer/planner.h"
#include "parser/parse_coerce.h"
#include "parser/parse_func.h"
#include "parser/parse_oper.h"
<<<<<<< HEAD
#include "parser/parsetree.h"
#include "rewrite/rewriteManip.h"
=======
>>>>>>> 80edfd76
#include "storage/lmgr.h"
#include "storage/proc.h"
#include "storage/procarray.h"
#include "utils/acl.h"
#include "utils/builtins.h"
#include "utils/fmgroids.h"
#include "utils/hsearch.h"
#include "utils/inval.h"
#include "utils/lsyscache.h"
#include "utils/memutils.h"
#include "utils/snapmgr.h"
#include "utils/syscache.h"
#include "utils/tqual.h"

#include "catalog/pg_inherits_fn.h"
#include "cdb/cdbcat.h"
#include "cdb/cdbdisp_query.h"
#include "cdb/cdbdispatchresult.h"
#include "cdb/cdboidsync.h"
#include "cdb/cdbpartition.h"
#include "cdb/cdbsrlz.h"
#include "cdb/cdbvars.h"
#include "libpq-fe.h"
#include "utils/faultinjector.h"

/* non-export function prototypes */
static void CheckPredicate(Expr *predicate);
static void ComputeIndexAttrs(IndexInfo *indexInfo,
				  Oid *typeOidP,
				  Oid *collationOidP,
				  Oid *classOidP,
				  int16 *colOptionP,
				  List *attList,
				  List *exclusionOpNames,
				  Oid relId,
				  char *accessMethodName, Oid accessMethodId,
				  bool amcanorder,
				  bool isconstraint);
static Oid GetIndexOpClass(List *opclass, Oid attrType,
				char *accessMethodName, Oid accessMethodId);
static char *ChooseIndexNameAddition(List *colnames);
<<<<<<< HEAD
static bool relationHasUniqueIndex(Relation rel);


/*
 * Helper function, to check indcheckxmin for an index on all segments, and
 * set it on the master if it was set on any segment.
 *
 * If CREATE INDEX creates a "broken" HOT chain, the new index must not be
 * used by new queries, with an old snapshot, that would need to see the old
 * values. See src/backend/access/heap/README.HOT. This is enforced by
 * setting indcheckxmin in the pg_index row. In GPDB, we use the pg_index
 * row in the master for planning, but all the data is stored in the
 * segments, so indcheckxmin must be set in the master, if it's set in any
 * of the segments.
 */
static void
cdb_sync_indcheckxmin_with_segments(Oid indexRelationId)
{
	CdbPgResults cdb_pgresults = {NULL, 0};
	int			i;
	char		cmd[100];
	bool		indcheckxmin_set_in_any_segment;

	Assert(Gp_role == GP_ROLE_DISPATCH && !IsBootstrapProcessingMode());

	/*
	 * Query all the segments, for their indcheckxmin value for this index.
	 */
	snprintf(cmd, sizeof(cmd),
			 "select indcheckxmin from pg_catalog.pg_index where indexrelid = '%u'",
			 indexRelationId);

	CdbDispatchCommand(cmd, DF_WITH_SNAPSHOT, &cdb_pgresults);

	indcheckxmin_set_in_any_segment = false;
	for (i = 0; i < cdb_pgresults.numResults; i++)
	{
		char	   *val;

		if (PQresultStatus(cdb_pgresults.pg_results[i]) != PGRES_TUPLES_OK)
		{
			cdbdisp_clearCdbPgResults(&cdb_pgresults);
			elog(ERROR, "could not fetch indcheckxmin from segment");
		}

		if (PQntuples(cdb_pgresults.pg_results[i]) != 1 ||
			PQnfields(cdb_pgresults.pg_results[i]) != 1 ||
			PQgetisnull(cdb_pgresults.pg_results[i], 0, 0))
			elog(ERROR, "unexpected shape of result set for indcheckxmin query");

		val = PQgetvalue(cdb_pgresults.pg_results[i], 0, 0);
		if (val[0] == 't')
		{
			indcheckxmin_set_in_any_segment = true;
			break;
		}
		else if (val[0] != 'f')
			elog(ERROR, "invalid boolean value received from segment: %s", val);
	}

	cdbdisp_clearCdbPgResults(&cdb_pgresults);

	/*
	 * If indcheckxmin was set on any segment, also set it in the master.
	 */
	if (indcheckxmin_set_in_any_segment)
	{
		Relation	pg_index;
		HeapTuple	indexTuple;
		Form_pg_index indexForm;

		pg_index = heap_open(IndexRelationId, RowExclusiveLock);

		indexTuple = SearchSysCacheCopy1(INDEXRELID, ObjectIdGetDatum(indexRelationId));
		if (!HeapTupleIsValid(indexTuple))
			elog(ERROR, "cache lookup failed for index %u", indexRelationId);
		indexForm = (Form_pg_index) GETSTRUCT(indexTuple);

		if (!indexForm->indcheckxmin)
		{
			indexForm->indcheckxmin = true;
			simple_heap_update(pg_index, &indexTuple->t_self, indexTuple);
			CatalogUpdateIndexes(pg_index, indexTuple);
		}

		heap_freetuple(indexTuple);
		heap_close(pg_index, RowExclusiveLock);
	}
}
=======
static void RangeVarCallbackForReindexIndex(const RangeVar *relation,
								Oid relId, Oid oldRelId, void *arg);
>>>>>>> 80edfd76

/*
 * CheckIndexCompatible
 *		Determine whether an existing index definition is compatible with a
 *		prospective index definition, such that the existing index storage
 *		could become the storage of the new index, avoiding a rebuild.
 *
 * 'heapRelation': the relation the index would apply to.
 * 'accessMethodName': name of the AM to use.
 * 'attributeList': a list of IndexElem specifying columns and expressions
 *		to index on.
 * 'exclusionOpNames': list of names of exclusion-constraint operators,
 *		or NIL if not an exclusion constraint.
 *
 * This is tailored to the needs of ALTER TABLE ALTER TYPE, which recreates
 * any indexes that depended on a changing column from their pg_get_indexdef
 * or pg_get_constraintdef definitions.  We omit some of the sanity checks of
 * DefineIndex.  We assume that the old and new indexes have the same number
 * of columns and that if one has an expression column or predicate, both do.
 * Errors arising from the attribute list still apply.
 *
 * Most column type changes that can skip a table rewrite do not invalidate
 * indexes.  We ackowledge this when all operator classes, collations and
 * exclusion operators match.  Though we could further permit intra-opfamily
 * changes for btree and hash indexes, that adds subtle complexity with no
 * concrete benefit for core types.

 * When a comparison or exclusion operator has a polymorphic input type, the
 * actual input types must also match.	This defends against the possibility
 * that operators could vary behavior in response to get_fn_expr_argtype().
 * At present, this hazard is theoretical: check_exclusion_constraint() and
 * all core index access methods decline to set fn_expr for such calls.
 *
 * We do not yet implement a test to verify compatibility of expression
 * columns or predicates, so assume any such index is incompatible.
 */
bool
CheckIndexCompatible(Oid oldId,
					 RangeVar *heapRelation,
					 char *accessMethodName,
					 List *attributeList,
					 List *exclusionOpNames)
{
	bool		isconstraint;
	Oid		   *typeObjectId;
	Oid		   *collationObjectId;
	Oid		   *classObjectId;
	Oid			accessMethodId;
	Oid			relationId;
	HeapTuple	tuple;
	Form_pg_am	accessMethodForm;
	bool		amcanorder;
	int16	   *coloptions;
	IndexInfo  *indexInfo;
	int			numberOfAttributes;
	int			old_natts;
	bool		isnull;
	bool		ret = true;
	oidvector  *old_indclass;
	oidvector  *old_indcollation;
	Relation	irel;
	int			i;
	Datum		d;

	/* Caller should already have the relation locked in some way. */
	relationId = RangeVarGetRelid(heapRelation, NoLock, false);

	/*
	 * We can pretend isconstraint = false unconditionally.  It only serves to
	 * decide the text of an error message that should never happen for us.
	 */
	isconstraint = false;

	numberOfAttributes = list_length(attributeList);
	Assert(numberOfAttributes > 0);
	Assert(numberOfAttributes <= INDEX_MAX_KEYS);

	/* look up the access method */
	tuple = SearchSysCache1(AMNAME, PointerGetDatum(accessMethodName));
	if (!HeapTupleIsValid(tuple))
		ereport(ERROR,
				(errcode(ERRCODE_UNDEFINED_OBJECT),
				 errmsg("access method \"%s\" does not exist",
						accessMethodName)));
	accessMethodId = HeapTupleGetOid(tuple);
	accessMethodForm = (Form_pg_am) GETSTRUCT(tuple);
	amcanorder = accessMethodForm->amcanorder;
	ReleaseSysCache(tuple);

	/*
	 * Compute the operator classes, collations, and exclusion operators for
	 * the new index, so we can test whether it's compatible with the existing
	 * one.  Note that ComputeIndexAttrs might fail here, but that's OK:
	 * DefineIndex would have called this function with the same arguments
	 * later on, and it would have failed then anyway.
	 */
	indexInfo = makeNode(IndexInfo);
	indexInfo->ii_Expressions = NIL;
	indexInfo->ii_ExpressionsState = NIL;
	indexInfo->ii_PredicateState = NIL;
	indexInfo->ii_ExclusionOps = NULL;
	indexInfo->ii_ExclusionProcs = NULL;
	indexInfo->ii_ExclusionStrats = NULL;
	typeObjectId = (Oid *) palloc(numberOfAttributes * sizeof(Oid));
	collationObjectId = (Oid *) palloc(numberOfAttributes * sizeof(Oid));
	classObjectId = (Oid *) palloc(numberOfAttributes * sizeof(Oid));
	coloptions = (int16 *) palloc(numberOfAttributes * sizeof(int16));
	ComputeIndexAttrs(indexInfo,
					  typeObjectId, collationObjectId, classObjectId,
					  coloptions, attributeList,
					  exclusionOpNames, relationId,
					  accessMethodName, accessMethodId,
					  amcanorder, isconstraint);


	/* Get the soon-obsolete pg_index tuple. */
	tuple = SearchSysCache1(INDEXRELID, ObjectIdGetDatum(oldId));
	if (!HeapTupleIsValid(tuple))
		elog(ERROR, "cache lookup failed for index %u", oldId);

	/* We don't assess expressions or predicates; assume incompatibility. */
	if (!(heap_attisnull(tuple, Anum_pg_index_indpred) &&
		  heap_attisnull(tuple, Anum_pg_index_indexprs)))
	{
		ReleaseSysCache(tuple);
		return false;
	}

	/* Any change in operator class or collation breaks compatibility. */
	old_natts = ((Form_pg_index) GETSTRUCT(tuple))->indnatts;
	Assert(old_natts == numberOfAttributes);

	d = SysCacheGetAttr(INDEXRELID, tuple, Anum_pg_index_indcollation, &isnull);
	Assert(!isnull);
	old_indcollation = (oidvector *) DatumGetPointer(d);

	d = SysCacheGetAttr(INDEXRELID, tuple, Anum_pg_index_indclass, &isnull);
	Assert(!isnull);
	old_indclass = (oidvector *) DatumGetPointer(d);

	ret = (memcmp(old_indclass->values, classObjectId,
				  old_natts * sizeof(Oid)) == 0 &&
		   memcmp(old_indcollation->values, collationObjectId,
				  old_natts * sizeof(Oid)) == 0);

	ReleaseSysCache(tuple);

	if (!ret)
		return false;

	/* For polymorphic opcintype, column type changes break compatibility. */
	irel = index_open(oldId, AccessShareLock);	/* caller probably has a lock */
	for (i = 0; i < old_natts; i++)
	{
		if (IsPolymorphicType(get_opclass_input_type(classObjectId[i])) &&
			irel->rd_att->attrs[i]->atttypid != typeObjectId[i])
		{
			ret = false;
			break;
		}
	}

	/* Any change in exclusion operator selections breaks compatibility. */
	if (ret && indexInfo->ii_ExclusionOps != NULL)
	{
		Oid		   *old_operators,
				   *old_procs;
		uint16	   *old_strats;

		RelationGetExclusionInfo(irel, &old_operators, &old_procs, &old_strats);
		ret = memcmp(old_operators, indexInfo->ii_ExclusionOps,
					 old_natts * sizeof(Oid)) == 0;

		/* Require an exact input type match for polymorphic operators. */
		if (ret)
		{
			for (i = 0; i < old_natts && ret; i++)
			{
				Oid			left,
							right;

				op_input_types(indexInfo->ii_ExclusionOps[i], &left, &right);
				if ((IsPolymorphicType(left) || IsPolymorphicType(right)) &&
					irel->rd_att->attrs[i]->atttypid != typeObjectId[i])
				{
					ret = false;
					break;
				}
			}
		}
	}

	index_close(irel, NoLock);
	return ret;
}

/*
 * DefineIndex
 *		Creates a new index.
 *
 * 'heapRelation': the relation the index will apply to.
 * 'indexRelationName': the name for the new index, or NULL to indicate
 *		that a nonconflicting default name should be picked.
 * 'indexRelationId': normally InvalidOid, but during bootstrap can be
 *		nonzero to specify a preselected OID for the index.
 * 'relFileNode': normally InvalidOid, but can be nonzero to specify existing
 *		storage constituting a valid build of this index.
 * 'accessMethodName': name of the AM to use.
 * 'tableSpaceName': name of the tablespace to create the index in.
 *		NULL specifies using the appropriate default.
 * 'attributeList': a list of IndexElem specifying columns and expressions
 *		to index on.
 * 'predicate': the partial-index condition, or NULL if none.
 * 'options': reloptions from WITH (in list-of-DefElem form).
 * 'exclusionOpNames': list of names of exclusion-constraint operators,
 *		or NIL if not an exclusion constraint.
 * 'unique': make the index enforce uniqueness.
 * 'primary': mark the index as a primary key in the catalogs.
 * 'isconstraint': index is for a PRIMARY KEY or UNIQUE constraint,
 *		so build a pg_constraint entry for it.
 * 'deferrable': constraint is DEFERRABLE.
 * 'initdeferred': constraint is INITIALLY DEFERRED.
 * 'is_alter_table': this is due to an ALTER rather than a CREATE operation.
 * 'check_rights': check for CREATE rights in the namespace.  (This should
 *		be true except when ALTER is deleting/recreating an index.)
 * 'skip_build': make the catalog entries but leave the index file empty;
 *		it will be filled later.
 * 'quiet': suppress the NOTICE chatter ordinarily provided for constraints.
 * 'concurrent': avoid blocking writers to the table while building.
<<<<<<< HEAD
 * 'stmt': the IndexStmt for this index.  Many other arguments are just values
 *		of fields in here.  
 *		XXX One day it might pay to eliminate the redundancy.
=======
 *
 * Returns the OID of the created index.
>>>>>>> 80edfd76
 */
Oid
DefineIndex(RangeVar *heapRelation,
			char *indexRelationName,
			Oid indexRelationId,
			Oid relFileNode,
			char *accessMethodName,
			char *tableSpaceName,
			List *attributeList,
			Expr *predicate,
			List *options,
			List *exclusionOpNames,
			bool unique,
			bool primary,
			bool isconstraint,
			bool deferrable,
			bool initdeferred,
			bool is_alter_table,
			bool check_rights,
			bool skip_build,
			bool quiet,
			bool concurrent,
			IndexStmt *stmt)
{
	Oid		   *typeObjectId;
	Oid		   *collationObjectId;
	Oid		   *classObjectId;
	Oid			accessMethodId;
	Oid			relationId;
	Oid			namespaceId;
	Oid			tablespaceId;
	List	   *indexColNames;
	Relation	rel;
	Relation	indexRelation;
	HeapTuple	tuple;
	Form_pg_am	accessMethodForm;
	bool		amcanorder;
	RegProcedure amoptions;
	Datum		reloptions;
	int16	   *coloptions;
	IndexInfo  *indexInfo;
	int			numberOfAttributes;
	VirtualTransactionId *old_lockholders;
	VirtualTransactionId *old_snapshots;
	int			n_old_snapshots;
	LockRelId	heaprelid;
	LOCKTAG		heaplocktag;
	Snapshot	snapshot;
	LOCKMODE	heap_lockmode;
	bool		need_longlock = true;
	bool		shouldDispatch;
	char	   *altconname = stmt ? stmt->altconname : NULL;
	int			i;

	if (Gp_role == GP_ROLE_DISPATCH && !IsBootstrapProcessingMode() &&
		!is_alter_table)
		shouldDispatch = true;
	else
		shouldDispatch = false;

	/*
	 * count attributes in index
	 */
	numberOfAttributes = list_length(attributeList);
	if (numberOfAttributes <= 0)
		ereport(ERROR,
				(errcode(ERRCODE_INVALID_OBJECT_DEFINITION),
				 errmsg("must specify at least one column")));
	if (numberOfAttributes > INDEX_MAX_KEYS)
		ereport(ERROR,
				(errcode(ERRCODE_TOO_MANY_COLUMNS),
				 errmsg("cannot use more than %d columns in an index",
						INDEX_MAX_KEYS)));

	/*
	 * Open heap relation, acquire a suitable lock on it, remember its OID
	 *
	 * Only SELECT ... FOR UPDATE/SHARE are allowed while doing a standard
	 * index build; but for concurrent builds we allow INSERT/UPDATE/DELETE
	 * (but not VACUUM).
	 */
	heap_lockmode = concurrent ? ShareUpdateExclusiveLock : ShareLock;
	rel = heap_openrv(heapRelation, heap_lockmode);

	relationId = RelationGetRelid(rel);
	namespaceId = RelationGetNamespace(rel);

	if(RelationIsExternal(rel))
		ereport(ERROR,
				(errcode(ERRCODE_GP_FEATURE_NOT_SUPPORTED),
				 errmsg("cannot create indexes on external tables.")));
		
	/* Note: during bootstrap may see uncataloged relation */
	if (rel->rd_rel->relkind != RELKIND_RELATION &&
		rel->rd_rel->relkind != RELKIND_UNCATALOGED)
	{
		if (rel->rd_rel->relkind == RELKIND_FOREIGN_TABLE)

			/*
			 * Custom error message for FOREIGN TABLE since the term is close
			 * to a regular table and can confuse the user.
			 */
			ereport(ERROR,
					(errcode(ERRCODE_WRONG_OBJECT_TYPE),
					 errmsg("cannot create index on foreign table \"%s\"",
							heapRelation->relname)));
		else
			ereport(ERROR,
					(errcode(ERRCODE_WRONG_OBJECT_TYPE),
					 errmsg("\"%s\" is not a table",
							heapRelation->relname)));
	}

	/*
	 * Don't try to CREATE INDEX on temp tables of other backends.
	 */
	if (RELATION_IS_OTHER_TEMP(rel))
		ereport(ERROR,
				(errcode(ERRCODE_FEATURE_NOT_SUPPORTED),
				 errmsg("cannot create indexes on temporary tables of other sessions")));

	/*
	 * Verify we (still) have CREATE rights in the rel's namespace.
	 * (Presumably we did when the rel was created, but maybe not anymore.)
	 * Skip check if caller doesn't want it.  Also skip check if
	 * bootstrapping, since permissions machinery may not be working yet.
	 */
	if (check_rights && !IsBootstrapProcessingMode())
	{
		AclResult	aclresult;

		aclresult = pg_namespace_aclcheck(namespaceId, GetUserId(),
										  ACL_CREATE);
		if (aclresult != ACLCHECK_OK)
			aclcheck_error(aclresult, ACL_KIND_NAMESPACE,
						   get_namespace_name(namespaceId));
	}

	/*
	 * Select tablespace to use.  If not specified, use default tablespace
	 * (which may in turn default to database's default).
	 *
	 * Note: This code duplicates code in tablecmds.c
	 */
	if (tableSpaceName)
	{
		tablespaceId = get_tablespace_oid(tableSpaceName, false);
	}
	else
	{
		tablespaceId = GetDefaultTablespace(rel->rd_rel->relpersistence);
		/* note InvalidOid is OK in this case */

		/* Need the real tablespace id for dispatch */
		if (!OidIsValid(tablespaceId)) 
			tablespaceId = MyDatabaseTableSpace;

		/* 
		 * MPP-8238 : inconsistent tablespaces between segments and master 
		 */
		if (shouldDispatch)
			stmt->tableSpace = get_tablespace_name(tablespaceId);
	}

	/* Check permissions except when using database's default */
	if (OidIsValid(tablespaceId) && tablespaceId != MyDatabaseTableSpace)
	{
		AclResult	aclresult;

		aclresult = pg_tablespace_aclcheck(tablespaceId, GetUserId(),
										   ACL_CREATE);
		if (aclresult != ACLCHECK_OK)
			aclcheck_error(aclresult, ACL_KIND_TABLESPACE,
						   get_tablespace_name(tablespaceId));
	}

	/*
	 * Force shared indexes into the pg_global tablespace.	This is a bit of a
	 * hack but seems simpler than marking them in the BKI commands.  On the
	 * other hand, if it's not shared, don't allow it to be placed there.
	 */
	if (rel->rd_rel->relisshared)
		tablespaceId = GLOBALTABLESPACE_OID;
	else if (tablespaceId == GLOBALTABLESPACE_OID)
		ereport(ERROR,
				(errcode(ERRCODE_INVALID_PARAMETER_VALUE),
				 errmsg("only shared relations can be placed in pg_global tablespace")));

	/*
	 * Choose the index column names.
	 */
	indexColNames = ChooseIndexColumnNames(attributeList);

	/*
	 * Select name for index if caller didn't specify
	 */
	if (indexRelationName == NULL)
		indexRelationName = ChooseIndexName(RelationGetRelationName(rel),
											namespaceId,
											indexColNames,
											exclusionOpNames,
											primary,
											isconstraint);

	/*
	 * look up the access method, verify it can handle the requested features
	 */
	tuple = SearchSysCache1(AMNAME, PointerGetDatum(accessMethodName));
	if (!HeapTupleIsValid(tuple))
	{
		/*
		 * Hack to provide more-or-less-transparent updating of old RTREE
		 * indexes to GiST: if RTREE is requested and not found, use GIST.
		 */
		if (strcmp(accessMethodName, "rtree") == 0)
		{
			ereport(NOTICE,
					(errmsg("substituting access method \"gist\" for obsolete method \"rtree\"")));
			accessMethodName = "gist";
			tuple = SearchSysCache1(AMNAME, PointerGetDatum(accessMethodName));
		}

		if (!HeapTupleIsValid(tuple))
			ereport(ERROR,
					(errcode(ERRCODE_UNDEFINED_OBJECT),
					 errmsg("access method \"%s\" does not exist",
							accessMethodName)));
	}
	accessMethodId = HeapTupleGetOid(tuple);
	accessMethodForm = (Form_pg_am) GETSTRUCT(tuple);

	if (accessMethodId == HASH_AM_OID)
		ereport(ERROR,
				(errcode(ERRCODE_FEATURE_NOT_SUPPORTED),
				 errmsg("hash indexes are not supported")));

	if (unique && !accessMethodForm->amcanunique)
		ereport(ERROR,
				(errcode(ERRCODE_FEATURE_NOT_SUPPORTED),
			   errmsg("access method \"%s\" does not support unique indexes",
					  accessMethodName)));
	if (numberOfAttributes > 1 && !accessMethodForm->amcanmulticol)
		ereport(ERROR,
				(errcode(ERRCODE_FEATURE_NOT_SUPPORTED),
		  errmsg("access method \"%s\" does not support multicolumn indexes",
				 accessMethodName)));
	if (exclusionOpNames != NIL && !OidIsValid(accessMethodForm->amgettuple))
		ereport(ERROR,
				(errcode(ERRCODE_FEATURE_NOT_SUPPORTED),
		errmsg("access method \"%s\" does not support exclusion constraints",
			   accessMethodName)));

    if  (unique && RelationIsAppendOptimized(rel))
        ereport(ERROR,
                (errcode(ERRCODE_FEATURE_NOT_SUPPORTED),
                 errmsg("append-only tables do not support unique indexes")));

	amcanorder = accessMethodForm->amcanorder;
	amoptions = accessMethodForm->amoptions;

	ReleaseSysCache(tuple);

	/*
	 * Validate predicate, if given
	 */
	if (predicate)
		CheckPredicate(predicate);

	/*
	 * Parse AM-specific options, convert to text array form, validate.
	 */
	reloptions = transformRelOptions((Datum) 0, options, NULL, NULL, false, false);

	(void) index_reloptions(amoptions, reloptions, true);

	/*
	 * Prepare arguments for index_create, primarily an IndexInfo structure.
	 * Note that ii_Predicate must be in implicit-AND format.
	 */
	indexInfo = makeNode(IndexInfo);
	indexInfo->ii_NumIndexAttrs = numberOfAttributes;
	indexInfo->ii_Expressions = NIL;	/* for now */
	indexInfo->ii_ExpressionsState = NIL;
	indexInfo->ii_Predicate = make_ands_implicit(predicate);
	indexInfo->ii_PredicateState = NIL;
	indexInfo->ii_ExclusionOps = NULL;
	indexInfo->ii_ExclusionProcs = NULL;
	indexInfo->ii_ExclusionStrats = NULL;
	indexInfo->ii_Unique = unique;
	/* In a concurrent build, mark it not-ready-for-inserts */
	indexInfo->ii_ReadyForInserts = !concurrent;
	indexInfo->ii_Concurrent = concurrent;
	indexInfo->ii_BrokenHotChain = false;

	typeObjectId = (Oid *) palloc(numberOfAttributes * sizeof(Oid));
	collationObjectId = (Oid *) palloc(numberOfAttributes * sizeof(Oid));
	classObjectId = (Oid *) palloc(numberOfAttributes * sizeof(Oid));
	coloptions = (int16 *) palloc(numberOfAttributes * sizeof(int16));
	ComputeIndexAttrs(indexInfo,
					  typeObjectId, collationObjectId, classObjectId,
					  coloptions, attributeList,
					  exclusionOpNames, relationId,
					  accessMethodName, accessMethodId,
					  amcanorder, isconstraint);

	/*
	 * Extra checks when creating a PRIMARY KEY index.
	 */
	if (primary)
		index_check_primary_key(rel, indexInfo, is_alter_table);

	if ((primary || unique) && rel->rd_cdbpolicy)
		checkPolicyForUniqueIndex(rel,
								  indexInfo->ii_KeyAttrNumbers,
								  indexInfo->ii_NumIndexAttrs,
								  primary,
								  list_length(indexInfo->ii_Expressions),
								  relationHasPrimaryKey(rel),
								  relationHasUniqueIndex(rel));

	/* We don't have to worry about constraints on parts.  Already checked. */
	if ( isconstraint && rel_is_partitioned(relationId) )
		checkUniqueConstraintVsPartitioning(rel,
											indexInfo->ii_KeyAttrNumbers,
											indexInfo->ii_NumIndexAttrs,
											primary);

	if (Gp_role == GP_ROLE_EXECUTE && stmt)
		quiet = true;

	/*
	 * Report index creation if appropriate (delay this till after most of the
	 * error checks)
	 */
	if (isconstraint && !quiet && Gp_role != GP_ROLE_EXECUTE)
	{
		const char *constraint_type;

		if (primary)
			constraint_type = "PRIMARY KEY";
		else if (unique)
			constraint_type = "UNIQUE";
		else if (exclusionOpNames != NIL)
			constraint_type = "EXCLUDE";
		else
		{
			elog(ERROR, "unknown constraint type");
			constraint_type = NULL;		/* keep compiler quiet */
		}

		ereport(NOTICE,
		  (errmsg("%s %s will create implicit index \"%s\" for table \"%s\"",
				  is_alter_table ? "ALTER TABLE / ADD" : "CREATE TABLE /",
				  constraint_type,
				  indexRelationName, RelationGetRelationName(rel))));
	}

   	if (shouldDispatch)
	{
		cdb_sync_oid_to_segments();

		/*
		 * We defer the dispatch of the utility command until after
		 * index_create(), because that call will *wait*
		 * for any other transactions touching this new relation,
		 * which can cause a non-local deadlock if we've already
		 * dispatched
		 */
	}

	if (rel_needs_long_lock(RelationGetRelid(rel)))
		need_longlock = true;
	/* if this is a concurrent build, we must lock you long time */
	else if (concurrent)
		need_longlock = true;
	else
		need_longlock = false;

	/*
	 * A valid relFileNode implies that we already have a built form of the
	 * index.  The caller should also decline any index build.
	 */
	Assert(!OidIsValid(relFileNode) || (skip_build && !concurrent));

	/*
	 * Make the catalog entries for the index, including constraints. Then, if
	 * not skip_build || concurrent, actually build the index.
	 */
	indexRelationId =
		index_create(rel, indexRelationName, indexRelationId, relFileNode,
					 indexInfo, indexColNames,
					 accessMethodId, tablespaceId,
					 collationObjectId, classObjectId,
					 coloptions, reloptions, primary,
					 isconstraint, deferrable, initdeferred,
					 allowSystemTableModsDDL,
					 skip_build || concurrent,
					 concurrent,
					 altconname);

	if (shouldDispatch)
	{
		/* make sure the QE uses the same index name that we chose */
		stmt->idxname = indexRelationName;
		CdbDispatchUtilityStatement((Node *) stmt,
									DF_CANCEL_ON_ERROR |
									DF_WITH_SNAPSHOT |
									DF_NEED_TWO_PHASE,
									GetAssignedOidsForDispatch(),
									NULL);

		/* Set indcheckxmin in the master, if it was set on any segment */
		if (!indexInfo->ii_BrokenHotChain)
			cdb_sync_indcheckxmin_with_segments(indexRelationId);
	}

	if (!concurrent)
	{
		/* Close the heap and we're done, in the non-concurrent case */
<<<<<<< HEAD
		if (need_longlock)
			heap_close(rel, NoLock);
		else
			heap_close(rel, heap_lockmode);
		return;
=======
		heap_close(rel, NoLock);
		return indexRelationId;
>>>>>>> 80edfd76
	}

	/*
	 * FIXME: concurrent index build needs additional work in Greenplum.  The
	 * feature is disabled in Greenplum until this work is done.  In upstream,
	 * concurrent index build is accomplished in three steps.  Each step is
	 * performed in its own transaction.  In GPDB, each step must be performed
	 * in its own distributed transaction.  Today, we only support dispatching
	 * one IndexStmt.  QEs cannot distinguish the steps within a concurrent
	 * index build.  May be, augment IndexStmt with a variable indicating which
	 * step of concurrent index build a QE should perform?
	 */

	/* save lockrelid and locktag for below, then close rel */
	heaprelid = rel->rd_lockInfo.lockRelId;
	SET_LOCKTAG_RELATION(heaplocktag, heaprelid.dbId, heaprelid.relId);
	if (need_longlock)
		heap_close(rel, NoLock);
	else
		heap_close(rel, heap_lockmode);

	/*
	 * For a concurrent build, it's important to make the catalog entries
	 * visible to other transactions before we start to build the index. That
	 * will prevent them from making incompatible HOT updates.	The new index
	 * will be marked not indisready and not indisvalid, so that no one else
	 * tries to either insert into it or use it for queries.
	 *
	 * We must commit our current transaction so that the index becomes
	 * visible; then start another.  Note that all the data structures we just
	 * built are lost in the commit.  The only data we keep past here are the
	 * relation IDs.
	 *
	 * Before committing, get a session-level lock on the table, to ensure
	 * that neither it nor the index can be dropped before we finish. This
	 * cannot block, even if someone else is waiting for access, because we
	 * already have the same lock within our transaction.
	 *
	 * Note: we don't currently bother with a session lock on the index,
	 * because there are no operations that could change its state while we
	 * hold lock on the parent table.  This might need to change later.
	 */
	LockRelationIdForSession(&heaprelid, ShareUpdateExclusiveLock);

	PopActiveSnapshot();
	CommitTransactionCommand();

	StartTransactionCommand();

	/*
	 * Phase 2 of concurrent index build (see comments for validate_index()
	 * for an overview of how this works)
	 *
	 * Now we must wait until no running transaction could have the table open
	 * with the old list of indexes.  To do this, inquire which xacts
	 * currently would conflict with ShareLock on the table -- ie, which ones
	 * have a lock that permits writing the table.	Then wait for each of
	 * these xacts to commit or abort.	Note we do not need to worry about
	 * xacts that open the table for writing after this point; they will see
	 * the new index when they open it.
	 *
	 * Note: the reason we use actual lock acquisition here, rather than just
	 * checking the ProcArray and sleeping, is that deadlock is possible if
	 * one of the transactions in question is blocked trying to acquire an
	 * exclusive lock on our table.  The lock code will detect deadlock and
	 * error out properly.
	 *
	 * Note: GetLockConflicts() never reports our own xid, hence we need not
	 * check for that.	Also, prepared xacts are not reported, which is fine
	 * since they certainly aren't going to do anything more.
	 */
	old_lockholders = GetLockConflicts(&heaplocktag, ShareLock);

	while (VirtualTransactionIdIsValid(*old_lockholders))
	{
		VirtualXactLock(*old_lockholders, true);
		old_lockholders++;
	}

	/*
	 * At this moment we are sure that there are no transactions with the
	 * table open for write that don't have this new index in their list of
	 * indexes.  We have waited out all the existing transactions and any new
	 * transaction will have the new index in its list, but the index is still
	 * marked as "not-ready-for-inserts".  The index is consulted while
	 * deciding HOT-safety though.	This arrangement ensures that no new HOT
	 * chains can be created where the new tuple and the old tuple in the
	 * chain have different index keys.
	 *
	 * We now take a new snapshot, and build the index using all tuples that
	 * are visible in this snapshot.  We can be sure that any HOT updates to
	 * these tuples will be compatible with the index, since any updates made
	 * by transactions that didn't know about the index are now committed or
	 * rolled back.  Thus, each visible tuple is either the end of its
	 * HOT-chain or the extension of the chain is HOT-safe for this index.
	 */

	/* Open and lock the parent heap relation */
	rel = heap_openrv(heapRelation, ShareUpdateExclusiveLock);

	/* And the target index relation */
	indexRelation = index_open(indexRelationId, RowExclusiveLock);

	/* Set ActiveSnapshot since functions in the indexes may need it */
	PushActiveSnapshot(GetTransactionSnapshot());

	/* We have to re-build the IndexInfo struct, since it was lost in commit */
	indexInfo = BuildIndexInfo(indexRelation);
	Assert(!indexInfo->ii_ReadyForInserts);
	indexInfo->ii_Concurrent = true;
	indexInfo->ii_BrokenHotChain = false;

	/* Now build the index */
	index_build(rel, indexRelation, indexInfo, primary, false);

	/* Close both the relations, but keep the locks */
	heap_close(rel, NoLock);
	index_close(indexRelation, NoLock);

	/*
	 * Update the pg_index row to mark the index as ready for inserts. Once we
	 * commit this transaction, any new transactions that open the table must
	 * insert new entries into the index for insertions and non-HOT updates.
	 */
	index_set_state_flags(indexRelationId, INDEX_CREATE_SET_READY);

	/* we can do away with our snapshot */
	PopActiveSnapshot();

	/*
	 * Commit this transaction to make the indisready update visible.
	 */
	CommitTransactionCommand();
	StartTransactionCommand();

	/*
	 * Phase 3 of concurrent index build
	 *
	 * We once again wait until no transaction can have the table open with
	 * the index marked as read-only for updates.
	 */
	old_lockholders = GetLockConflicts(&heaplocktag, ShareLock);

	while (VirtualTransactionIdIsValid(*old_lockholders))
	{
		VirtualXactLock(*old_lockholders, true);
		old_lockholders++;
	}

	/*
	 * Now take the "reference snapshot" that will be used by validate_index()
	 * to filter candidate tuples.	Beware!  There might still be snapshots in
	 * use that treat some transaction as in-progress that our reference
	 * snapshot treats as committed.  If such a recently-committed transaction
	 * deleted tuples in the table, we will not include them in the index; yet
	 * those transactions which see the deleting one as still-in-progress will
	 * expect such tuples to be there once we mark the index as valid.
	 *
	 * We solve this by waiting for all endangered transactions to exit before
	 * we mark the index as valid.
	 *
	 * We also set ActiveSnapshot to this snap, since functions in indexes may
	 * need a snapshot.
	 */
	snapshot = RegisterSnapshot(GetTransactionSnapshot());
	PushActiveSnapshot(snapshot);

	/*
	 * Scan the index and the heap, insert any missing index entries.
	 */
	validate_index(relationId, indexRelationId, snapshot);

	/*
	 * The index is now valid in the sense that it contains all currently
	 * interesting tuples.	But since it might not contain tuples deleted just
	 * before the reference snap was taken, we have to wait out any
	 * transactions that might have older snapshots.  Obtain a list of VXIDs
	 * of such transactions, and wait for them individually.
	 *
	 * We can exclude any running transactions that have xmin > the xmin of
	 * our reference snapshot; their oldest snapshot must be newer than ours.
	 * We can also exclude any transactions that have xmin = zero, since they
	 * evidently have no live snapshot at all (and any one they might be in
	 * process of taking is certainly newer than ours).  Transactions in other
	 * DBs can be ignored too, since they'll never even be able to see this
	 * index.
	 *
	 * We can also exclude autovacuum processes and processes running manual
	 * lazy VACUUMs, because they won't be fazed by missing index entries
	 * either.	(Manual ANALYZEs, however, can't be excluded because they
	 * might be within transactions that are going to do arbitrary operations
	 * later.)
	 *
	 * Also, GetCurrentVirtualXIDs never reports our own vxid, so we need not
	 * check for that.
	 *
	 * If a process goes idle-in-transaction with xmin zero, we do not need to
	 * wait for it anymore, per the above argument.  We do not have the
	 * infrastructure right now to stop waiting if that happens, but we can at
	 * least avoid the folly of waiting when it is idle at the time we would
	 * begin to wait.  We do this by repeatedly rechecking the output of
	 * GetCurrentVirtualXIDs.  If, during any iteration, a particular vxid
	 * doesn't show up in the output, we know we can forget about it.
	 */
	old_snapshots = GetCurrentVirtualXIDs(snapshot->xmin, true, false,
										  PROC_IS_AUTOVACUUM /* not in GPDB: | PROC_IN_VACUUM */,
										  &n_old_snapshots);

	for (i = 0; i < n_old_snapshots; i++)
	{
		if (!VirtualTransactionIdIsValid(old_snapshots[i]))
			continue;			/* found uninteresting in previous cycle */

		if (i > 0)
		{
			/* see if anything's changed ... */
			VirtualTransactionId *newer_snapshots;
			int			n_newer_snapshots;
			int			j;
			int			k;

			newer_snapshots = GetCurrentVirtualXIDs(snapshot->xmin,
													true, false,
													PROC_IS_AUTOVACUUM /* not in GPDB: | PROC_IN_VACUUM */,
													&n_newer_snapshots);
			for (j = i; j < n_old_snapshots; j++)
			{
				if (!VirtualTransactionIdIsValid(old_snapshots[j]))
					continue;	/* found uninteresting in previous cycle */
				for (k = 0; k < n_newer_snapshots; k++)
				{
					if (VirtualTransactionIdEquals(old_snapshots[j],
												   newer_snapshots[k]))
						break;
				}
				if (k >= n_newer_snapshots)		/* not there anymore */
					SetInvalidVirtualTransactionId(old_snapshots[j]);
			}
			pfree(newer_snapshots);
		}

		if (VirtualTransactionIdIsValid(old_snapshots[i]))
			VirtualXactLock(old_snapshots[i], true);
	}

	/*
	 * Index can now be marked valid -- update its pg_index entry
	 */
	index_set_state_flags(indexRelationId, INDEX_CREATE_SET_VALID);

	/*
	 * The pg_index update will cause backends (including this one) to update
	 * relcache entries for the index itself, but we should also send a
	 * relcache inval on the parent table to force replanning of cached plans.
	 * Otherwise existing sessions might fail to use the new index where it
	 * would be useful.  (Note that our earlier commits did not create reasons
	 * to replan; so relcache flush on the index itself was sufficient.)
	 */
	CacheInvalidateRelcacheByRelid(heaprelid.relId);

	/* we can now do away with our active snapshot */
	PopActiveSnapshot();

	/* And we can remove the validating snapshot too */
	UnregisterSnapshot(snapshot);

	/*
	 * Last thing to do is release the session-level lock on the parent table.
	 */
	UnlockRelationIdForSession(&heaprelid, ShareUpdateExclusiveLock);

	return indexRelationId;
}


/*
 * CheckMutability
 *		Test whether given expression is mutable
 */
static bool
CheckMutability(Expr *expr)
{
	/*
	 * First run the expression through the planner.  This has a couple of
	 * important consequences.	First, function default arguments will get
	 * inserted, which may affect volatility (consider "default now()").
	 * Second, inline-able functions will get inlined, which may allow us to
	 * conclude that the function is really less volatile than it's marked. As
	 * an example, polymorphic functions must be marked with the most volatile
	 * behavior that they have for any input type, but once we inline the
	 * function we may be able to conclude that it's not so volatile for the
	 * particular input type we're dealing with.
	 *
	 * We assume here that expression_planner() won't scribble on its input.
	 */
	expr = expression_planner(expr);

	/* Now we can search for non-immutable functions */
	return contain_mutable_functions((Node *) expr);
}


/*
 * CheckPredicate
 *		Checks that the given partial-index predicate is valid.
 *
 * This used to also constrain the form of the predicate to forms that
 * indxpath.c could do something with.	However, that seems overly
 * restrictive.  One useful application of partial indexes is to apply
 * a UNIQUE constraint across a subset of a table, and in that scenario
 * any evaluatable predicate will work.  So accept any predicate here
 * (except ones requiring a plan), and let indxpath.c fend for itself.
 */
static void
CheckPredicate(Expr *predicate)
{
	/*
	 * transformExpr() should have already rejected subqueries, aggregates,
	 * and window functions, based on the EXPR_KIND_ for a predicate.
	 */

	/*
	 * A predicate using mutable functions is probably wrong, for the same
	 * reasons that we don't allow an index expression to use one.
	 */
	if (CheckMutability(predicate))
		ereport(ERROR,
				(errcode(ERRCODE_INVALID_OBJECT_DEFINITION),
		   errmsg("functions in index predicate must be marked IMMUTABLE")));
}

/*
 * Compute per-index-column information, including indexed column numbers
 * or index expressions, opclasses, and indoptions.
 */
static void
ComputeIndexAttrs(IndexInfo *indexInfo,
				  Oid *typeOidP,
				  Oid *collationOidP,
				  Oid *classOidP,
				  int16 *colOptionP,
				  List *attList,	/* list of IndexElem's */
				  List *exclusionOpNames,
				  Oid relId,
				  char *accessMethodName,
				  Oid accessMethodId,
				  bool amcanorder,
				  bool isconstraint)
{
	ListCell   *nextExclOp;
	ListCell   *lc;
	int			attn;

	/* Allocate space for exclusion operator info, if needed */
	if (exclusionOpNames)
	{
		int			ncols = list_length(attList);

		Assert(list_length(exclusionOpNames) == ncols);
		indexInfo->ii_ExclusionOps = (Oid *) palloc(sizeof(Oid) * ncols);
		indexInfo->ii_ExclusionProcs = (Oid *) palloc(sizeof(Oid) * ncols);
		indexInfo->ii_ExclusionStrats = (uint16 *) palloc(sizeof(uint16) * ncols);
		nextExclOp = list_head(exclusionOpNames);
	}
	else
		nextExclOp = NULL;

	/*
	 * process attributeList
	 */
	attn = 0;
	foreach(lc, attList)
	{
		IndexElem  *attribute = (IndexElem *) lfirst(lc);
		Oid			atttype;
		Oid			attcollation;

		/*
		 * Process the column-or-expression to be indexed.
		 */
		if (attribute->name != NULL)
		{
			/* Simple index attribute */
			HeapTuple	atttuple;
			Form_pg_attribute attform;

			Assert(attribute->expr == NULL);
			atttuple = SearchSysCacheAttName(relId, attribute->name);
			if (!HeapTupleIsValid(atttuple))
			{
				/* difference in error message spellings is historical */
				if (isconstraint)
					ereport(ERROR,
							(errcode(ERRCODE_UNDEFINED_COLUMN),
						  errmsg("column \"%s\" named in key does not exist",
								 attribute->name)));
				else
					ereport(ERROR,
							(errcode(ERRCODE_UNDEFINED_COLUMN),
							 errmsg("column \"%s\" does not exist",
									attribute->name)));
			}
			attform = (Form_pg_attribute) GETSTRUCT(atttuple);
			indexInfo->ii_KeyAttrNumbers[attn] = attform->attnum;
			atttype = attform->atttypid;
			attcollation = attform->attcollation;
			ReleaseSysCache(atttuple);
		}
		else
		{
			/* Index expression */
			Node	   *expr = attribute->expr;

			Assert(expr != NULL);
			atttype = exprType(expr);
			attcollation = exprCollation(expr);

			/*
			 * transformExpr() should have already rejected subqueries,
			 * aggregates, and window functions, based on the EXPR_KIND_
			 * for an index expression.
			 */

			/*
			 * Strip any top-level COLLATE clause.	This ensures that we treat
			 * "x COLLATE y" and "(x COLLATE y)" alike.
			 */
			while (IsA(expr, CollateExpr))
				expr = (Node *) ((CollateExpr *) expr)->arg;

			if (IsA(expr, Var) &&
				((Var *) expr)->varattno != InvalidAttrNumber)
			{
				/*
				 * User wrote "(column)" or "(column COLLATE something)".
				 * Treat it like simple attribute anyway.
				 */
				indexInfo->ii_KeyAttrNumbers[attn] = ((Var *) expr)->varattno;
			}
			else
			{
				indexInfo->ii_KeyAttrNumbers[attn] = 0; /* marks expression */
				indexInfo->ii_Expressions = lappend(indexInfo->ii_Expressions,
													expr);

				/*
				 * We don't currently support generation of an actual query
				 * plan for an index expression, only simple scalar
				 * expressions; hence these restrictions.
				 */
				if (contain_subplans(expr))
					ereport(ERROR,
							(errcode(ERRCODE_FEATURE_NOT_SUPPORTED),
						 errmsg("cannot use subquery in index expression")));
				if (contain_agg_clause(expr))
					ereport(ERROR,
							(errcode(ERRCODE_GROUPING_ERROR),
							 errmsg("cannot use aggregate function in index expression")));

				/*
				 * A expression using mutable functions is probably wrong,
				 * since if you aren't going to get the same result for the
				 * same data every time, it's not clear what the index entries
				 * mean at all.
				 */
				if (CheckMutability((Expr *) expr))
					ereport(ERROR,
							(errcode(ERRCODE_INVALID_OBJECT_DEFINITION),
							 errmsg("functions in index expression must be marked IMMUTABLE")));
			}
		}

		typeOidP[attn] = atttype;

		/*
		 * Apply collation override if any
		 */
		if (attribute->collation)
			attcollation = get_collation_oid(attribute->collation, false);

		/*
		 * Check we have a collation iff it's a collatable type.  The only
		 * expected failures here are (1) COLLATE applied to a noncollatable
		 * type, or (2) index expression had an unresolved collation.  But we
		 * might as well code this to be a complete consistency check.
		 */
		if (type_is_collatable(atttype))
		{
			if (!OidIsValid(attcollation))
				ereport(ERROR,
						(errcode(ERRCODE_INDETERMINATE_COLLATION),
						 errmsg("could not determine which collation to use for index expression"),
						 errhint("Use the COLLATE clause to set the collation explicitly.")));
		}
		else
		{
			if (OidIsValid(attcollation))
				ereport(ERROR,
						(errcode(ERRCODE_DATATYPE_MISMATCH),
						 errmsg("collations are not supported by type %s",
								format_type_be(atttype))));
		}

		collationOidP[attn] = attcollation;

		/*
		 * Identify the opclass to use.
		 */
		classOidP[attn] = GetIndexOpClass(attribute->opclass,
										  atttype,
										  accessMethodName,
										  accessMethodId);

		/*
		 * Identify the exclusion operator, if any.
		 */
		if (nextExclOp)
		{
			List	   *opname = (List *) lfirst(nextExclOp);
			Oid			opid;
			Oid			opfamily;
			int			strat;

			/*
			 * Find the operator --- it must accept the column datatype
			 * without runtime coercion (but binary compatibility is OK)
			 */
			opid = compatible_oper_opid(opname, atttype, atttype, false);

			/*
			 * Only allow commutative operators to be used in exclusion
			 * constraints. If X conflicts with Y, but Y does not conflict
			 * with X, bad things will happen.
			 */
			if (get_commutator(opid) != opid)
				ereport(ERROR,
						(errcode(ERRCODE_WRONG_OBJECT_TYPE),
						 errmsg("operator %s is not commutative",
								format_operator(opid)),
						 errdetail("Only commutative operators can be used in exclusion constraints.")));

			/*
			 * Operator must be a member of the right opfamily, too
			 */
			opfamily = get_opclass_family(classOidP[attn]);
			strat = get_op_opfamily_strategy(opid, opfamily);
			if (strat == 0)
			{
				HeapTuple	opftuple;
				Form_pg_opfamily opfform;

				/*
				 * attribute->opclass might not explicitly name the opfamily,
				 * so fetch the name of the selected opfamily for use in the
				 * error message.
				 */
				opftuple = SearchSysCache1(OPFAMILYOID,
										   ObjectIdGetDatum(opfamily));
				if (!HeapTupleIsValid(opftuple))
					elog(ERROR, "cache lookup failed for opfamily %u",
						 opfamily);
				opfform = (Form_pg_opfamily) GETSTRUCT(opftuple);

				ereport(ERROR,
						(errcode(ERRCODE_WRONG_OBJECT_TYPE),
						 errmsg("operator %s is not a member of operator family \"%s\"",
								format_operator(opid),
								NameStr(opfform->opfname)),
						 errdetail("The exclusion operator must be related to the index operator class for the constraint.")));
			}

			indexInfo->ii_ExclusionOps[attn] = opid;
			indexInfo->ii_ExclusionProcs[attn] = get_opcode(opid);
			indexInfo->ii_ExclusionStrats[attn] = strat;
			nextExclOp = lnext(nextExclOp);
		}

		/*
		 * Set up the per-column options (indoption field).  For now, this is
		 * zero for any un-ordered index, while ordered indexes have DESC and
		 * NULLS FIRST/LAST options.
		 */
		colOptionP[attn] = 0;
		if (amcanorder)
		{
			/* default ordering is ASC */
			if (attribute->ordering == SORTBY_DESC)
				colOptionP[attn] |= INDOPTION_DESC;
			/* default null ordering is LAST for ASC, FIRST for DESC */
			if (attribute->nulls_ordering == SORTBY_NULLS_DEFAULT)
			{
				if (attribute->ordering == SORTBY_DESC)
					colOptionP[attn] |= INDOPTION_NULLS_FIRST;
			}
			else if (attribute->nulls_ordering == SORTBY_NULLS_FIRST)
				colOptionP[attn] |= INDOPTION_NULLS_FIRST;
		}
		else
		{
			/* index AM does not support ordering */
			if (attribute->ordering != SORTBY_DEFAULT)
				ereport(ERROR,
						(errcode(ERRCODE_FEATURE_NOT_SUPPORTED),
						 errmsg("access method \"%s\" does not support ASC/DESC options",
								accessMethodName)));
			if (attribute->nulls_ordering != SORTBY_NULLS_DEFAULT)
				ereport(ERROR,
						(errcode(ERRCODE_FEATURE_NOT_SUPPORTED),
						 errmsg("access method \"%s\" does not support NULLS FIRST/LAST options",
								accessMethodName)));
		}

		attn++;
	}
}

/*
 * Resolve possibly-defaulted operator class specification
 */
static Oid
GetIndexOpClass(List *opclass, Oid attrType,
				char *accessMethodName, Oid accessMethodId)
{
	char	   *schemaname;
	char	   *opcname;
	HeapTuple	tuple;
	Oid			opClassId,
				opInputType;

	/*
	 * Release 7.0 removed network_ops, timespan_ops, and datetime_ops, so we
	 * ignore those opclass names so the default *_ops is used.  This can be
	 * removed in some later release.  bjm 2000/02/07
	 *
	 * Release 7.1 removes lztext_ops, so suppress that too for a while.  tgl
	 * 2000/07/30
	 *
	 * Release 7.2 renames timestamp_ops to timestamptz_ops, so suppress that
	 * too for awhile.	I'm starting to think we need a better approach. tgl
	 * 2000/10/01
	 *
	 * Release 8.0 removes bigbox_ops (which was dead code for a long while
	 * anyway).  tgl 2003/11/11
	 */
	if (list_length(opclass) == 1)
	{
		char	   *claname = strVal(linitial(opclass));

		if (strcmp(claname, "network_ops") == 0 ||
			strcmp(claname, "timespan_ops") == 0 ||
			strcmp(claname, "datetime_ops") == 0 ||
			strcmp(claname, "lztext_ops") == 0 ||
			strcmp(claname, "timestamp_ops") == 0 ||
			strcmp(claname, "bigbox_ops") == 0)
			opclass = NIL;
	}

	if (opclass == NIL)
	{
		/* no operator class specified, so find the default */
		opClassId = GetDefaultOpClass(attrType, accessMethodId);
		if (!OidIsValid(opClassId))
			ereport(ERROR,
					(errcode(ERRCODE_UNDEFINED_OBJECT),
					 errmsg("data type %s has no default operator class for access method \"%s\"",
							format_type_be(attrType), accessMethodName),
					 errhint("You must specify an operator class for the index or define a default operator class for the data type.")));
		return opClassId;
	}

	/*
	 * Specific opclass name given, so look up the opclass.
	 */

	/* deconstruct the name list */
	DeconstructQualifiedName(opclass, &schemaname, &opcname);

	if (schemaname)
	{
		/* Look in specific schema only */
		Oid			namespaceId;

		namespaceId = LookupExplicitNamespace(schemaname);
		tuple = SearchSysCache3(CLAAMNAMENSP,
								ObjectIdGetDatum(accessMethodId),
								PointerGetDatum(opcname),
								ObjectIdGetDatum(namespaceId));
	}
	else
	{
		/* Unqualified opclass name, so search the search path */
		opClassId = OpclassnameGetOpcid(accessMethodId, opcname);
		if (!OidIsValid(opClassId))
			ereport(ERROR,
					(errcode(ERRCODE_UNDEFINED_OBJECT),
					 errmsg("operator class \"%s\" does not exist for access method \"%s\"",
							opcname, accessMethodName)));
		tuple = SearchSysCache1(CLAOID, ObjectIdGetDatum(opClassId));
	}

	if (!HeapTupleIsValid(tuple))
		ereport(ERROR,
				(errcode(ERRCODE_UNDEFINED_OBJECT),
				 errmsg("operator class \"%s\" does not exist for access method \"%s\"",
						NameListToString(opclass), accessMethodName)));

	/*
	 * Verify that the index operator class accepts this datatype.	Note we
	 * will accept binary compatibility.
	 */
	opClassId = HeapTupleGetOid(tuple);
	opInputType = ((Form_pg_opclass) GETSTRUCT(tuple))->opcintype;

	if (!IsBinaryCoercible(attrType, opInputType))
		ereport(ERROR,
				(errcode(ERRCODE_DATATYPE_MISMATCH),
				 errmsg("operator class \"%s\" does not accept data type %s",
					  NameListToString(opclass), format_type_be(attrType))));

	ReleaseSysCache(tuple);

	return opClassId;
}

/*
 * GetDefaultOpClass
 *
 * Given the OIDs of a datatype and an access method, find the default
 * operator class, if any.	Returns InvalidOid if there is none.
 */
Oid
GetDefaultOpClass(Oid type_id, Oid am_id)
{
	Oid			result = InvalidOid;
	int			nexact = 0;
	int			ncompatible = 0;
	int			ncompatiblepreferred = 0;
	Relation	rel;
	ScanKeyData skey[1];
	SysScanDesc scan;
	HeapTuple	tup;
	TYPCATEGORY tcategory;

	/* If it's a domain, look at the base type instead */
	type_id = getBaseType(type_id);

	tcategory = TypeCategory(type_id);

	/*
	 * We scan through all the opclasses available for the access method,
	 * looking for one that is marked default and matches the target type
	 * (either exactly or binary-compatibly, but prefer an exact match).
	 *
	 * We could find more than one binary-compatible match.  If just one is
	 * for a preferred type, use that one; otherwise we fail, forcing the user
	 * to specify which one he wants.  (The preferred-type special case is a
	 * kluge for varchar: it's binary-compatible to both text and bpchar, so
	 * we need a tiebreaker.)  If we find more than one exact match, then
	 * someone put bogus entries in pg_opclass.
	 */
	rel = heap_open(OperatorClassRelationId, AccessShareLock);

	ScanKeyInit(&skey[0],
				Anum_pg_opclass_opcmethod,
				BTEqualStrategyNumber, F_OIDEQ,
				ObjectIdGetDatum(am_id));

	scan = systable_beginscan(rel, OpclassAmNameNspIndexId, true,
							  SnapshotNow, 1, skey);

	while (HeapTupleIsValid(tup = systable_getnext(scan)))
	{
		Form_pg_opclass opclass = (Form_pg_opclass) GETSTRUCT(tup);

		/* ignore altogether if not a default opclass */
		if (!opclass->opcdefault)
			continue;
		if (opclass->opcintype == type_id)
		{
			nexact++;
			result = HeapTupleGetOid(tup);
		}
		else if (nexact == 0 &&
				 IsBinaryCoercible(type_id, opclass->opcintype))
		{
			if (IsPreferredType(tcategory, opclass->opcintype))
			{
				ncompatiblepreferred++;
				result = HeapTupleGetOid(tup);
			}
			else if (ncompatiblepreferred == 0)
			{
				ncompatible++;
				result = HeapTupleGetOid(tup);
			}
		}
	}

	systable_endscan(scan);

	heap_close(rel, AccessShareLock);

	/* raise error if pg_opclass contains inconsistent data */
	if (nexact > 1)
		ereport(ERROR,
				(errcode(ERRCODE_DUPLICATE_OBJECT),
		errmsg("there are multiple default operator classes for data type %s",
			   format_type_be(type_id))));

	if (nexact == 1 ||
		ncompatiblepreferred == 1 ||
		(ncompatiblepreferred == 0 && ncompatible == 1))
		return result;

	return InvalidOid;
}

/*
 *	makeObjectName()
 *
 *	Create a name for an implicitly created index, sequence, constraint, etc.
 *
 *	The parameters are typically: the original table name, the original field
 *	name, and a "type" string (such as "seq" or "pkey").	The field name
 *	and/or type can be NULL if not relevant.
 *
 *	The result is a palloc'd string.
 *
 *	The basic result we want is "name1_name2_label", omitting "_name2" or
 *	"_label" when those parameters are NULL.  However, we must generate
 *	a name with less than NAMEDATALEN characters!  So, we truncate one or
 *	both names if necessary to make a short-enough string.	The label part
 *	is never truncated (so it had better be reasonably short).
 *
 *	The caller is responsible for checking uniqueness of the generated
 *	name and retrying as needed; retrying will be done by altering the
 *	"label" string (which is why we never truncate that part).
 */
char *
makeObjectName(const char *name1, const char *name2, const char *label)
{
	char	   *name;
	int			overhead = 0;	/* chars needed for label and underscores */
	int			availchars;		/* chars available for name(s) */
	int			name1chars;		/* chars allocated to name1 */
	int			name2chars;		/* chars allocated to name2 */
	int			ndx;

	name1chars = strlen(name1);
	if (name2)
	{
		name2chars = strlen(name2);
		overhead++;				/* allow for separating underscore */
	}
	else
		name2chars = 0;
	if (label)
		overhead += strlen(label) + 1;

	availchars = NAMEDATALEN - 1 - overhead;
	Assert(availchars > 0);		/* else caller chose a bad label */

	/*
	 * If we must truncate,  preferentially truncate the longer name. This
	 * logic could be expressed without a loop, but it's simple and obvious as
	 * a loop.
	 */
	while (name1chars + name2chars > availchars)
	{
		if (name1chars > name2chars)
			name1chars--;
		else
			name2chars--;
	}

	name1chars = pg_mbcliplen(name1, name1chars, name1chars);
	if (name2)
		name2chars = pg_mbcliplen(name2, name2chars, name2chars);

	/* Now construct the string using the chosen lengths */
	name = palloc(name1chars + name2chars + overhead + 1);
	memcpy(name, name1, name1chars);
	ndx = name1chars;
	if (name2)
	{
		name[ndx++] = '_';
		memcpy(name + ndx, name2, name2chars);
		ndx += name2chars;
	}
	if (label)
	{
		name[ndx++] = '_';
		strcpy(name + ndx, label);
	}
	else
		name[ndx] = '\0';

	return name;
}

/*
 * Select a nonconflicting name for a new relation.  This is ordinarily
 * used to choose index names (which is why it's here) but it can also
 * be used for sequences, or any autogenerated relation kind.
 *
 * name1, name2, and label are used the same way as for makeObjectName(),
 * except that the label can't be NULL; digits will be appended to the label
 * if needed to create a name that is unique within the specified namespace.
 *
 * Note: it is theoretically possible to get a collision anyway, if someone
 * else chooses the same name concurrently.  This is fairly unlikely to be
 * a problem in practice, especially if one is holding an exclusive lock on
 * the relation identified by name1.  
 *
 * If choosing multiple names within a single command, there are two options:
 *   1) Create the new object and do CommandCounterIncrement
 *   2) Pass a hash-table to this function to use as a cache of objects 
 *      created in this statement.
 *
 * Returns a palloc'd string.
 */
char *
ChooseRelationName(const char *name1, const char *name2,
				   const char *label, Oid namespaceid)
{
	return ChooseRelationNameWithCache(name1, name2, label, namespaceid, NULL);
}

char *
ChooseRelationNameWithCache(const char *name1, const char *name2,
				   const char *label, Oid namespaceid,
				   HTAB *cache)
{
	int			pass = 0;
	char	   *relname = NULL;
	char		modlabel[NAMEDATALEN];
	bool		found = false;

	/* try the unmodified label first */
	StrNCpy(modlabel, label, sizeof(modlabel));

	for (;;)
	{
		relname = makeObjectName(name1, name2, modlabel);

		if (cache)
			hash_search(cache, (void *) relname, HASH_FIND, &found);

		if (!found && !OidIsValid(get_relname_relid(relname, namespaceid)))
			break;

		/* found a conflict, so try a new name component */
		pfree(relname);
		snprintf(modlabel, sizeof(modlabel), "%s%d", label, ++pass);
	}

	/* If we are caching found values add the value to our hash */
	if (cache)
	{
		hash_search(cache, (void *) relname, HASH_ENTER, &found);
		Assert(!found);
	}

	return relname;
}

/*
 * Select the name to be used for an index.
 *
 * The argument list is pretty ad-hoc :-(
 */
char *
ChooseIndexName(const char *tabname, Oid namespaceId,
				List *colnames, List *exclusionOpNames,
				bool primary, bool isconstraint)
{
	char	   *indexname;

	if (primary)
	{
		/* the primary key's name does not depend on the specific column(s) */
		indexname = ChooseRelationName(tabname,
									   NULL,
									   "pkey",
									   namespaceId);
	}
	else if (exclusionOpNames != NIL)
	{
		indexname = ChooseRelationName(tabname,
									   ChooseIndexNameAddition(colnames),
									   "excl",
									   namespaceId);
	}
	else if (isconstraint)
	{
		indexname = ChooseRelationName(tabname,
									   ChooseIndexNameAddition(colnames),
									   "key",
									   namespaceId);
	}
	else
	{
		indexname = ChooseRelationName(tabname,
									   ChooseIndexNameAddition(colnames),
									   "idx",
									   namespaceId);
	}

	return indexname;
}

/*
 * Generate "name2" for a new index given the list of column names for it
 * (as produced by ChooseIndexColumnNames).  This will be passed to
 * ChooseRelationName along with the parent table name and a suitable label.
 *
 * We know that less than NAMEDATALEN characters will actually be used,
 * so we can truncate the result once we've generated that many.
 */
static char *
ChooseIndexNameAddition(List *colnames)
{
	char		buf[NAMEDATALEN * 2];
	int			buflen = 0;
	ListCell   *lc;

	buf[0] = '\0';
	foreach(lc, colnames)
	{
		const char *name = (const char *) lfirst(lc);

		if (buflen > 0)
			buf[buflen++] = '_';	/* insert _ between names */

		/*
		 * At this point we have buflen <= NAMEDATALEN.  name should be less
		 * than NAMEDATALEN already, but use strlcpy for paranoia.
		 */
		strlcpy(buf + buflen, name, NAMEDATALEN);
		buflen += strlen(buf + buflen);
		if (buflen >= NAMEDATALEN)
			break;
	}
	return pstrdup(buf);
}

/*
 * Select the actual names to be used for the columns of an index, given the
 * list of IndexElems for the columns.	This is mostly about ensuring the
 * names are unique so we don't get a conflicting-attribute-names error.
 *
 * Returns a List of plain strings (char *, not String nodes).
 */
List *
ChooseIndexColumnNames(List *indexElems)
{
	List	   *result = NIL;
	ListCell   *lc;

	foreach(lc, indexElems)
	{
		IndexElem  *ielem = (IndexElem *) lfirst(lc);
		const char *origname;
		const char *curname;
		int			i;
		char		buf[NAMEDATALEN];

		/* Get the preliminary name from the IndexElem */
		if (ielem->indexcolname)
			origname = ielem->indexcolname;		/* caller-specified name */
		else if (ielem->name)
			origname = ielem->name;		/* simple column reference */
		else
			origname = "expr";	/* default name for expression */

		/* If it conflicts with any previous column, tweak it */
		curname = origname;
		for (i = 1;; i++)
		{
			ListCell   *lc2;
			char		nbuf[32];
			int			nlen;

			foreach(lc2, result)
			{
				if (strcmp(curname, (char *) lfirst(lc2)) == 0)
					break;
			}
			if (lc2 == NULL)
				break;			/* found nonconflicting name */

			sprintf(nbuf, "%d", i);

			/* Ensure generated names are shorter than NAMEDATALEN */
			nlen = pg_mbcliplen(origname, strlen(origname),
								NAMEDATALEN - 1 - strlen(nbuf));
			memcpy(buf, origname, nlen);
			strcpy(buf + nlen, nbuf);
			curname = buf;
		}

		/* And attach to the result list */
		result = lappend(result, pstrdup(curname));
	}
	return result;
}

/*
 * relationHasUniqueIndex -
 *
 *	See whether an existing relation has a unique index.
 */
static bool
relationHasUniqueIndex(Relation rel)
{
	bool		result = false;
	List	   *indexoidlist;
	ListCell   *indexoidscan;

	/*
	 * Get the list of index OIDs for the table from the relcache, and look up
	 * each one in the pg_index syscache until we find one marked unique
	 */
	indexoidlist = RelationGetIndexList(rel);

	foreach(indexoidscan, indexoidlist)
	{
		Oid			indexoid = lfirst_oid(indexoidscan);
		HeapTuple	indexTuple;

		indexTuple = SearchSysCache1(INDEXRELID, ObjectIdGetDatum(indexoid));
		if (!HeapTupleIsValid(indexTuple))		/* should not happen */
			elog(ERROR, "cache lookup failed for index %u", indexoid);
		result = ((Form_pg_index) GETSTRUCT(indexTuple))->indisunique;
		ReleaseSysCache(indexTuple);
		if (result)
			break;
	}

	list_free(indexoidlist);

	return result;
}

/*
 * ReindexIndex
 *		Recreate a specific index.
 */
void
ReindexIndex(ReindexStmt *stmt)
{
	Oid			indOid;
	Oid			heapOid = InvalidOid;

	/* lock level used here should match index lock reindex_index() */
	indOid = RangeVarGetRelidExtended(indexRelation, AccessExclusiveLock,
									  false, false,
									  RangeVarCallbackForReindexIndex,
									  (void *) &heapOid);

<<<<<<< HEAD
	indOid = RangeVarGetRelid(stmt->relation, false);
	tuple = SearchSysCache1(RELOID, ObjectIdGetDatum(indOid));
	if (!HeapTupleIsValid(tuple))		/* shouldn't happen */
		elog(ERROR, "cache lookup failed for relation %u", indOid);
=======
	reindex_index(indOid, false);
}
>>>>>>> 80edfd76

/*
 * Check permissions on table before acquiring relation lock; also lock
 * the heap before the RangeVarGetRelidExtended takes the index lock, to avoid
 * deadlocks.
 */
static void
RangeVarCallbackForReindexIndex(const RangeVar *relation,
								Oid relId, Oid oldRelId, void *arg)
{
	char		relkind;
	Oid		   *heapOid = (Oid *) arg;

	/*
	 * If we previously locked some other index's heap, and the name we're
	 * looking up no longer refers to that relation, release the now-useless
	 * lock.
	 */
	if (relId != oldRelId && OidIsValid(oldRelId))
	{
		/* lock level here should match reindex_index() heap lock */
		UnlockRelationOid(*heapOid, ShareLock);
		*heapOid = InvalidOid;
	}

	/* If the relation does not exist, there's nothing more to do. */
	if (!OidIsValid(relId))
		return;

	/*
	 * If the relation does exist, check whether it's an index.  But note that
	 * the relation might have been dropped between the time we did the name
	 * lookup and now.	In that case, there's nothing to do.
	 */
	relkind = get_rel_relkind(relId);
	if (!relkind)
		return;
	if (relkind != RELKIND_INDEX)
		ereport(ERROR,
				(errcode(ERRCODE_WRONG_OBJECT_TYPE),
<<<<<<< HEAD
				 errmsg("\"%s\" is not an index",
						stmt->relation->relname)));

	/* Check permissions */
	if (!pg_class_ownercheck(indOid, GetUserId()))
		aclcheck_error(ACLCHECK_NOT_OWNER, ACL_KIND_CLASS,
					   stmt->relation->relname);

	ReleaseSysCache(tuple);

	reindex_index(indOid, false);

	if (Gp_role == GP_ROLE_DISPATCH)
	{
		CdbDispatchUtilityStatement((Node *) stmt,
									DF_CANCEL_ON_ERROR |
									DF_WITH_SNAPSHOT,
									GetAssignedOidsForDispatch(),
									NULL);
	}
}

/*
 * Perform REINDEX on each relation of the relids list.  The function
 * opens and closes a transaction per relation.  This is designed for
 * QD/utility, and is not useful for QE.
 */
static void
ReindexRelationList(List *relids)
{
	ListCell   *lc;

	Assert(Gp_role != GP_ROLE_EXECUTE);

	/*
	 * Commit ongoing transaction so that we can start a new
	 * transaction per relation.
	 */
	PopActiveSnapshot();
	CommitTransactionCommand();

	SIMPLE_FAULT_INJECTOR(ReindexDB);

	foreach (lc, relids)
	{
		Oid			relid = lfirst_oid(lc);
		Relation	rel = NULL;

		StartTransactionCommand();
		/* functions in indexes may want a snapshot set */
		PushActiveSnapshot(GetTransactionSnapshot());

		/*
		 * Try to open the relation. If the try fails it may mean that
		 * someone dropped the relation before we started processing
		 * (reindexing) it. This should be tolerable. Move on to the next
		 * one.
		 */
		rel = try_heap_open(relid, ShareLock, false);

		if (rel != NULL)
		{
			ReindexStmt	   *stmt;

			stmt = makeNode(ReindexStmt);

			stmt->relid = relid;
			stmt->kind = OBJECT_TABLE;

			/* perform reindex locally */
			if (!reindex_relation(relid, REINDEX_REL_PROCESS_TOAST))
				ereport(NOTICE,
					(errmsg("table \"%s\" has no indexes",
							RelationGetRelationName(rel))));
			/* no need to dispatch if the relation has no indexes. */
			else if (Gp_role == GP_ROLE_DISPATCH)
				CdbDispatchUtilityStatement((Node *) stmt,
											DF_CANCEL_ON_ERROR |
											DF_WITH_SNAPSHOT,
											GetAssignedOidsForDispatch(), /* FIXME */
											NULL);

			/* keep lock until end of transaction (which comes soon) */
			heap_close(rel, NoLock);
		}

		PopActiveSnapshot();
		CommitTransactionCommand();
	}

	/*
	 * We committed the transaction above, so start a new one before
	 * returning.
	 */
	StartTransactionCommand();
=======
				 errmsg("\"%s\" is not an index", relation->relname)));

	/* Check permissions */
	if (!pg_class_ownercheck(relId, GetUserId()))
		aclcheck_error(ACLCHECK_NOT_OWNER, ACL_KIND_CLASS, relation->relname);

	/* Lock heap before index to avoid deadlock. */
	if (relId != oldRelId)
	{
		/*
		 * Lock level here should match reindex_index() heap lock. If the OID
		 * isn't valid, it means the index as concurrently dropped, which is
		 * not a problem for us; just return normally.
		 */
		*heapOid = IndexGetRelation(relId, true);
		if (OidIsValid(*heapOid))
			LockRelationOid(*heapOid, ShareLock);
	}
>>>>>>> 80edfd76
}

/*
 * ReindexTable
 *		Recreate all indexes of a table (and of its toast table, if any)
 */
void
ReindexTable(ReindexStmt *stmt)
{
<<<<<<< HEAD
	Oid			relid;
	MemoryContext	private_context, oldcontext;
	List	   *prels = NIL, *relids = NIL;
	ListCell   *lc;

	/*
	 * QE simply performs reindex work.  All other work has been done in QD.
	 */
	if (Gp_role == GP_ROLE_EXECUTE)
	{
		reindex_relation(stmt->relid, REINDEX_REL_PROCESS_TOAST);
		return;
	}

	relid = RangeVarGetRelid(stmt->relation, false);

	/*
	 * Gather child partition relations.
	 */
	if (rel_is_partitioned(relid))
	{
		PartitionNode *pn;

		pn = get_parts(relid, 0 /* level */, 0 /* parent */, false /* inctemplate */,
					   true /* includesubparts */);
		prels = all_partition_relids(pn);
	}
	else if (rel_is_child_partition(relid))
		prels = find_all_inheritors(relid, NoLock, NULL);
=======
	Oid			heapOid;

	/* The lock level used here should match reindex_relation(). */
	heapOid = RangeVarGetRelidExtended(relation, ShareLock, false, false,
									   RangeVarCallbackOwnsTable, NULL);
>>>>>>> 80edfd76

	/*
	 * Create a memory context that will survive forced transaction commits we
	 * do below.  Since it is a child of PortalContext, it will go away
	 * eventually even if we suffer an error; there's no need for special
	 * abort cleanup logic.
	 */
	private_context = AllocSetContextCreate(PortalContext,
											"ReindexTable",
											ALLOCSET_DEFAULT_MINSIZE,
											ALLOCSET_DEFAULT_INITSIZE,
											ALLOCSET_DEFAULT_MAXSIZE);
	oldcontext = MemoryContextSwitchTo(private_context);
	relids = lappend_oid(relids, relid);
	relids = list_concat_unique_oid(relids, prels);
	MemoryContextSwitchTo(oldcontext);

	/* various checks on each partition */
	foreach (lc, relids)
	{
		Oid			heapOid = lfirst_oid(lc);
		HeapTuple	tuple;
		Form_pg_class pg_class_tuple;

		tuple = SearchSysCache1(RELOID, ObjectIdGetDatum(heapOid));
		if (!HeapTupleIsValid(tuple))		/* shouldn't happen */
			elog(ERROR, "cache lookup failed for relation %u", heapOid);

		pg_class_tuple = (Form_pg_class) GETSTRUCT(tuple);
		if (pg_class_tuple->relkind != RELKIND_RELATION &&
			pg_class_tuple->relkind != RELKIND_TOASTVALUE)
			ereport(ERROR,
					(errcode(ERRCODE_WRONG_OBJECT_TYPE),
					 errmsg("\"%s\" is not a table",
							NameStr(pg_class_tuple->relname))));

		/*
		 * Check appropriate permissions
		 */
		if (!pg_class_ownercheck(heapOid, GetUserId()))
			aclcheck_error(ACLCHECK_NOT_OWNER, ACL_KIND_CLASS,
						   NameStr(pg_class_tuple->relname));

		ReleaseSysCache(tuple);
	}

	ReindexRelationList(relids);

	MemoryContextDelete(private_context);
}

/*
 * ReindexDatabase
 *		Recreate indexes of a database.
 *
 * To reduce the probability of deadlocks, each table is reindexed in a
 * separate transaction, so we can release the lock on it right away.
 * That means this must not be called within a user transaction block!
 */
void
ReindexDatabase(ReindexStmt *stmt)
{
	Relation	relationRelation;
	HeapScanDesc scan;
	HeapTuple	tuple;
	MemoryContext private_context;
	MemoryContext old;
	List	   *relids = NIL;
	bool do_system = stmt->do_system;
	bool do_user = stmt->do_user;
	const char *databaseName = stmt->name;

	AssertArg(databaseName);
	Assert(Gp_role != GP_ROLE_EXECUTE);

	if (strcmp(databaseName, get_database_name(MyDatabaseId)) != 0)
		ereport(ERROR,
				(errcode(ERRCODE_FEATURE_NOT_SUPPORTED),
				 errmsg("can only reindex the currently open database")));

	if (!pg_database_ownercheck(MyDatabaseId, GetUserId()))
		aclcheck_error(ACLCHECK_NOT_OWNER, ACL_KIND_DATABASE,
					   databaseName);

	/*
	 * Create a memory context that will survive forced transaction commits we
	 * do below.  Since it is a child of PortalContext, it will go away
	 * eventually even if we suffer an error; there's no need for special
	 * abort cleanup logic.
	 */
	private_context = AllocSetContextCreate(PortalContext,
											"ReindexDatabase",
											ALLOCSET_DEFAULT_MINSIZE,
											ALLOCSET_DEFAULT_INITSIZE,
											ALLOCSET_DEFAULT_MAXSIZE);

	/*
	 * We always want to reindex pg_class first.  This ensures that if there
	 * is any corruption in pg_class' indexes, they will be fixed before we
	 * process any other tables.  This is critical because reindexing itself
	 * will try to update pg_class.
	 */
	if (do_system)
	{
		old = MemoryContextSwitchTo(private_context);
		relids = lappend_oid(relids, RelationRelationId);
		MemoryContextSwitchTo(old);
	}

	/*
	 * Scan pg_class to build a list of the relations we need to reindex.
	 *
	 * We only consider plain relations here (toast rels will be processed
	 * indirectly by reindex_relation).
	 */
	relationRelation = heap_open(RelationRelationId, AccessShareLock);
	scan = heap_beginscan(relationRelation, SnapshotNow, 0, NULL);
	while ((tuple = heap_getnext(scan, ForwardScanDirection)) != NULL)
	{
		Form_pg_class classtuple = (Form_pg_class) GETSTRUCT(tuple);

		if (classtuple->relkind != RELKIND_RELATION)
			continue;

		/* Skip temp tables of other backends; we can't reindex them at all */
		if (classtuple->relpersistence == RELPERSISTENCE_TEMP &&
			!isTempNamespace(classtuple->relnamespace))
			continue;

		/* Check user/system classification, and optionally skip */
		if (IsSystemClass(classtuple))
		{
			if (!do_system)
				continue;
		}
		else
		{
			if (!do_user)
				continue;
		}

		if (HeapTupleGetOid(tuple) == RelationRelationId)
			continue;			/* got it already */

		old = MemoryContextSwitchTo(private_context);
		relids = lappend_oid(relids, HeapTupleGetOid(tuple));
		MemoryContextSwitchTo(old);
	}
	heap_endscan(scan);
	heap_close(relationRelation, AccessShareLock);

	ReindexRelationList(relids);

	MemoryContextDelete(private_context);
}<|MERGE_RESOLUTION|>--- conflicted
+++ resolved
@@ -3,13 +3,9 @@
  * indexcmds.c
  *	  POSTGRES define and remove index code.
  *
-<<<<<<< HEAD
  * Portions Copyright (c) 2005-2010, Greenplum inc
  * Portions Copyright (c) 2012-Present Pivotal Software, Inc.
- * Portions Copyright (c) 1996-2011, PostgreSQL Global Development Group
-=======
  * Portions Copyright (c) 1996-2012, PostgreSQL Global Development Group
->>>>>>> 80edfd76
  * Portions Copyright (c) 1994, Regents of the University of California
  *
  *
@@ -43,11 +39,7 @@
 #include "parser/parse_coerce.h"
 #include "parser/parse_func.h"
 #include "parser/parse_oper.h"
-<<<<<<< HEAD
-#include "parser/parsetree.h"
 #include "rewrite/rewriteManip.h"
-=======
->>>>>>> 80edfd76
 #include "storage/lmgr.h"
 #include "storage/proc.h"
 #include "storage/procarray.h"
@@ -89,7 +81,6 @@
 static Oid GetIndexOpClass(List *opclass, Oid attrType,
 				char *accessMethodName, Oid accessMethodId);
 static char *ChooseIndexNameAddition(List *colnames);
-<<<<<<< HEAD
 static bool relationHasUniqueIndex(Relation rel);
 
 
@@ -179,10 +170,8 @@
 		heap_close(pg_index, RowExclusiveLock);
 	}
 }
-=======
 static void RangeVarCallbackForReindexIndex(const RangeVar *relation,
 								Oid relId, Oid oldRelId, void *arg);
->>>>>>> 80edfd76
 
 /*
  * CheckIndexCompatible
@@ -412,14 +401,11 @@
  *		it will be filled later.
  * 'quiet': suppress the NOTICE chatter ordinarily provided for constraints.
  * 'concurrent': avoid blocking writers to the table while building.
-<<<<<<< HEAD
  * 'stmt': the IndexStmt for this index.  Many other arguments are just values
  *		of fields in here.  
  *		XXX One day it might pay to eliminate the redundancy.
-=======
  *
  * Returns the OID of the created index.
->>>>>>> 80edfd76
  */
 Oid
 DefineIndex(RangeVar *heapRelation,
@@ -616,6 +602,9 @@
 	/*
 	 * Select name for index if caller didn't specify
 	 */
+	if (stmt != NULL)
+		indexRelationName = stmt->idxname;
+
 	if (indexRelationName == NULL)
 		indexRelationName = ChooseIndexName(RelationGetRelationName(rel),
 											namespaceId,
@@ -839,16 +828,11 @@
 	if (!concurrent)
 	{
 		/* Close the heap and we're done, in the non-concurrent case */
-<<<<<<< HEAD
 		if (need_longlock)
 			heap_close(rel, NoLock);
 		else
 			heap_close(rel, heap_lockmode);
-		return;
-=======
-		heap_close(rel, NoLock);
 		return indexRelationId;
->>>>>>> 80edfd76
 	}
 
 	/*
@@ -2004,70 +1988,10 @@
 	Oid			heapOid = InvalidOid;
 
 	/* lock level used here should match index lock reindex_index() */
-	indOid = RangeVarGetRelidExtended(indexRelation, AccessExclusiveLock,
+	indOid = RangeVarGetRelidExtended(stmt->relation, AccessExclusiveLock,
 									  false, false,
 									  RangeVarCallbackForReindexIndex,
 									  (void *) &heapOid);
-
-<<<<<<< HEAD
-	indOid = RangeVarGetRelid(stmt->relation, false);
-	tuple = SearchSysCache1(RELOID, ObjectIdGetDatum(indOid));
-	if (!HeapTupleIsValid(tuple))		/* shouldn't happen */
-		elog(ERROR, "cache lookup failed for relation %u", indOid);
-=======
-	reindex_index(indOid, false);
-}
->>>>>>> 80edfd76
-
-/*
- * Check permissions on table before acquiring relation lock; also lock
- * the heap before the RangeVarGetRelidExtended takes the index lock, to avoid
- * deadlocks.
- */
-static void
-RangeVarCallbackForReindexIndex(const RangeVar *relation,
-								Oid relId, Oid oldRelId, void *arg)
-{
-	char		relkind;
-	Oid		   *heapOid = (Oid *) arg;
-
-	/*
-	 * If we previously locked some other index's heap, and the name we're
-	 * looking up no longer refers to that relation, release the now-useless
-	 * lock.
-	 */
-	if (relId != oldRelId && OidIsValid(oldRelId))
-	{
-		/* lock level here should match reindex_index() heap lock */
-		UnlockRelationOid(*heapOid, ShareLock);
-		*heapOid = InvalidOid;
-	}
-
-	/* If the relation does not exist, there's nothing more to do. */
-	if (!OidIsValid(relId))
-		return;
-
-	/*
-	 * If the relation does exist, check whether it's an index.  But note that
-	 * the relation might have been dropped between the time we did the name
-	 * lookup and now.	In that case, there's nothing to do.
-	 */
-	relkind = get_rel_relkind(relId);
-	if (!relkind)
-		return;
-	if (relkind != RELKIND_INDEX)
-		ereport(ERROR,
-				(errcode(ERRCODE_WRONG_OBJECT_TYPE),
-<<<<<<< HEAD
-				 errmsg("\"%s\" is not an index",
-						stmt->relation->relname)));
-
-	/* Check permissions */
-	if (!pg_class_ownercheck(indOid, GetUserId()))
-		aclcheck_error(ACLCHECK_NOT_OWNER, ACL_KIND_CLASS,
-					   stmt->relation->relname);
-
-	ReleaseSysCache(tuple);
 
 	reindex_index(indOid, false);
 
@@ -2154,7 +2078,47 @@
 	 * returning.
 	 */
 	StartTransactionCommand();
-=======
+}
+
+/*
+ * Check permissions on table before acquiring relation lock; also lock
+ * the heap before the RangeVarGetRelidExtended takes the index lock, to avoid
+ * deadlocks.
+ */
+static void
+RangeVarCallbackForReindexIndex(const RangeVar *relation,
+								Oid relId, Oid oldRelId, void *arg)
+{
+	char		relkind;
+	Oid		   *heapOid = (Oid *) arg;
+
+	/*
+	 * If we previously locked some other index's heap, and the name we're
+	 * looking up no longer refers to that relation, release the now-useless
+	 * lock.
+	 */
+	if (relId != oldRelId && OidIsValid(oldRelId))
+	{
+		/* lock level here should match reindex_index() heap lock */
+		UnlockRelationOid(*heapOid, ShareLock);
+		*heapOid = InvalidOid;
+	}
+
+	/* If the relation does not exist, there's nothing more to do. */
+	if (!OidIsValid(relId))
+		return;
+
+	/*
+	 * If the relation does exist, check whether it's an index.  But note that
+	 * the relation might have been dropped between the time we did the name
+	 * lookup and now.	In that case, there's nothing to do.
+	 */
+	relkind = get_rel_relkind(relId);
+	if (!relkind)
+		return;
+	if (relkind != RELKIND_INDEX)
+		ereport(ERROR,
+				(errcode(ERRCODE_WRONG_OBJECT_TYPE),
 				 errmsg("\"%s\" is not an index", relation->relname)));
 
 	/* Check permissions */
@@ -2173,7 +2137,6 @@
 		if (OidIsValid(*heapOid))
 			LockRelationOid(*heapOid, ShareLock);
 	}
->>>>>>> 80edfd76
 }
 
 /*
@@ -2183,43 +2146,35 @@
 void
 ReindexTable(ReindexStmt *stmt)
 {
-<<<<<<< HEAD
-	Oid			relid;
 	MemoryContext	private_context, oldcontext;
 	List	   *prels = NIL, *relids = NIL;
 	ListCell   *lc;
 
-	/*
-	 * QE simply performs reindex work.  All other work has been done in QD.
-	 */
+	Oid			heapOid;
+
 	if (Gp_role == GP_ROLE_EXECUTE)
 	{
 		reindex_relation(stmt->relid, REINDEX_REL_PROCESS_TOAST);
 		return;
 	}
 
-	relid = RangeVarGetRelid(stmt->relation, false);
+	/* The lock level used here should match reindex_relation(). */
+	heapOid = RangeVarGetRelidExtended(stmt->relation, ShareLock, false, false,
+									   RangeVarCallbackOwnsTable, NULL);
 
 	/*
 	 * Gather child partition relations.
 	 */
-	if (rel_is_partitioned(relid))
+	if (rel_is_partitioned(heapOid))
 	{
 		PartitionNode *pn;
 
-		pn = get_parts(relid, 0 /* level */, 0 /* parent */, false /* inctemplate */,
+		pn = get_parts(heapOid, 0 /* level */, 0 /* parent */, false /* inctemplate */,
 					   true /* includesubparts */);
 		prels = all_partition_relids(pn);
 	}
-	else if (rel_is_child_partition(relid))
-		prels = find_all_inheritors(relid, NoLock, NULL);
-=======
-	Oid			heapOid;
-
-	/* The lock level used here should match reindex_relation(). */
-	heapOid = RangeVarGetRelidExtended(relation, ShareLock, false, false,
-									   RangeVarCallbackOwnsTable, NULL);
->>>>>>> 80edfd76
+	else if (rel_is_child_partition(heapOid))
+		prels = find_all_inheritors(heapOid, NoLock, NULL);
 
 	/*
 	 * Create a memory context that will survive forced transaction commits we
@@ -2233,12 +2188,12 @@
 											ALLOCSET_DEFAULT_INITSIZE,
 											ALLOCSET_DEFAULT_MAXSIZE);
 	oldcontext = MemoryContextSwitchTo(private_context);
-	relids = lappend_oid(relids, relid);
+	relids = lappend_oid(relids, heapOid);
 	relids = list_concat_unique_oid(relids, prels);
 	MemoryContextSwitchTo(oldcontext);
 
 	/* various checks on each partition */
-	foreach (lc, relids)
+	foreach (lc, prels)
 	{
 		Oid			heapOid = lfirst_oid(lc);
 		HeapTuple	tuple;
@@ -2253,8 +2208,8 @@
 			pg_class_tuple->relkind != RELKIND_TOASTVALUE)
 			ereport(ERROR,
 					(errcode(ERRCODE_WRONG_OBJECT_TYPE),
-					 errmsg("\"%s\" is not a table",
-							NameStr(pg_class_tuple->relname))));
+							errmsg("\"%s\" is not a table",
+								   NameStr(pg_class_tuple->relname))));
 
 		/*
 		 * Check appropriate permissions
