--- conflicted
+++ resolved
@@ -90,15 +90,12 @@
 static void CommentTablespace(List *qualname, char *comment);
 static void CommentFilespace(List *qualname, char *comment);
 static void CommentRole(List *qualname, char *comment);
-<<<<<<< HEAD
 static void CommentResourceQueue(List *qualname, char *comment);
-=======
 static void CommentTSParser(List *qualname, char *comment);
 static void CommentTSDictionary(List *qualname, char *comment);
 static void CommentTSTemplate(List *qualname, char *comment);
 static void CommentTSConfiguration(List *qualname, char *comment);
 
->>>>>>> d13f41d2
 
 /*
  * CommentObject --
@@ -171,13 +168,12 @@
 		case OBJECT_FILESPACE:
 			CommentFilespace(stmt->objname, stmt->comment);
 			break;
+		case OBJECT_RESQUEUE:
+			CommentResourceQueue(stmt->objname, stmt->comment);
+			break;
 		case OBJECT_ROLE:
 			CommentRole(stmt->objname, stmt->comment);
 			break;
-<<<<<<< HEAD
-		case OBJECT_RESQUEUE:
-			CommentResourceQueue(stmt->objname, stmt->comment);
-=======
 		case OBJECT_TSPARSER:
 			CommentTSParser(stmt->objname, stmt->comment);
 			break;
@@ -189,7 +185,6 @@
 			break;
 		case OBJECT_TSCONFIGURATION:
 			CommentTSConfiguration(stmt->objname, stmt->comment);
->>>>>>> d13f41d2
 			break;
 		default:
 			elog(ERROR, "unrecognized object type: %d",
@@ -1531,7 +1526,6 @@
 	CreateComments(castOid, CastRelationId, 0, comment);
 }
 
-<<<<<<< HEAD
 
 /*
  * CommentResourceQueue --
@@ -1579,7 +1573,8 @@
 
 	/* Call CreateSharedComments() to create/drop the comments */
 	CreateSharedComments(oid, ResQueueRelationId, comment);
-=======
+}
+
 static void
 CommentTSParser(List *qualname, char *comment)
 {
@@ -1636,5 +1631,5 @@
 					   NameListToString(qualname));
 
 	CreateComments(cfgId, TSConfigRelationId, 0, comment);
->>>>>>> d13f41d2
+
 }