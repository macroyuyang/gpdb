/*-------------------------------------------------------------------------
 *
 * opclasscmds.c
 *
 *	  Routines for opclass (and opfamily) manipulation commands
 *
 * Portions Copyright (c) 1996-2010, PostgreSQL Global Development Group
 * Portions Copyright (c) 1994, Regents of the University of California
 *
 *
 * IDENTIFICATION
 *	  $PostgreSQL: pgsql/src/backend/commands/opclasscmds.c,v 1.68 2010/07/06 19:18:56 momjian Exp $
 *
 *-------------------------------------------------------------------------
 */
#include "postgres.h"

#include <limits.h>

#include "access/genam.h"
#include "access/heapam.h"
#include "access/sysattr.h"
#include "catalog/dependency.h"
#include "catalog/indexing.h"
#include "catalog/oid_dispatch.h"
#include "catalog/pg_amop.h"
#include "catalog/pg_amproc.h"
#include "catalog/pg_namespace.h"
#include "catalog/pg_opclass.h"
#include "catalog/pg_operator.h"
#include "catalog/pg_opfamily.h"
#include "catalog/pg_proc.h"
#include "catalog/pg_type.h"
#include "commands/alter.h"
#include "commands/defrem.h"
#include "miscadmin.h"
#include "parser/parse_func.h"
#include "parser/parse_oper.h"
#include "parser/parse_type.h"
#include "utils/acl.h"
#include "utils/builtins.h"
#include "utils/fmgroids.h"
#include "utils/lsyscache.h"
#include "utils/rel.h"
#include "utils/syscache.h"
#include "utils/tqual.h"

#include "cdb/cdbvars.h"
#include "cdb/cdbdisp_query.h"


/*
 * We use lists of this struct type to keep track of both operators and
 * procedures while building or adding to an opfamily.
 */
typedef struct
{
	Oid			object;			/* operator or support proc's OID */
	int			number;			/* strategy or support proc number */
	Oid			lefttype;		/* lefttype */
	Oid			righttype;		/* righttype */
} OpFamilyMember;


static void AlterOpFamilyAdd(List *opfamilyname, Oid amoid, Oid opfamilyoid,
				 int maxOpNumber, int maxProcNumber,
				 List *items);
static void AlterOpFamilyDrop(List *opfamilyname, Oid amoid, Oid opfamilyoid,
				  int maxOpNumber, int maxProcNumber,
				  List *items);
static void processTypesSpec(List *args, Oid *lefttype, Oid *righttype);
static void assignOperTypes(OpFamilyMember *member, Oid amoid, Oid typeoid);
static void assignProcTypes(OpFamilyMember *member, Oid amoid, Oid typeoid);
static void addFamilyMember(List **list, OpFamilyMember *member, bool isProc);
static void storeOperators(List *opfamilyname, Oid amoid,
			   Oid opfamilyoid, Oid opclassoid,
			   List *operators, bool isAdd);
static void storeProcedures(List *opfamilyname, Oid amoid,
				Oid opfamilyoid, Oid opclassoid,
				List *procedures, bool isAdd);
static void dropOperators(List *opfamilyname, Oid amoid, Oid opfamilyoid,
			  List *operators);
static void dropProcedures(List *opfamilyname, Oid amoid, Oid opfamilyoid,
			   List *procedures);
static void AlterOpClassOwner_internal(Relation rel, HeapTuple tuple,
						   Oid newOwnerId);
static void AlterOpFamilyOwner_internal(Relation rel, HeapTuple tuple,
							Oid newOwnerId);


/*
 * OpFamilyCacheLookup
 *		Look up an existing opfamily by name.
 *
 * Returns a syscache tuple reference, or NULL if not found.
 */
static HeapTuple
OpFamilyCacheLookup(Oid amID, List *opfamilyname, bool missing_ok)
{
	char	   *schemaname;
	char	   *opfname;
	HeapTuple	htup;

	/* deconstruct the name list */
	DeconstructQualifiedName(opfamilyname, &schemaname, &opfname);

	if (schemaname)
	{
		/* Look in specific schema only */
		Oid			namespaceId;

		namespaceId = LookupExplicitNamespace(schemaname);
<<<<<<< HEAD
		htup = SearchSysCache3(OPFAMILYAMNAMENSP,
							  ObjectIdGetDatum(amID),
							  PointerGetDatum(opfname),
							  ObjectIdGetDatum(namespaceId));
=======
		return SearchSysCache3(OPFAMILYAMNAMENSP,
							   ObjectIdGetDatum(amID),
							   PointerGetDatum(opfname),
							   ObjectIdGetDatum(namespaceId));
>>>>>>> 1084f317
	}
	else
	{
		/* Unqualified opfamily name, so search the search path */
		Oid			opfID = OpfamilynameGetOpfid(amID, opfname);

		if (!OidIsValid(opfID))
<<<<<<< HEAD
			htup = NULL;
		else
			htup = SearchSysCache1(OPFAMILYOID, ObjectIdGetDatum(opfID));
=======
			return NULL;
		return SearchSysCache1(OPFAMILYOID, ObjectIdGetDatum(opfID));
>>>>>>> 1084f317
	}

	if (!HeapTupleIsValid(htup) && !missing_ok) {
		HeapTuple amtup;

		amtup = SearchSysCache1(AMOID, ObjectIdGetDatum(amID));
		if (!HeapTupleIsValid(amtup))
			elog(ERROR, "cache lookup failed for access method %u", amID);
		ereport(ERROR,
				(errcode(ERRCODE_UNDEFINED_OBJECT),
				 errmsg("operator family \"%s\" does not exist for access method \"%s\"",
						 NameListToString(opfamilyname),
						 NameStr(((Form_pg_am) GETSTRUCT(amtup))->amname))));
	}

	return htup;
}

/*
 * get_opfamily_oid
 *	  find an opfamily OID by possibly qualified name
 *
 * If not found, returns InvalidOid if missing_ok, else throws error.
 */
Oid
get_opfamily_oid(Oid amID, List *opfamilyname, bool missing_ok)
{
	HeapTuple	htup;
	Oid			opfID;

	htup = OpFamilyCacheLookup(amID, opfamilyname, missing_ok);
	if (!HeapTupleIsValid(htup))
		return InvalidOid;
	opfID = HeapTupleGetOid(htup);
	ReleaseSysCache(htup);

	return opfID;
}

/*
 * OpClassCacheLookup
 *		Look up an existing opclass by name.
 *
 * Returns a syscache tuple reference, or NULL if not found.
 */
static HeapTuple
OpClassCacheLookup(Oid amID, List *opclassname, bool missing_ok)
{
	char	   *schemaname;
	char	   *opcname;
	HeapTuple	htup;

	/* deconstruct the name list */
	DeconstructQualifiedName(opclassname, &schemaname, &opcname);

	if (schemaname)
	{
		/* Look in specific schema only */
		Oid			namespaceId;

		namespaceId = LookupExplicitNamespace(schemaname);
<<<<<<< HEAD
		htup = SearchSysCache3(CLAAMNAMENSP,
							  ObjectIdGetDatum(amID),
							  PointerGetDatum(opcname),
							  ObjectIdGetDatum(namespaceId));
=======
		return SearchSysCache3(CLAAMNAMENSP,
							   ObjectIdGetDatum(amID),
							   PointerGetDatum(opcname),
							   ObjectIdGetDatum(namespaceId));
>>>>>>> 1084f317
	}
	else
	{
		/* Unqualified opclass name, so search the search path */
		Oid			opcID = OpclassnameGetOpcid(amID, opcname);

		if (!OidIsValid(opcID))
<<<<<<< HEAD
			htup = NULL;
		else
			htup = SearchSysCache1(CLAOID, ObjectIdGetDatum(opcID));
	}

	if (!HeapTupleIsValid(htup) && !missing_ok) {
		HeapTuple amtup;

		amtup = SearchSysCache1(AMOID, ObjectIdGetDatum(amID));
		if (!HeapTupleIsValid(amtup))
			elog(ERROR, "cache lookup failed for access method %u", amID);
		ereport(ERROR,
				(errcode(ERRCODE_UNDEFINED_OBJECT),
				 errmsg("operator class \"%s\" does not exist for access method \"%s\"",
						 NameListToString(opclassname),
						 NameStr(((Form_pg_am) GETSTRUCT(amtup))->amname))));
=======
			return NULL;
		return SearchSysCache1(CLAOID, ObjectIdGetDatum(opcID));
>>>>>>> 1084f317
	}

	return htup;
}

/*
 * get_opclass_oid
 *	  find an opclass OID by possibly qualified name
 *
 * If not found, returns InvalidOid if missing_ok, else throws error.
 */
Oid
get_opclass_oid(Oid amID, List *opclassname, bool missing_ok)
{
	HeapTuple	htup;
	Oid			opcID;

	htup = OpClassCacheLookup(amID, opclassname, missing_ok);
	if (!HeapTupleIsValid(htup))
		return InvalidOid;
	opcID = HeapTupleGetOid(htup);
	ReleaseSysCache(htup);

	return opcID;
}

/*
 * CreateOpFamily
 *		Internal routine to make the catalog entry for a new operator family.
 *
 * Caller must have done permissions checks etc. already.
 */
static Oid
CreateOpFamily(char *amname, char *opfname, Oid namespaceoid, Oid amoid)
{
	Oid			opfamilyoid;
	Relation	rel;
	HeapTuple	tup;
	Datum		values[Natts_pg_opfamily];
	bool		nulls[Natts_pg_opfamily];
	NameData	opfName;
	ObjectAddress myself,
				referenced;

	rel = heap_open(OperatorFamilyRelationId, RowExclusiveLock);

	/*
	 * Make sure there is no existing opfamily of this name (this is just to
	 * give a more friendly error message than "duplicate key").
	 */
	if (SearchSysCacheExists3(OPFAMILYAMNAMENSP,
							  ObjectIdGetDatum(amoid),
							  CStringGetDatum(opfname),
							  ObjectIdGetDatum(namespaceoid)))
		ereport(ERROR,
				(errcode(ERRCODE_DUPLICATE_OBJECT),
				 errmsg("operator family \"%s\" for access method \"%s\" already exists",
						opfname, amname)));

	/*
	 * Okay, let's create the pg_opfamily entry.
	 */
	memset(values, 0, sizeof(values));
	memset(nulls, false, sizeof(nulls));

	values[Anum_pg_opfamily_opfmethod - 1] = ObjectIdGetDatum(amoid);
	namestrcpy(&opfName, opfname);
	values[Anum_pg_opfamily_opfname - 1] = NameGetDatum(&opfName);
	values[Anum_pg_opfamily_opfnamespace - 1] = ObjectIdGetDatum(namespaceoid);
	values[Anum_pg_opfamily_opfowner - 1] = ObjectIdGetDatum(GetUserId());

	tup = heap_form_tuple(rel->rd_att, values, nulls);

	opfamilyoid = simple_heap_insert(rel, tup);

	CatalogUpdateIndexes(rel, tup);

	heap_freetuple(tup);

	/*
	 * Create dependencies for the opfamily proper.  Note: we do not create a
	 * dependency link to the AM, because we don't currently support DROP
	 * ACCESS METHOD.
	 */
	myself.classId = OperatorFamilyRelationId;
	myself.objectId = opfamilyoid;
	myself.objectSubId = 0;

	/* dependency on namespace */
	referenced.classId = NamespaceRelationId;
	referenced.objectId = namespaceoid;
	referenced.objectSubId = 0;
	recordDependencyOn(&myself, &referenced, DEPENDENCY_NORMAL);

	/* dependency on owner */
	recordDependencyOnOwner(OperatorFamilyRelationId, opfamilyoid, GetUserId());

	/* dependency on extension */
	recordDependencyOnCurrentExtension(&myself, false);
	heap_close(rel, RowExclusiveLock);

	return opfamilyoid;
}

/*
 * DefineOpClass
 *		Define a new index operator class.
 */
void
DefineOpClass(CreateOpClassStmt *stmt)
{
	char	   *opcname;		/* name of opclass we're creating */
	Oid			amoid,			/* our AM's oid */
				typeoid,		/* indexable datatype oid */
				storageoid,		/* storage datatype oid, if any */
				namespaceoid,	/* namespace to create opclass in */
				opfamilyoid,	/* oid of containing opfamily */
				opclassoid;		/* oid of opclass we create */
	int			maxOpNumber,	/* amstrategies value */
				maxProcNumber;	/* amsupport value */
	bool		amstorage;		/* amstorage flag */
	List	   *operators;		/* OpFamilyMember list for operators */
	List	   *procedures;		/* OpFamilyMember list for support procs */
	ListCell   *l;
	Relation	rel;
	HeapTuple	tup;
	Form_pg_am	pg_am;
	Datum		values[Natts_pg_opclass];
	bool		nulls[Natts_pg_opclass];
	AclResult	aclresult;
	NameData	opcName;
	ObjectAddress myself,
				referenced;

	/* Convert list of names to a name and namespace */
	namespaceoid = QualifiedNameGetCreationNamespace(stmt->opclassname,
													 &opcname);

	/* Check we have creation rights in target namespace */
	aclresult = pg_namespace_aclcheck(namespaceoid, GetUserId(), ACL_CREATE);
	if (aclresult != ACLCHECK_OK)
		aclcheck_error(aclresult, ACL_KIND_NAMESPACE,
					   get_namespace_name(namespaceoid));

	/* Get necessary info about access method */
	tup = SearchSysCache1(AMNAME, CStringGetDatum(stmt->amname));
	if (!HeapTupleIsValid(tup))
		ereport(ERROR,
				(errcode(ERRCODE_UNDEFINED_OBJECT),
				 errmsg("access method \"%s\" does not exist",
						stmt->amname)));

	amoid = HeapTupleGetOid(tup);
	pg_am = (Form_pg_am) GETSTRUCT(tup);
	maxOpNumber = pg_am->amstrategies;
	/* if amstrategies is zero, just enforce that op numbers fit in int16 */
	if (maxOpNumber <= 0)
		maxOpNumber = SHRT_MAX;
	maxProcNumber = pg_am->amsupport;
	amstorage = pg_am->amstorage;

	/* XXX Should we make any privilege check against the AM? */

	ReleaseSysCache(tup);

	/*
	 * The question of appropriate permissions for CREATE OPERATOR CLASS is
	 * interesting.  Creating an opclass is tantamount to granting public
	 * execute access on the functions involved, since the index machinery
	 * generally does not check access permission before using the functions.
	 * A minimum expectation therefore is that the caller have execute
	 * privilege with grant option.  Since we don't have a way to make the
	 * opclass go away if the grant option is revoked, we choose instead to
	 * require ownership of the functions.	It's also not entirely clear what
	 * permissions should be required on the datatype, but ownership seems
	 * like a safe choice.
	 *
	 * Currently, we require superuser privileges to create an opclass. This
	 * seems necessary because we have no way to validate that the offered set
	 * of operators and functions are consistent with the AM's expectations.
	 * It would be nice to provide such a check someday, if it can be done
	 * without solving the halting problem :-(
	 *
	 * XXX re-enable NOT_USED code sections below if you remove this test.
	 */
	if (!superuser())
		ereport(ERROR,
				(errcode(ERRCODE_INSUFFICIENT_PRIVILEGE),
				 errmsg("must be superuser to create an operator class")));

	/* Look up the datatype */
	typeoid = typenameTypeId(NULL, stmt->datatype, NULL);

#ifdef NOT_USED
	/* XXX this is unnecessary given the superuser check above */
	/* Check we have ownership of the datatype */
	if (!pg_type_ownercheck(typeoid, GetUserId()))
		aclcheck_error(ACLCHECK_NOT_OWNER, ACL_KIND_TYPE,
					   format_type_be(typeoid));
#endif

	/*
	 * Look up the containing operator family, or create one if FAMILY option
	 * was omitted and there's not a match already.
	 */
	if (stmt->opfamilyname)
	{
		tup = OpFamilyCacheLookup(amoid, stmt->opfamilyname, false);
		opfamilyoid = HeapTupleGetOid(tup);

		/*
		 * XXX given the superuser check above, there's no need for an
		 * ownership check here
		 */
		ReleaseSysCache(tup);
	}
	else
	{
		/* Lookup existing family of same name and namespace */
		tup = SearchSysCache3(OPFAMILYAMNAMENSP,
							  ObjectIdGetDatum(amoid),
							  PointerGetDatum(opcname),
							  ObjectIdGetDatum(namespaceoid));
		if (HeapTupleIsValid(tup))
		{
			opfamilyoid = HeapTupleGetOid(tup);

			/*
			 * XXX given the superuser check above, there's no need for an
			 * ownership check here
			 */
			ReleaseSysCache(tup);
		}
		else
		{
			/*
			 * Create it ... again no need for more permissions ...
			 */
			opfamilyoid = CreateOpFamily(stmt->amname, opcname,
										 namespaceoid, amoid);
		}
	}

	operators = NIL;
	procedures = NIL;

	/* Storage datatype is optional */
	storageoid = InvalidOid;

	/*
	 * Scan the "items" list to obtain additional info.
	 */
	foreach(l, stmt->items)
	{
		CreateOpClassItem *item = lfirst(l);
		Oid			operOid;
		Oid			funcOid;
		OpFamilyMember *member;

		Assert(IsA(item, CreateOpClassItem));
		switch (item->itemtype)
		{
			case OPCLASS_ITEM_OPERATOR:
				if (item->number <= 0 || item->number > maxOpNumber)
					ereport(ERROR,
							(errcode(ERRCODE_INVALID_OBJECT_DEFINITION),
							 errmsg("invalid operator number %d,"
									" must be between 1 and %d",
									item->number, maxOpNumber)));
				if (item->args != NIL)
				{
					TypeName   *typeName1 = (TypeName *) linitial(item->args);
					TypeName   *typeName2 = (TypeName *) lsecond(item->args);

					operOid = LookupOperNameTypeNames(NULL, item->name,
													  typeName1, typeName2,
													  false, -1);
				}
				else
				{
					/* Default to binary op on input datatype */
					operOid = LookupOperName(NULL, item->name,
											 typeoid, typeoid,
											 false, -1);
				}

#ifdef NOT_USED
				/* XXX this is unnecessary given the superuser check above */
				/* Caller must own operator and its underlying function */
				if (!pg_oper_ownercheck(operOid, GetUserId()))
					aclcheck_error(ACLCHECK_NOT_OWNER, ACL_KIND_OPER,
								   get_opname(operOid));
				funcOid = get_opcode(operOid);
				if (!pg_proc_ownercheck(funcOid, GetUserId()))
					aclcheck_error(ACLCHECK_NOT_OWNER, ACL_KIND_PROC,
								   get_func_name(funcOid));
#endif

				/* Save the info */
				member = (OpFamilyMember *) palloc0(sizeof(OpFamilyMember));
				member->object = operOid;
				member->number = item->number;
				assignOperTypes(member, amoid, typeoid);
				addFamilyMember(&operators, member, false);
				break;
			case OPCLASS_ITEM_FUNCTION:
				if (item->number <= 0 || item->number > maxProcNumber)
					ereport(ERROR,
							(errcode(ERRCODE_INVALID_OBJECT_DEFINITION),
							 errmsg("invalid procedure number %d,"
									" must be between 1 and %d",
									item->number, maxProcNumber)));
				funcOid = LookupFuncNameTypeNames(item->name, item->args,
												  false);
#ifdef NOT_USED
				/* XXX this is unnecessary given the superuser check above */
				/* Caller must own function */
				if (!pg_proc_ownercheck(funcOid, GetUserId()))
					aclcheck_error(ACLCHECK_NOT_OWNER, ACL_KIND_PROC,
								   get_func_name(funcOid));
#endif

				/* Save the info */
				member = (OpFamilyMember *) palloc0(sizeof(OpFamilyMember));
				member->object = funcOid;
				member->number = item->number;

				/* allow overriding of the function's actual arg types */
				if (item->class_args)
					processTypesSpec(item->class_args,
									 &member->lefttype, &member->righttype);

				assignProcTypes(member, amoid, typeoid);
				addFamilyMember(&procedures, member, true);
				break;
			case OPCLASS_ITEM_STORAGETYPE:
				if (OidIsValid(storageoid))
					ereport(ERROR,
							(errcode(ERRCODE_INVALID_OBJECT_DEFINITION),
						   errmsg("storage type specified more than once")));
				storageoid = typenameTypeId(NULL, item->storedtype, NULL);

#ifdef NOT_USED
				/* XXX this is unnecessary given the superuser check above */
				/* Check we have ownership of the datatype */
				if (!pg_type_ownercheck(storageoid, GetUserId()))
					aclcheck_error(ACLCHECK_NOT_OWNER, ACL_KIND_TYPE,
								   format_type_be(storageoid));
#endif
				break;
			default:
				elog(ERROR, "unrecognized item type: %d", item->itemtype);
				break;
		}
	}

	/*
	 * If storagetype is specified, make sure it's legal.
	 */
	if (OidIsValid(storageoid))
	{
		/* Just drop the spec if same as column datatype */
		if (storageoid == typeoid)
			storageoid = InvalidOid;
		else if (!amstorage)
			ereport(ERROR,
					(errcode(ERRCODE_INVALID_OBJECT_DEFINITION),
					 errmsg("storage type cannot be different from data type for access method \"%s\"",
							stmt->amname)));
	}

	rel = heap_open(OperatorClassRelationId, RowExclusiveLock);

	/*
	 * Make sure there is no existing opclass of this name (this is just to
	 * give a more friendly error message than "duplicate key").
	 */
	if (SearchSysCacheExists3(CLAAMNAMENSP,
							  ObjectIdGetDatum(amoid),
							  CStringGetDatum(opcname),
							  ObjectIdGetDatum(namespaceoid)))
		ereport(ERROR,
				(errcode(ERRCODE_DUPLICATE_OBJECT),
				 errmsg("operator class \"%s\" for access method \"%s\" already exists",
						opcname, stmt->amname)));

	/*
	 * If we are creating a default opclass, check there isn't one already.
	 * (Note we do not restrict this test to visible opclasses; this ensures
	 * that typcache.c can find unique solutions to its questions.)
	 */
	if (stmt->isDefault)
	{
		ScanKeyData skey[1];
		SysScanDesc scan;

		ScanKeyInit(&skey[0],
					Anum_pg_opclass_opcmethod,
					BTEqualStrategyNumber, F_OIDEQ,
					ObjectIdGetDatum(amoid));

		scan = systable_beginscan(rel, OpclassAmNameNspIndexId, true,
								  SnapshotNow, 1, skey);

		while (HeapTupleIsValid(tup = systable_getnext(scan)))
		{
			Form_pg_opclass opclass = (Form_pg_opclass) GETSTRUCT(tup);

			if (opclass->opcintype == typeoid && opclass->opcdefault)
				ereport(ERROR,
						(errcode(ERRCODE_DUPLICATE_OBJECT),
						 errmsg("could not make operator class \"%s\" be default for type %s",
								opcname,
								TypeNameToString(stmt->datatype)),
				   errdetail("Operator class \"%s\" already is the default.",
							 NameStr(opclass->opcname))));
		}

		systable_endscan(scan);
	}

	/*
	 * Okay, let's create the pg_opclass entry.
	 */
	memset(values, 0, sizeof(values));
	memset(nulls, false, sizeof(nulls));

	values[Anum_pg_opclass_opcmethod - 1] = ObjectIdGetDatum(amoid);
	namestrcpy(&opcName, opcname);
	values[Anum_pg_opclass_opcname - 1] = NameGetDatum(&opcName);
	values[Anum_pg_opclass_opcnamespace - 1] = ObjectIdGetDatum(namespaceoid);
	values[Anum_pg_opclass_opcowner - 1] = ObjectIdGetDatum(GetUserId());
	values[Anum_pg_opclass_opcfamily - 1] = ObjectIdGetDatum(opfamilyoid);
	values[Anum_pg_opclass_opcintype - 1] = ObjectIdGetDatum(typeoid);
	values[Anum_pg_opclass_opcdefault - 1] = BoolGetDatum(stmt->isDefault);
	values[Anum_pg_opclass_opckeytype - 1] = ObjectIdGetDatum(storageoid);

	tup = heap_form_tuple(rel->rd_att, values, nulls);

	opclassoid = simple_heap_insert(rel, tup);

	CatalogUpdateIndexes(rel, tup);

	heap_freetuple(tup);

	/*
	 * Now add tuples to pg_amop and pg_amproc tying in the operators and
	 * functions.  Dependencies on them are inserted, too.
	 */
	storeOperators(stmt->opfamilyname, amoid, opfamilyoid,
				   opclassoid, operators, false);
	storeProcedures(stmt->opfamilyname, amoid, opfamilyoid,
					opclassoid, procedures, false);

	/*
	 * Create dependencies for the opclass proper.	Note: we do not create a
	 * dependency link to the AM, because we don't currently support DROP
	 * ACCESS METHOD.
	 */
	myself.classId = OperatorClassRelationId;
	myself.objectId = opclassoid;
	myself.objectSubId = 0;

	/* dependency on namespace */
	referenced.classId = NamespaceRelationId;
	referenced.objectId = namespaceoid;
	referenced.objectSubId = 0;
	recordDependencyOn(&myself, &referenced, DEPENDENCY_NORMAL);

	/* dependency on opfamily */
	referenced.classId = OperatorFamilyRelationId;
	referenced.objectId = opfamilyoid;
	referenced.objectSubId = 0;
	recordDependencyOn(&myself, &referenced, DEPENDENCY_AUTO);

	/* dependency on indexed datatype */
	referenced.classId = TypeRelationId;
	referenced.objectId = typeoid;
	referenced.objectSubId = 0;
	recordDependencyOn(&myself, &referenced, DEPENDENCY_NORMAL);

	/* dependency on storage datatype */
	if (OidIsValid(storageoid))
	{
		referenced.classId = TypeRelationId;
		referenced.objectId = storageoid;
		referenced.objectSubId = 0;
		recordDependencyOn(&myself, &referenced, DEPENDENCY_NORMAL);
	}

	/* dependency on owner */
	recordDependencyOnOwner(OperatorClassRelationId, opclassoid, GetUserId());
	/* dependency on extension */
	recordDependencyOnCurrentExtension(&myself, false);

	heap_close(rel, RowExclusiveLock);
	
	if (Gp_role == GP_ROLE_DISPATCH)
	{
		CdbDispatchUtilityStatement((Node *) stmt,
									DF_CANCEL_ON_ERROR|
									DF_WITH_SNAPSHOT|
									DF_NEED_TWO_PHASE,
									GetAssignedOidsForDispatch(),
									NULL);
	}
}


/*
 * DefineOpFamily
 *		Define a new index operator family.
 */
void
DefineOpFamily(CreateOpFamilyStmt *stmt)
{
	char	   *opfname;		/* name of opfamily we're creating */
	Oid			amoid,			/* our AM's oid */
				namespaceoid,	/* namespace to create opfamily in */
				opfamilyoid;	/* oid of opfamily we create */
	Relation	rel;
	HeapTuple	tup;
	Datum		values[Natts_pg_opfamily];
	bool		nulls[Natts_pg_opfamily];
	AclResult	aclresult;
	NameData	opfName;
	ObjectAddress myself,
				referenced;

	/* Convert list of names to a name and namespace */
	namespaceoid = QualifiedNameGetCreationNamespace(stmt->opfamilyname,
													 &opfname);

	/* Check we have creation rights in target namespace */
	aclresult = pg_namespace_aclcheck(namespaceoid, GetUserId(), ACL_CREATE);
	if (aclresult != ACLCHECK_OK)
		aclcheck_error(aclresult, ACL_KIND_NAMESPACE,
					   get_namespace_name(namespaceoid));

	/* Get necessary info about access method */
	tup = SearchSysCache1(AMNAME, CStringGetDatum(stmt->amname));
	if (!HeapTupleIsValid(tup))
		ereport(ERROR,
				(errcode(ERRCODE_UNDEFINED_OBJECT),
				 errmsg("access method \"%s\" does not exist",
						stmt->amname)));

	amoid = HeapTupleGetOid(tup);

	/* XXX Should we make any privilege check against the AM? */

	ReleaseSysCache(tup);

	/*
	 * Currently, we require superuser privileges to create an opfamily. See
	 * comments in DefineOpClass.
	 *
	 * XXX re-enable NOT_USED code sections below if you remove this test.
	 */
	if (!superuser())
		ereport(ERROR,
				(errcode(ERRCODE_INSUFFICIENT_PRIVILEGE),
				 errmsg("must be superuser to create an operator family")));

	rel = heap_open(OperatorFamilyRelationId, RowExclusiveLock);

	/*
	 * Make sure there is no existing opfamily of this name (this is just to
	 * give a more friendly error message than "duplicate key").
	 */
	if (SearchSysCacheExists3(OPFAMILYAMNAMENSP,
							  ObjectIdGetDatum(amoid),
							  CStringGetDatum(opfname),
							  ObjectIdGetDatum(namespaceoid)))
		ereport(ERROR,
				(errcode(ERRCODE_DUPLICATE_OBJECT),
				 errmsg("operator family \"%s\" for access method \"%s\" already exists",
						opfname, stmt->amname)));

	/*
	 * Okay, let's create the pg_opfamily entry.
	 */
	memset(values, 0, sizeof(values));
	memset(nulls, false, sizeof(nulls));

	values[Anum_pg_opfamily_opfmethod - 1] = ObjectIdGetDatum(amoid);
	namestrcpy(&opfName, opfname);
	values[Anum_pg_opfamily_opfname - 1] = NameGetDatum(&opfName);
	values[Anum_pg_opfamily_opfnamespace - 1] = ObjectIdGetDatum(namespaceoid);
	values[Anum_pg_opfamily_opfowner - 1] = ObjectIdGetDatum(GetUserId());

	tup = heap_form_tuple(rel->rd_att, values, nulls);

	opfamilyoid = simple_heap_insert(rel, tup);

	CatalogUpdateIndexes(rel, tup);

	heap_freetuple(tup);

	/*
	 * Create dependencies for the opfamily proper.  Note: we do not create a
	 * dependency link to the AM, because we don't currently support DROP
	 * ACCESS METHOD.
	 */
	myself.classId = OperatorFamilyRelationId;
	myself.objectId = opfamilyoid;
	myself.objectSubId = 0;

	/* dependency on namespace */
	referenced.classId = NamespaceRelationId;
	referenced.objectId = namespaceoid;
	referenced.objectSubId = 0;
	recordDependencyOn(&myself, &referenced, DEPENDENCY_NORMAL);

	/* dependency on owner */
	recordDependencyOnOwner(OperatorFamilyRelationId, opfamilyoid, GetUserId());

	heap_close(rel, RowExclusiveLock);

	if (Gp_role == GP_ROLE_DISPATCH)
	{
		CdbDispatchUtilityStatement((Node *) stmt,
									DF_CANCEL_ON_ERROR|
									DF_WITH_SNAPSHOT|
									DF_NEED_TWO_PHASE,
									GetAssignedOidsForDispatch(),
									NULL);
	}
}


/*
 * AlterOpFamily
 *		Add or remove operators/procedures within an existing operator family.
 *
 * Note: this implements only ALTER OPERATOR FAMILY ... ADD/DROP.  Some
 * other commands called ALTER OPERATOR FAMILY exist, but go through
 * different code paths.
 */
void
AlterOpFamily(AlterOpFamilyStmt *stmt)
{
	Oid			amoid,			/* our AM's oid */
				opfamilyoid;	/* oid of opfamily */
	int			maxOpNumber,	/* amstrategies value */
				maxProcNumber;	/* amsupport value */
	HeapTuple	tup;
	Form_pg_am	pg_am;

	/* Get necessary info about access method */
	tup = SearchSysCache1(AMNAME, CStringGetDatum(stmt->amname));
	if (!HeapTupleIsValid(tup))
		ereport(ERROR,
				(errcode(ERRCODE_UNDEFINED_OBJECT),
				 errmsg("access method \"%s\" does not exist",
						stmt->amname)));

	amoid = HeapTupleGetOid(tup);
	pg_am = (Form_pg_am) GETSTRUCT(tup);
	maxOpNumber = pg_am->amstrategies;
	/* if amstrategies is zero, just enforce that op numbers fit in int16 */
	if (maxOpNumber <= 0)
		maxOpNumber = SHRT_MAX;
	maxProcNumber = pg_am->amsupport;

	/* XXX Should we make any privilege check against the AM? */

	ReleaseSysCache(tup);

	/* Look up the opfamily */
	tup = OpFamilyCacheLookup(amoid, stmt->opfamilyname, false);
	opfamilyoid = HeapTupleGetOid(tup);
	ReleaseSysCache(tup);

	/*
	 * Currently, we require superuser privileges to alter an opfamily.
	 *
	 * XXX re-enable NOT_USED code sections below if you remove this test.
	 */
	if (!superuser())
		ereport(ERROR,
				(errcode(ERRCODE_INSUFFICIENT_PRIVILEGE),
				 errmsg("must be superuser to alter an operator family")));

	/*
	 * ADD and DROP cases need separate code from here on down.
	 */
	if (stmt->isDrop)
		AlterOpFamilyDrop(stmt->opfamilyname, amoid, opfamilyoid,
						  maxOpNumber, maxProcNumber,
						  stmt->items);
	else
		AlterOpFamilyAdd(stmt->opfamilyname, amoid, opfamilyoid,
						 maxOpNumber, maxProcNumber,
						 stmt->items);

	if (Gp_role == GP_ROLE_DISPATCH)
		CdbDispatchUtilityStatement((Node *) stmt,
									DF_CANCEL_ON_ERROR|
									DF_WITH_SNAPSHOT|
									DF_NEED_TWO_PHASE,
									GetAssignedOidsForDispatch(),
									NULL);
}

/*
 * ADD part of ALTER OP FAMILY
 */
static void
AlterOpFamilyAdd(List *opfamilyname, Oid amoid, Oid opfamilyoid,
				 int maxOpNumber, int maxProcNumber,
				 List *items)
{
	List	   *operators;		/* OpFamilyMember list for operators */
	List	   *procedures;		/* OpFamilyMember list for support procs */
	ListCell   *l;

	operators = NIL;
	procedures = NIL;

	/*
	 * Scan the "items" list to obtain additional info.
	 */
	foreach(l, items)
	{
		CreateOpClassItem *item = lfirst(l);
		Oid			operOid;
		Oid			funcOid;
		OpFamilyMember *member;

		Assert(IsA(item, CreateOpClassItem));
		switch (item->itemtype)
		{
			case OPCLASS_ITEM_OPERATOR:
				if (item->number <= 0 || item->number > maxOpNumber)
					ereport(ERROR,
							(errcode(ERRCODE_INVALID_OBJECT_DEFINITION),
							 errmsg("invalid operator number %d,"
									" must be between 1 and %d",
									item->number, maxOpNumber)));
				if (item->args != NIL)
				{
					TypeName   *typeName1 = (TypeName *) linitial(item->args);
					TypeName   *typeName2 = (TypeName *) lsecond(item->args);

					operOid = LookupOperNameTypeNames(NULL, item->name,
													  typeName1, typeName2,
													  false, -1);
				}
				else
				{
					ereport(ERROR,
							(errcode(ERRCODE_SYNTAX_ERROR),
							 errmsg("operator argument types must be specified in ALTER OPERATOR FAMILY")));
					operOid = InvalidOid;		/* keep compiler quiet */
				}

#ifdef NOT_USED
				/* XXX this is unnecessary given the superuser check above */
				/* Caller must own operator and its underlying function */
				if (!pg_oper_ownercheck(operOid, GetUserId()))
					aclcheck_error(ACLCHECK_NOT_OWNER, ACL_KIND_OPER,
								   get_opname(operOid));
				funcOid = get_opcode(operOid);
				if (!pg_proc_ownercheck(funcOid, GetUserId()))
					aclcheck_error(ACLCHECK_NOT_OWNER, ACL_KIND_PROC,
								   get_func_name(funcOid));
#endif

				/* Save the info */
				member = (OpFamilyMember *) palloc0(sizeof(OpFamilyMember));
				member->object = operOid;
				member->number = item->number;
				assignOperTypes(member, amoid, InvalidOid);
				addFamilyMember(&operators, member, false);
				break;
			case OPCLASS_ITEM_FUNCTION:
				if (item->number <= 0 || item->number > maxProcNumber)
					ereport(ERROR,
							(errcode(ERRCODE_INVALID_OBJECT_DEFINITION),
							 errmsg("invalid procedure number %d,"
									" must be between 1 and %d",
									item->number, maxProcNumber)));
				funcOid = LookupFuncNameTypeNames(item->name, item->args,
												  false);
#ifdef NOT_USED
				/* XXX this is unnecessary given the superuser check above */
				/* Caller must own function */
				if (!pg_proc_ownercheck(funcOid, GetUserId()))
					aclcheck_error(ACLCHECK_NOT_OWNER, ACL_KIND_PROC,
								   get_func_name(funcOid));
#endif

				/* Save the info */
				member = (OpFamilyMember *) palloc0(sizeof(OpFamilyMember));
				member->object = funcOid;
				member->number = item->number;

				/* allow overriding of the function's actual arg types */
				if (item->class_args)
					processTypesSpec(item->class_args,
									 &member->lefttype, &member->righttype);

				assignProcTypes(member, amoid, InvalidOid);
				addFamilyMember(&procedures, member, true);
				break;
			case OPCLASS_ITEM_STORAGETYPE:
				ereport(ERROR,
						(errcode(ERRCODE_SYNTAX_ERROR),
						 errmsg("STORAGE cannot be specified in ALTER OPERATOR FAMILY")));
				break;
			default:
				elog(ERROR, "unrecognized item type: %d", item->itemtype);
				break;
		}
	}

	/*
	 * Add tuples to pg_amop and pg_amproc tying in the operators and
	 * functions.  Dependencies on them are inserted, too.
	 */
	storeOperators(opfamilyname, amoid, opfamilyoid,
				   InvalidOid, operators, true);
	storeProcedures(opfamilyname, amoid, opfamilyoid,
					InvalidOid, procedures, true);
}

/*
 * DROP part of ALTER OP FAMILY
 */
static void
AlterOpFamilyDrop(List *opfamilyname, Oid amoid, Oid opfamilyoid,
				  int maxOpNumber, int maxProcNumber,
				  List *items)
{
	List	   *operators;		/* OpFamilyMember list for operators */
	List	   *procedures;		/* OpFamilyMember list for support procs */
	ListCell   *l;

	operators = NIL;
	procedures = NIL;

	/*
	 * Scan the "items" list to obtain additional info.
	 */
	foreach(l, items)
	{
		CreateOpClassItem *item = lfirst(l);
		Oid			lefttype,
					righttype;
		OpFamilyMember *member;

		Assert(IsA(item, CreateOpClassItem));
		switch (item->itemtype)
		{
			case OPCLASS_ITEM_OPERATOR:
				if (item->number <= 0 || item->number > maxOpNumber)
					ereport(ERROR,
							(errcode(ERRCODE_INVALID_OBJECT_DEFINITION),
							 errmsg("invalid operator number %d,"
									" must be between 1 and %d",
									item->number, maxOpNumber)));
				processTypesSpec(item->args, &lefttype, &righttype);
				/* Save the info */
				member = (OpFamilyMember *) palloc0(sizeof(OpFamilyMember));
				member->number = item->number;
				member->lefttype = lefttype;
				member->righttype = righttype;
				addFamilyMember(&operators, member, false);
				break;
			case OPCLASS_ITEM_FUNCTION:
				if (item->number <= 0 || item->number > maxProcNumber)
					ereport(ERROR,
							(errcode(ERRCODE_INVALID_OBJECT_DEFINITION),
							 errmsg("invalid procedure number %d,"
									" must be between 1 and %d",
									item->number, maxProcNumber)));
				processTypesSpec(item->args, &lefttype, &righttype);
				/* Save the info */
				member = (OpFamilyMember *) palloc0(sizeof(OpFamilyMember));
				member->number = item->number;
				member->lefttype = lefttype;
				member->righttype = righttype;
				addFamilyMember(&procedures, member, true);
				break;
			case OPCLASS_ITEM_STORAGETYPE:
				/* grammar prevents this from appearing */
			default:
				elog(ERROR, "unrecognized item type: %d", item->itemtype);
				break;
		}
	}

	/*
	 * Remove tuples from pg_amop and pg_amproc.
	 */
	dropOperators(opfamilyname, amoid, opfamilyoid, operators);
	dropProcedures(opfamilyname, amoid, opfamilyoid, procedures);
}


/*
 * Deal with explicit arg types used in ALTER ADD/DROP
 */
static void
processTypesSpec(List *args, Oid *lefttype, Oid *righttype)
{
	TypeName   *typeName;

	Assert(args != NIL);

	typeName = (TypeName *) linitial(args);
	*lefttype = typenameTypeId(NULL, typeName, NULL);

	if (list_length(args) > 1)
	{
		typeName = (TypeName *) lsecond(args);
		*righttype = typenameTypeId(NULL, typeName, NULL);
	}
	else
		*righttype = *lefttype;

	if (list_length(args) > 2)
		ereport(ERROR,
				(errcode(ERRCODE_SYNTAX_ERROR),
				 errmsg("one or two argument types must be specified")));
}


/*
 * Determine the lefttype/righttype to assign to an operator,
 * and do any validity checking we can manage.
 */
static void
assignOperTypes(OpFamilyMember *member, Oid amoid, Oid typeoid)
{
	Operator	optup;
	Form_pg_operator opform;

	/* Fetch the operator definition */
	optup = SearchSysCache1(OPEROID, ObjectIdGetDatum(member->object));
	if (optup == NULL)
		elog(ERROR, "cache lookup failed for operator %u", member->object);
	opform = (Form_pg_operator) GETSTRUCT(optup);

	/*
	 * Opfamily operators must be binary ops returning boolean.
	 */
	if (opform->oprkind != 'b')
		ereport(ERROR,
				(errcode(ERRCODE_INVALID_OBJECT_DEFINITION),
				 errmsg("index operators must be binary")));
	if (opform->oprresult != BOOLOID)
		ereport(ERROR,
				(errcode(ERRCODE_INVALID_OBJECT_DEFINITION),
				 errmsg("index operators must return boolean")));

	/*
	 * If lefttype/righttype isn't specified, use the operator's input types
	 */
	if (!OidIsValid(member->lefttype))
		member->lefttype = opform->oprleft;
	if (!OidIsValid(member->righttype))
		member->righttype = opform->oprright;

	ReleaseSysCache(optup);
}

/*
 * Determine the lefttype/righttype to assign to a support procedure,
 * and do any validity checking we can manage.
 */
static void
assignProcTypes(OpFamilyMember *member, Oid amoid, Oid typeoid)
{
	HeapTuple	proctup;
	Form_pg_proc procform;

	/* Fetch the procedure definition */
	proctup = SearchSysCache1(PROCOID, ObjectIdGetDatum(member->object));
	if (proctup == NULL)
		elog(ERROR, "cache lookup failed for function %u", member->object);
	procform = (Form_pg_proc) GETSTRUCT(proctup);

	/*
	 * btree support procs must be 2-arg procs returning int4; hash support
	 * procs must be 1-arg procs returning int4; otherwise we don't know.
	 */
	if (amoid == BTREE_AM_OID)
	{
		if (procform->pronargs != 2)
			ereport(ERROR,
					(errcode(ERRCODE_INVALID_OBJECT_DEFINITION),
					 errmsg("btree procedures must have two arguments")));
		if (procform->prorettype != INT4OID)
			ereport(ERROR,
					(errcode(ERRCODE_INVALID_OBJECT_DEFINITION),
					 errmsg("btree procedures must return integer")));

		/*
		 * If lefttype/righttype isn't specified, use the proc's input types
		 */
		if (!OidIsValid(member->lefttype))
			member->lefttype = procform->proargtypes.values[0];
		if (!OidIsValid(member->righttype))
			member->righttype = procform->proargtypes.values[1];
	}
	else if (amoid == HASH_AM_OID)
	{
		if (procform->pronargs != 1)
			ereport(ERROR,
					(errcode(ERRCODE_INVALID_OBJECT_DEFINITION),
					 errmsg("hash procedures must have one argument")));
		if (procform->prorettype != INT4OID)
			ereport(ERROR,
					(errcode(ERRCODE_INVALID_OBJECT_DEFINITION),
					 errmsg("hash procedures must return integer")));

		/*
		 * If lefttype/righttype isn't specified, use the proc's input type
		 */
		if (!OidIsValid(member->lefttype))
			member->lefttype = procform->proargtypes.values[0];
		if (!OidIsValid(member->righttype))
			member->righttype = procform->proargtypes.values[0];
	}
	else
	{
		/*
		 * The default for GiST and GIN in CREATE OPERATOR CLASS is to use the
		 * class' opcintype as lefttype and righttype.  In CREATE or ALTER
		 * OPERATOR FAMILY, opcintype isn't available, so make the user
		 * specify the types.
		 */
		if (!OidIsValid(member->lefttype))
			member->lefttype = typeoid;
		if (!OidIsValid(member->righttype))
			member->righttype = typeoid;
		if (!OidIsValid(member->lefttype) || !OidIsValid(member->righttype))
			ereport(ERROR,
					(errcode(ERRCODE_INVALID_OBJECT_DEFINITION),
					 errmsg("associated data types must be specified for index support procedure")));
	}

	ReleaseSysCache(proctup);
}

/*
 * Add a new family member to the appropriate list, after checking for
 * duplicated strategy or proc number.
 */
static void
addFamilyMember(List **list, OpFamilyMember *member, bool isProc)
{
	ListCell   *l;

	foreach(l, *list)
	{
		OpFamilyMember *old = (OpFamilyMember *) lfirst(l);

		if (old->number == member->number &&
			old->lefttype == member->lefttype &&
			old->righttype == member->righttype)
		{
			if (isProc)
				ereport(ERROR,
						(errcode(ERRCODE_INVALID_OBJECT_DEFINITION),
						 errmsg("procedure number %d for (%s,%s) appears more than once",
								member->number,
								format_type_be(member->lefttype),
								format_type_be(member->righttype))));
			else
				ereport(ERROR,
						(errcode(ERRCODE_INVALID_OBJECT_DEFINITION),
						 errmsg("operator number %d for (%s,%s) appears more than once",
								member->number,
								format_type_be(member->lefttype),
								format_type_be(member->righttype))));
		}
	}
	*list = lappend(*list, member);
}

/*
 * Dump the operators to pg_amop
 *
 * We also make dependency entries in pg_depend for the opfamily entries.
 * If opclassoid is valid then make an INTERNAL dependency on that opclass,
 * else make an AUTO dependency on the opfamily.
 */
static void
storeOperators(List *opfamilyname, Oid amoid,
			   Oid opfamilyoid, Oid opclassoid,
			   List *operators, bool isAdd)
{
	Relation	rel;
	Datum		values[Natts_pg_amop];
	bool		nulls[Natts_pg_amop];
	HeapTuple	tup;
	Oid			entryoid;
	ObjectAddress myself,
				referenced;
	ListCell   *l;

	rel = heap_open(AccessMethodOperatorRelationId, RowExclusiveLock);

	foreach(l, operators)
	{
		OpFamilyMember *op = (OpFamilyMember *) lfirst(l);

		/*
		 * If adding to an existing family, check for conflict with an
		 * existing pg_amop entry (just to give a nicer error message)
		 */
		if (isAdd &&
			SearchSysCacheExists4(AMOPSTRATEGY,
								  ObjectIdGetDatum(opfamilyoid),
								  ObjectIdGetDatum(op->lefttype),
								  ObjectIdGetDatum(op->righttype),
								  Int16GetDatum(op->number)))
			ereport(ERROR,
					(errcode(ERRCODE_DUPLICATE_OBJECT),
					 errmsg("operator %d(%s,%s) already exists in operator family \"%s\"",
							op->number,
							format_type_be(op->lefttype),
							format_type_be(op->righttype),
							NameListToString(opfamilyname))));

		/* Create the pg_amop entry */
		memset(values, 0, sizeof(values));
		memset(nulls, false, sizeof(nulls));

		values[Anum_pg_amop_amopfamily - 1] = ObjectIdGetDatum(opfamilyoid);
		values[Anum_pg_amop_amoplefttype - 1] = ObjectIdGetDatum(op->lefttype);
		values[Anum_pg_amop_amoprighttype - 1] = ObjectIdGetDatum(op->righttype);
		values[Anum_pg_amop_amopstrategy - 1] = Int16GetDatum(op->number);
		values[Anum_pg_amop_amopopr - 1] = ObjectIdGetDatum(op->object);
		values[Anum_pg_amop_amopmethod - 1] = ObjectIdGetDatum(amoid);

		tup = heap_form_tuple(rel->rd_att, values, nulls);

		entryoid = simple_heap_insert(rel, tup);

		CatalogUpdateIndexes(rel, tup);

		heap_freetuple(tup);

		/* Make its dependencies */
		myself.classId = AccessMethodOperatorRelationId;
		myself.objectId = entryoid;
		myself.objectSubId = 0;

		referenced.classId = OperatorRelationId;
		referenced.objectId = op->object;
		referenced.objectSubId = 0;

		if (OidIsValid(opclassoid))
		{
			/* if contained in an opclass, use a NORMAL dep on operator */
			recordDependencyOn(&myself, &referenced, DEPENDENCY_NORMAL);

			/* ... and an INTERNAL dep on the opclass */
			referenced.classId = OperatorClassRelationId;
			referenced.objectId = opclassoid;
			referenced.objectSubId = 0;
			recordDependencyOn(&myself, &referenced, DEPENDENCY_INTERNAL);
		}
		else
		{
			/* if "loose" in the opfamily, use a AUTO dep on operator */
			recordDependencyOn(&myself, &referenced, DEPENDENCY_AUTO);

			/* ... and an AUTO dep on the opfamily */
			referenced.classId = OperatorFamilyRelationId;
			referenced.objectId = opfamilyoid;
			referenced.objectSubId = 0;
			recordDependencyOn(&myself, &referenced, DEPENDENCY_AUTO);
		}
	}

	heap_close(rel, RowExclusiveLock);
}

/*
 * Dump the procedures (support routines) to pg_amproc
 *
 * We also make dependency entries in pg_depend for the opfamily entries.
 * If opclassoid is valid then make an INTERNAL dependency on that opclass,
 * else make an AUTO dependency on the opfamily.
 */
static void
storeProcedures(List *opfamilyname, Oid amoid,
				Oid opfamilyoid, Oid opclassoid,
				List *procedures, bool isAdd)
{
	Relation	rel;
	Datum		values[Natts_pg_amproc];
	bool		nulls[Natts_pg_amproc];
	HeapTuple	tup;
	Oid			entryoid;
	ObjectAddress myself,
				referenced;
	ListCell   *l;

	rel = heap_open(AccessMethodProcedureRelationId, RowExclusiveLock);

	foreach(l, procedures)
	{
		OpFamilyMember *proc = (OpFamilyMember *) lfirst(l);

		/*
		 * If adding to an existing family, check for conflict with an
		 * existing pg_amproc entry (just to give a nicer error message)
		 */
		if (isAdd &&
			SearchSysCacheExists4(AMPROCNUM,
								  ObjectIdGetDatum(opfamilyoid),
								  ObjectIdGetDatum(proc->lefttype),
								  ObjectIdGetDatum(proc->righttype),
								  Int16GetDatum(proc->number)))
			ereport(ERROR,
					(errcode(ERRCODE_DUPLICATE_OBJECT),
					 errmsg("function %d(%s,%s) already exists in operator family \"%s\"",
							proc->number,
							format_type_be(proc->lefttype),
							format_type_be(proc->righttype),
							NameListToString(opfamilyname))));

		/* Create the pg_amproc entry */
		memset(values, 0, sizeof(values));
		memset(nulls, false, sizeof(nulls));

		values[Anum_pg_amproc_amprocfamily - 1] = ObjectIdGetDatum(opfamilyoid);
		values[Anum_pg_amproc_amproclefttype - 1] = ObjectIdGetDatum(proc->lefttype);
		values[Anum_pg_amproc_amprocrighttype - 1] = ObjectIdGetDatum(proc->righttype);
		values[Anum_pg_amproc_amprocnum - 1] = Int16GetDatum(proc->number);
		values[Anum_pg_amproc_amproc - 1] = ObjectIdGetDatum(proc->object);

		tup = heap_form_tuple(rel->rd_att, values, nulls);

		entryoid = simple_heap_insert(rel, tup);

		CatalogUpdateIndexes(rel, tup);

		heap_freetuple(tup);

		/* Make its dependencies */
		myself.classId = AccessMethodProcedureRelationId;
		myself.objectId = entryoid;
		myself.objectSubId = 0;

		referenced.classId = ProcedureRelationId;
		referenced.objectId = proc->object;
		referenced.objectSubId = 0;

		if (OidIsValid(opclassoid))
		{
			/* if contained in an opclass, use a NORMAL dep on procedure */
			recordDependencyOn(&myself, &referenced, DEPENDENCY_NORMAL);

			/* ... and an INTERNAL dep on the opclass */
			referenced.classId = OperatorClassRelationId;
			referenced.objectId = opclassoid;
			referenced.objectSubId = 0;
			recordDependencyOn(&myself, &referenced, DEPENDENCY_INTERNAL);
		}
		else
		{
			/* if "loose" in the opfamily, use a AUTO dep on procedure */
			recordDependencyOn(&myself, &referenced, DEPENDENCY_AUTO);

			/* ... and an AUTO dep on the opfamily */
			referenced.classId = OperatorFamilyRelationId;
			referenced.objectId = opfamilyoid;
			referenced.objectSubId = 0;
			recordDependencyOn(&myself, &referenced, DEPENDENCY_AUTO);
		}
	}

	heap_close(rel, RowExclusiveLock);
}


/*
 * Remove operator entries from an opfamily.
 *
 * Note: this is only allowed for "loose" members of an opfamily, hence
 * behavior is always RESTRICT.
 */
static void
dropOperators(List *opfamilyname, Oid amoid, Oid opfamilyoid,
			  List *operators)
{
	ListCell   *l;

	foreach(l, operators)
	{
		OpFamilyMember *op = (OpFamilyMember *) lfirst(l);
		Oid			amopid;
		ObjectAddress object;

		amopid = GetSysCacheOid4(AMOPSTRATEGY,
								 ObjectIdGetDatum(opfamilyoid),
								 ObjectIdGetDatum(op->lefttype),
								 ObjectIdGetDatum(op->righttype),
								 Int16GetDatum(op->number));
		if (!OidIsValid(amopid))
			ereport(ERROR,
					(errcode(ERRCODE_UNDEFINED_OBJECT),
					 errmsg("operator %d(%s,%s) does not exist in operator family \"%s\"",
							op->number,
							format_type_be(op->lefttype),
							format_type_be(op->righttype),
							NameListToString(opfamilyname))));

		object.classId = AccessMethodOperatorRelationId;
		object.objectId = amopid;
		object.objectSubId = 0;

		performDeletion(&object, DROP_RESTRICT);
	}
}

/*
 * Remove procedure entries from an opfamily.
 *
 * Note: this is only allowed for "loose" members of an opfamily, hence
 * behavior is always RESTRICT.
 */
static void
dropProcedures(List *opfamilyname, Oid amoid, Oid opfamilyoid,
			   List *procedures)
{
	ListCell   *l;

	foreach(l, procedures)
	{
		OpFamilyMember *op = (OpFamilyMember *) lfirst(l);
		Oid			amprocid;
		ObjectAddress object;

		amprocid = GetSysCacheOid4(AMPROCNUM,
								   ObjectIdGetDatum(opfamilyoid),
								   ObjectIdGetDatum(op->lefttype),
								   ObjectIdGetDatum(op->righttype),
								   Int16GetDatum(op->number));
		if (!OidIsValid(amprocid))
			ereport(ERROR,
					(errcode(ERRCODE_UNDEFINED_OBJECT),
					 errmsg("function %d(%s,%s) does not exist in operator family \"%s\"",
							op->number,
							format_type_be(op->lefttype),
							format_type_be(op->righttype),
							NameListToString(opfamilyname))));

		object.classId = AccessMethodProcedureRelationId;
		object.objectId = amprocid;
		object.objectSubId = 0;

		performDeletion(&object, DROP_RESTRICT);
	}
}


/*
 * RemoveOpClass
 *		Deletes an opclass.
 */
void
RemoveOpClass(RemoveOpClassStmt *stmt)
{
	Oid			amID,
				opcID;
	HeapTuple	tuple;
	ObjectAddress object;

	/*
	 * Get the access method's OID.
	 */
<<<<<<< HEAD
	amID = get_am_oid(stmt->amname, false);
=======
	amID = GetSysCacheOid1(AMNAME, CStringGetDatum(stmt->amname));
	if (!OidIsValid(amID))
		ereport(ERROR,
				(errcode(ERRCODE_UNDEFINED_OBJECT),
				 errmsg("access method \"%s\" does not exist",
						stmt->amname)));
>>>>>>> 1084f317

	/*
	 * Look up the opclass.
	 */
	tuple = OpClassCacheLookup(amID, stmt->opclassname, stmt->missing_ok);
	if (!HeapTupleIsValid(tuple))
	{
		ereport(NOTICE,
				(errmsg("operator class \"%s\" does not exist for access method \"%s\"",
						NameListToString(stmt->opclassname), stmt->amname)));
		return;
	}

	opcID = HeapTupleGetOid(tuple);

	/* Permission check: must own opclass or its namespace */
	if (!pg_opclass_ownercheck(opcID, GetUserId()) &&
		!pg_namespace_ownercheck(((Form_pg_opclass) GETSTRUCT(tuple))->opcnamespace,
								 GetUserId()))
		aclcheck_error(ACLCHECK_NOT_OWNER, ACL_KIND_OPCLASS,
					   NameListToString(stmt->opclassname));

	ReleaseSysCache(tuple);

	/*
	 * Do the deletion
	 */
	object.classId = OperatorClassRelationId;
	object.objectId = opcID;
	object.objectSubId = 0;

	performDeletion(&object, stmt->behavior);
	
	if (Gp_role == GP_ROLE_DISPATCH)
	{
		CdbDispatchUtilityStatement((Node *) stmt,
									DF_CANCEL_ON_ERROR|
									DF_WITH_SNAPSHOT|
									DF_NEED_TWO_PHASE,
									NIL,
									NULL);
	}
}

/*
 * RemoveOpFamily
 *		Deletes an opfamily.
 */
void
RemoveOpFamily(RemoveOpFamilyStmt *stmt)
{
	Oid			amID,
				opfID;
	HeapTuple	tuple;
	ObjectAddress object;

	/*
	 * Get the access method's OID.
	 */
<<<<<<< HEAD
	amID = get_am_oid(stmt->amname, false);
=======
	amID = GetSysCacheOid1(AMNAME, CStringGetDatum(stmt->amname));
	if (!OidIsValid(amID))
		ereport(ERROR,
				(errcode(ERRCODE_UNDEFINED_OBJECT),
				 errmsg("access method \"%s\" does not exist",
						stmt->amname)));
>>>>>>> 1084f317

	/*
	 * Look up the opfamily.
	 */
	tuple = OpFamilyCacheLookup(amID, stmt->opfamilyname, stmt->missing_ok);
	if (!HeapTupleIsValid(tuple)) {
		ereport(NOTICE,
				(errmsg("operator family \"%s\" does not exist for access method \"%s\", skipping",
				   NameListToString(stmt->opfamilyname), stmt->amname)));
		return;
	}

	opfID = HeapTupleGetOid(tuple);

	/* Permission check: must own opfamily or its namespace */
	if (!pg_opfamily_ownercheck(opfID, GetUserId()) &&
		!pg_namespace_ownercheck(((Form_pg_opfamily) GETSTRUCT(tuple))->opfnamespace,
								 GetUserId()))
		aclcheck_error(ACLCHECK_NOT_OWNER, ACL_KIND_OPFAMILY,
					   NameListToString(stmt->opfamilyname));

	ReleaseSysCache(tuple);

	/*
	 * Do the deletion
	 */
	object.classId = OperatorFamilyRelationId;
	object.objectId = opfID;
	object.objectSubId = 0;

	performDeletion(&object, stmt->behavior);

	if (Gp_role == GP_ROLE_DISPATCH)
		CdbDispatchUtilityStatement((Node *) stmt,
									DF_CANCEL_ON_ERROR|
									DF_WITH_SNAPSHOT|
									DF_NEED_TWO_PHASE,
									NIL,
									NULL);
}


/*
 * Deletion subroutines for use by dependency.c.
 */
void
RemoveOpFamilyById(Oid opfamilyOid)
{
	Relation	rel;
	HeapTuple	tup;

	rel = heap_open(OperatorFamilyRelationId, RowExclusiveLock);

	tup = SearchSysCache1(OPFAMILYOID, ObjectIdGetDatum(opfamilyOid));
	if (!HeapTupleIsValid(tup)) /* should not happen */
		elog(ERROR, "cache lookup failed for opfamily %u", opfamilyOid);

	simple_heap_delete(rel, &tup->t_self);

	ReleaseSysCache(tup);

	heap_close(rel, RowExclusiveLock);
}

void
RemoveOpClassById(Oid opclassOid)
{
	Relation	rel;
	HeapTuple	tup;

	rel = heap_open(OperatorClassRelationId, RowExclusiveLock);

	tup = SearchSysCache1(CLAOID, ObjectIdGetDatum(opclassOid));
	if (!HeapTupleIsValid(tup)) /* should not happen */
		elog(ERROR, "cache lookup failed for opclass %u", opclassOid);

	simple_heap_delete(rel, &tup->t_self);

	ReleaseSysCache(tup);

	heap_close(rel, RowExclusiveLock);
}

void
RemoveAmOpEntryById(Oid entryOid)
{
	Relation	rel;
	HeapTuple	tup;
	ScanKeyData skey[1];
	SysScanDesc scan;

	ScanKeyInit(&skey[0],
				ObjectIdAttributeNumber,
				BTEqualStrategyNumber, F_OIDEQ,
				ObjectIdGetDatum(entryOid));

	rel = heap_open(AccessMethodOperatorRelationId, RowExclusiveLock);

	scan = systable_beginscan(rel, AccessMethodOperatorOidIndexId, true,
							  SnapshotNow, 1, skey);

	/* we expect exactly one match */
	tup = systable_getnext(scan);
	if (!HeapTupleIsValid(tup))
		elog(ERROR, "could not find tuple for amop entry %u", entryOid);

	simple_heap_delete(rel, &tup->t_self);

	systable_endscan(scan);
	heap_close(rel, RowExclusiveLock);
}

void
RemoveAmProcEntryById(Oid entryOid)
{
	Relation	rel;
	HeapTuple	tup;
	ScanKeyData skey[1];
	SysScanDesc scan;

	ScanKeyInit(&skey[0],
				ObjectIdAttributeNumber,
				BTEqualStrategyNumber, F_OIDEQ,
				ObjectIdGetDatum(entryOid));

	rel = heap_open(AccessMethodProcedureRelationId, RowExclusiveLock);

	scan = systable_beginscan(rel, AccessMethodProcedureOidIndexId, true,
							  SnapshotNow, 1, skey);

	/* we expect exactly one match */
	tup = systable_getnext(scan);
	if (!HeapTupleIsValid(tup))
		elog(ERROR, "could not find tuple for amproc entry %u", entryOid);

	simple_heap_delete(rel, &tup->t_self);

	systable_endscan(scan);
	heap_close(rel, RowExclusiveLock);
}


/*
 * Rename opclass
 */
void
RenameOpClass(List *name, const char *access_method, const char *newname)
{
	Oid			opcOid;
	Oid			amOid;
	Oid			namespaceOid;
	char	   *schemaname;
	char	   *opcname;
	HeapTuple	tup;
	Relation	rel;
	AclResult	aclresult;

	amOid = GetSysCacheOid1(AMNAME, CStringGetDatum(access_method));
	if (!OidIsValid(amOid))
		ereport(ERROR,
				(errcode(ERRCODE_UNDEFINED_OBJECT),
				 errmsg("access method \"%s\" does not exist",
						access_method)));

	rel = heap_open(OperatorClassRelationId, RowExclusiveLock);

	/*
	 * Look up the opclass
	 */
	DeconstructQualifiedName(name, &schemaname, &opcname);

	if (schemaname)
	{
		namespaceOid = LookupExplicitNamespace(schemaname);

		tup = SearchSysCacheCopy3(CLAAMNAMENSP,
								  ObjectIdGetDatum(amOid),
								  PointerGetDatum(opcname),
								  ObjectIdGetDatum(namespaceOid));
		if (!HeapTupleIsValid(tup))
			ereport(ERROR,
					(errcode(ERRCODE_UNDEFINED_OBJECT),
					 errmsg("operator class \"%s\" does not exist for access method \"%s\"",
							opcname, access_method)));

		opcOid = HeapTupleGetOid(tup);
	}
	else
	{
		opcOid = OpclassnameGetOpcid(amOid, opcname);
		if (!OidIsValid(opcOid))
			ereport(ERROR,
					(errcode(ERRCODE_UNDEFINED_OBJECT),
					 errmsg("operator class \"%s\" does not exist for access method \"%s\"",
							opcname, access_method)));

		tup = SearchSysCacheCopy1(CLAOID, ObjectIdGetDatum(opcOid));
		if (!HeapTupleIsValid(tup))		/* should not happen */
			elog(ERROR, "cache lookup failed for opclass %u", opcOid);

		namespaceOid = ((Form_pg_opclass) GETSTRUCT(tup))->opcnamespace;
	}

	/* make sure the new name doesn't exist */
	if (SearchSysCacheExists3(CLAAMNAMENSP,
							  ObjectIdGetDatum(amOid),
							  CStringGetDatum(newname),
							  ObjectIdGetDatum(namespaceOid)))
	{
		ereport(ERROR,
				(errcode(ERRCODE_DUPLICATE_OBJECT),
				 errmsg("operator class \"%s\" for access method \"%s\" already exists in schema \"%s\"",
						newname, access_method,
						get_namespace_name(namespaceOid))));
	}

	/* must be owner */
	if (!pg_opclass_ownercheck(opcOid, GetUserId()))
		aclcheck_error(ACLCHECK_NOT_OWNER, ACL_KIND_OPCLASS,
					   NameListToString(name));

	/* must have CREATE privilege on namespace */
	aclresult = pg_namespace_aclcheck(namespaceOid, GetUserId(), ACL_CREATE);
	if (aclresult != ACLCHECK_OK)
		aclcheck_error(aclresult, ACL_KIND_NAMESPACE,
					   get_namespace_name(namespaceOid));

	/* rename */
	namestrcpy(&(((Form_pg_opclass) GETSTRUCT(tup))->opcname), newname);
	simple_heap_update(rel, &tup->t_self, tup);
	CatalogUpdateIndexes(rel, tup);

	heap_close(rel, NoLock);
	heap_freetuple(tup);
}

/*
 * Rename opfamily
 */
void
RenameOpFamily(List *name, const char *access_method, const char *newname)
{
	Oid			opfOid;
	Oid			amOid;
	Oid			namespaceOid;
	char	   *schemaname;
	char	   *opfname;
	HeapTuple	tup;
	Relation	rel;
	AclResult	aclresult;

	amOid = GetSysCacheOid1(AMNAME, CStringGetDatum(access_method));
	if (!OidIsValid(amOid))
		ereport(ERROR,
				(errcode(ERRCODE_UNDEFINED_OBJECT),
				 errmsg("access method \"%s\" does not exist",
						access_method)));

	rel = heap_open(OperatorFamilyRelationId, RowExclusiveLock);

	/*
	 * Look up the opfamily
	 */
	DeconstructQualifiedName(name, &schemaname, &opfname);

	if (schemaname)
	{
		namespaceOid = LookupExplicitNamespace(schemaname);

		tup = SearchSysCacheCopy3(OPFAMILYAMNAMENSP,
								  ObjectIdGetDatum(amOid),
								  PointerGetDatum(opfname),
								  ObjectIdGetDatum(namespaceOid));
		if (!HeapTupleIsValid(tup))
			ereport(ERROR,
					(errcode(ERRCODE_UNDEFINED_OBJECT),
					 errmsg("operator family \"%s\" does not exist for access method \"%s\"",
							opfname, access_method)));

		opfOid = HeapTupleGetOid(tup);
	}
	else
	{
		opfOid = OpfamilynameGetOpfid(amOid, opfname);
		if (!OidIsValid(opfOid))
			ereport(ERROR,
					(errcode(ERRCODE_UNDEFINED_OBJECT),
					 errmsg("operator family \"%s\" does not exist for access method \"%s\"",
							opfname, access_method)));

		tup = SearchSysCacheCopy1(OPFAMILYOID, ObjectIdGetDatum(opfOid));
		if (!HeapTupleIsValid(tup))		/* should not happen */
			elog(ERROR, "cache lookup failed for opfamily %u", opfOid);

		namespaceOid = ((Form_pg_opfamily) GETSTRUCT(tup))->opfnamespace;
	}

	/* make sure the new name doesn't exist */
	if (SearchSysCacheExists3(OPFAMILYAMNAMENSP,
							  ObjectIdGetDatum(amOid),
							  CStringGetDatum(newname),
							  ObjectIdGetDatum(namespaceOid)))
	{
		ereport(ERROR,
				(errcode(ERRCODE_DUPLICATE_OBJECT),
				 errmsg("operator family \"%s\" for access method \"%s\" already exists in schema \"%s\"",
						newname, access_method,
						get_namespace_name(namespaceOid))));
	}

	/* must be owner */
	if (!pg_opfamily_ownercheck(opfOid, GetUserId()))
		aclcheck_error(ACLCHECK_NOT_OWNER, ACL_KIND_OPFAMILY,
					   NameListToString(name));

	/* must have CREATE privilege on namespace */
	aclresult = pg_namespace_aclcheck(namespaceOid, GetUserId(), ACL_CREATE);
	if (aclresult != ACLCHECK_OK)
		aclcheck_error(aclresult, ACL_KIND_NAMESPACE,
					   get_namespace_name(namespaceOid));

	/* rename */
	namestrcpy(&(((Form_pg_opfamily) GETSTRUCT(tup))->opfname), newname);
	simple_heap_update(rel, &tup->t_self, tup);
	CatalogUpdateIndexes(rel, tup);

	heap_close(rel, NoLock);
	heap_freetuple(tup);
}

/*
 * Change opclass owner by name
 */
void
AlterOpClassOwner(List *name, const char *access_method, Oid newOwnerId)
{
	Oid			amOid;
	Relation	rel;
	HeapTuple	tup;
	char	   *opcname;
	char	   *schemaname;

	amOid = GetSysCacheOid1(AMNAME, CStringGetDatum(access_method));
	if (!OidIsValid(amOid))
		ereport(ERROR,
				(errcode(ERRCODE_UNDEFINED_OBJECT),
				 errmsg("access method \"%s\" does not exist",
						access_method)));

	rel = heap_open(OperatorClassRelationId, RowExclusiveLock);

	/*
	 * Look up the opclass
	 */
	DeconstructQualifiedName(name, &schemaname, &opcname);

	if (schemaname)
	{
		Oid			namespaceOid;

		namespaceOid = LookupExplicitNamespace(schemaname);

		tup = SearchSysCacheCopy3(CLAAMNAMENSP,
								  ObjectIdGetDatum(amOid),
								  PointerGetDatum(opcname),
								  ObjectIdGetDatum(namespaceOid));
		if (!HeapTupleIsValid(tup))
			ereport(ERROR,
					(errcode(ERRCODE_UNDEFINED_OBJECT),
					 errmsg("operator class \"%s\" does not exist for access method \"%s\"",
							opcname, access_method)));
	}
	else
	{
		Oid			opcOid;

		opcOid = OpclassnameGetOpcid(amOid, opcname);
		if (!OidIsValid(opcOid))
			ereport(ERROR,
					(errcode(ERRCODE_UNDEFINED_OBJECT),
					 errmsg("operator class \"%s\" does not exist for access method \"%s\"",
							opcname, access_method)));

		tup = SearchSysCacheCopy1(CLAOID, ObjectIdGetDatum(opcOid));
		if (!HeapTupleIsValid(tup))		/* should not happen */
			elog(ERROR, "cache lookup failed for opclass %u", opcOid);
	}

	AlterOpClassOwner_internal(rel, tup, newOwnerId);

	heap_freetuple(tup);
	heap_close(rel, NoLock);
}

/*
 * Change operator class owner, specified by OID
 */
void
AlterOpClassOwner_oid(Oid opclassOid, Oid newOwnerId)
{
<<<<<<< HEAD
	HeapTuple       tup;
	Relation        rel;

	rel = heap_open(OperatorClassRelationId, RowExclusiveLock);

	tup = SearchSysCacheCopy(CLAOID, ObjectIdGetDatum(opclassOid), 0, 0, 0);
=======
	HeapTuple	tup;
	Relation	rel;

	rel = heap_open(OperatorClassRelationId, RowExclusiveLock);

	tup = SearchSysCacheCopy1(CLAOID, ObjectIdGetDatum(opclassOid));
>>>>>>> 1084f317
	if (!HeapTupleIsValid(tup))
		elog(ERROR, "cache lookup failed for opclass %u", opclassOid);

	AlterOpClassOwner_internal(rel, tup, newOwnerId);

	heap_freetuple(tup);
	heap_close(rel, NoLock);
}

/*
 * The first parameter is pg_opclass, opened and suitably locked.  The second
 * parameter is a copy of the tuple from pg_opclass we want to modify.
 */
static void
AlterOpClassOwner_internal(Relation rel, HeapTuple tup, Oid newOwnerId)
{
	Oid			namespaceOid;
	AclResult	aclresult;
	Form_pg_opclass opcForm;

	Assert(RelationGetRelid(rel) == OperatorClassRelationId);

	opcForm = (Form_pg_opclass) GETSTRUCT(tup);

	namespaceOid = opcForm->opcnamespace;

	/*
	 * If the new owner is the same as the existing owner, consider the
	 * command to have succeeded.  This is for dump restoration purposes.
	 */
	if (opcForm->opcowner != newOwnerId)
	{
		/* Superusers can always do it */
		if (!superuser())
		{
			/* Otherwise, must be owner of the existing object */
			if (!pg_opclass_ownercheck(HeapTupleGetOid(tup), GetUserId()))
				aclcheck_error(ACLCHECK_NOT_OWNER, ACL_KIND_OPCLASS,
							   NameStr(opcForm->opcname));

			/* Must be able to become new owner */
			check_is_member_of_role(GetUserId(), newOwnerId);

			/* New owner must have CREATE privilege on namespace */
			aclresult = pg_namespace_aclcheck(namespaceOid, newOwnerId,
											  ACL_CREATE);
			if (aclresult != ACLCHECK_OK)
				aclcheck_error(aclresult, ACL_KIND_NAMESPACE,
							   get_namespace_name(namespaceOid));
		}

		/*
		 * Modify the owner --- okay to scribble on tup because it's a copy
		 */
		opcForm->opcowner = newOwnerId;

		simple_heap_update(rel, &tup->t_self, tup);

		CatalogUpdateIndexes(rel, tup);

		/* Update owner dependency reference */
		changeDependencyOnOwner(OperatorClassRelationId, HeapTupleGetOid(tup),
								newOwnerId);
	}
}


/*
 * ALTER OPERATOR CLASS any_name USING access_method SET SCHEMA name
 */
void
AlterOpClassNamespace(List *name, char *access_method, const char *newschema)
{
	Oid			amOid;
	Relation	rel;
	Oid			opclassOid;
	Oid			nspOid;

	amOid = get_am_oid(access_method, false);

	rel = heap_open(OperatorClassRelationId, RowExclusiveLock);

	/* Look up the opclass */
	opclassOid = get_opclass_oid(amOid, name, false);

	/* get schema OID */
	nspOid = LookupCreationNamespace(newschema);

	AlterObjectNamespace(rel, CLAOID, -1,
						 opclassOid, nspOid,
						 Anum_pg_opclass_opcname,
						 Anum_pg_opclass_opcnamespace,
						 Anum_pg_opclass_opcowner,
						 ACL_KIND_OPCLASS);

	heap_close(rel, RowExclusiveLock);
}

Oid
AlterOpClassNamespace_oid(Oid opclassOid, Oid newNspOid)
{
	Oid			oldNspOid;
	Relation	rel;

	rel = heap_open(OperatorClassRelationId, RowExclusiveLock);

	oldNspOid =
			AlterObjectNamespace(rel, CLAOID, -1,
								 opclassOid, newNspOid,
								 Anum_pg_opclass_opcname,
								 Anum_pg_opclass_opcnamespace,
								 Anum_pg_opclass_opcowner,
								 ACL_KIND_OPCLASS);

	heap_close(rel, RowExclusiveLock);

	return oldNspOid;
}

/*
 * Change opfamily owner by name
 */
void
AlterOpFamilyOwner(List *name, const char *access_method, Oid newOwnerId)
{
	Oid			amOid;
	Relation	rel;
	HeapTuple	tup;
	char	   *opfname;
	char	   *schemaname;

	amOid = GetSysCacheOid1(AMNAME, CStringGetDatum(access_method));
	if (!OidIsValid(amOid))
		ereport(ERROR,
				(errcode(ERRCODE_UNDEFINED_OBJECT),
				 errmsg("access method \"%s\" does not exist",
						access_method)));

	rel = heap_open(OperatorFamilyRelationId, RowExclusiveLock);

	/*
	 * Look up the opfamily
	 */
	DeconstructQualifiedName(name, &schemaname, &opfname);

	if (schemaname)
	{
		Oid			namespaceOid;

		namespaceOid = LookupExplicitNamespace(schemaname);

		tup = SearchSysCacheCopy3(OPFAMILYAMNAMENSP,
								  ObjectIdGetDatum(amOid),
								  PointerGetDatum(opfname),
								  ObjectIdGetDatum(namespaceOid));
		if (!HeapTupleIsValid(tup))
			ereport(ERROR,
					(errcode(ERRCODE_UNDEFINED_OBJECT),
					 errmsg("operator family \"%s\" does not exist for access method \"%s\"",
							opfname, access_method)));
	}
	else
	{
		Oid			opfOid;

		opfOid = OpfamilynameGetOpfid(amOid, opfname);
		if (!OidIsValid(opfOid))
			ereport(ERROR,
					(errcode(ERRCODE_UNDEFINED_OBJECT),
					 errmsg("operator family \"%s\" does not exist for access method \"%s\"",
							opfname, access_method)));

		tup = SearchSysCacheCopy1(OPFAMILYOID, ObjectIdGetDatum(opfOid));
		if (!HeapTupleIsValid(tup))		/* should not happen */
			elog(ERROR, "cache lookup failed for opfamily %u", opfOid);
	}

	AlterOpFamilyOwner_internal(rel, tup, newOwnerId);

	heap_freetuple(tup);
	heap_close(rel, NoLock);
}

/*
 * Change operator family owner, specified by OID
 */
void
AlterOpFamilyOwner_oid(Oid opfamilyOid, Oid newOwnerId)
{
<<<<<<< HEAD
	HeapTuple       tup;
	Relation        rel;

	rel = heap_open(OperatorFamilyRelationId, RowExclusiveLock);

	tup = SearchSysCacheCopy(OPFAMILYOID, ObjectIdGetDatum(opfamilyOid),
							 0, 0, 0);
=======
	HeapTuple	tup;
	Relation	rel;

	rel = heap_open(OperatorFamilyRelationId, RowExclusiveLock);

	tup = SearchSysCacheCopy1(OPFAMILYOID, ObjectIdGetDatum(opfamilyOid));
>>>>>>> 1084f317
	if (!HeapTupleIsValid(tup))
		elog(ERROR, "cache lookup failed for opfamily %u", opfamilyOid);

	AlterOpFamilyOwner_internal(rel, tup, newOwnerId);

	heap_freetuple(tup);
	heap_close(rel, NoLock);
}

/*
 * The first parameter is pg_opfamily, opened and suitably locked.	The second
 * parameter is a copy of the tuple from pg_opfamily we want to modify.
 */
static void
AlterOpFamilyOwner_internal(Relation rel, HeapTuple tup, Oid newOwnerId)
{
	Oid			namespaceOid;
	AclResult	aclresult;
	Form_pg_opfamily opfForm;

	Assert(RelationGetRelid(rel) == OperatorFamilyRelationId);

	opfForm = (Form_pg_opfamily) GETSTRUCT(tup);

	namespaceOid = opfForm->opfnamespace;

	/*
	 * If the new owner is the same as the existing owner, consider the
	 * command to have succeeded.  This is for dump restoration purposes.
	 */
	if (opfForm->opfowner != newOwnerId)
	{
		/* Superusers can always do it */
		if (!superuser())
		{
			/* Otherwise, must be owner of the existing object */
			if (!pg_opfamily_ownercheck(HeapTupleGetOid(tup), GetUserId()))
				aclcheck_error(ACLCHECK_NOT_OWNER, ACL_KIND_OPFAMILY,
							   NameStr(opfForm->opfname));

			/* Must be able to become new owner */
			check_is_member_of_role(GetUserId(), newOwnerId);

			/* New owner must have CREATE privilege on namespace */
			aclresult = pg_namespace_aclcheck(namespaceOid, newOwnerId,
											  ACL_CREATE);
			if (aclresult != ACLCHECK_OK)
				aclcheck_error(aclresult, ACL_KIND_NAMESPACE,
							   get_namespace_name(namespaceOid));
		}

		/*
		 * Modify the owner --- okay to scribble on tup because it's a copy
		 */
		opfForm->opfowner = newOwnerId;

		simple_heap_update(rel, &tup->t_self, tup);

		CatalogUpdateIndexes(rel, tup);

		/* Update owner dependency reference */
		changeDependencyOnOwner(OperatorFamilyRelationId, HeapTupleGetOid(tup),
								newOwnerId);
	}
}

/*
 * get_am_oid - given an access method name, look up the OID
 *
 * If missing_ok is false, throw an error if access method not found.  If
 * true, just return InvalidOid.
 */
Oid
get_am_oid(const char *amname, bool missing_ok)
{
	Oid			oid;

	oid = GetSysCacheOid1(AMNAME, CStringGetDatum(amname));
	if (!OidIsValid(oid) && !missing_ok)
		ereport(ERROR,
				(errcode(ERRCODE_UNDEFINED_OBJECT),
				 errmsg("access method \"%s\" does not exist", amname)));
	return oid;
}


/*
 * ALTER OPERATOR FAMILY any_name USING access_method SET SCHEMA name
 */
void
AlterOpFamilyNamespace(List *name, char *access_method, const char *newschema)
{
	Oid			amOid;
	Relation	rel;
	Oid			opfamilyOid;
	Oid			nspOid;

	amOid = get_am_oid(access_method, false);

	rel = heap_open(OperatorFamilyRelationId, RowExclusiveLock);

	/* Look up the opfamily */
	opfamilyOid = get_opfamily_oid(amOid, name, false);

	/* get schema OID */
	nspOid = LookupCreationNamespace(newschema);

	AlterObjectNamespace(rel, OPFAMILYOID, -1,
						 opfamilyOid, nspOid,
						 Anum_pg_opfamily_opfname,
						 Anum_pg_opfamily_opfnamespace,
						 Anum_pg_opfamily_opfowner,
						 ACL_KIND_OPFAMILY);

	heap_close(rel, RowExclusiveLock);
}

Oid
AlterOpFamilyNamespace_oid(Oid opfamilyOid, Oid newNspOid)
{
	Oid			oldNspOid;
	Relation	rel;

	rel = heap_open(OperatorFamilyRelationId, RowExclusiveLock);

	oldNspOid =
			AlterObjectNamespace(rel, OPFAMILYOID, -1,
								 opfamilyOid, newNspOid,
								 Anum_pg_opfamily_opfname,
								 Anum_pg_opfamily_opfnamespace,
								 Anum_pg_opfamily_opfowner,
								 ACL_KIND_OPFAMILY);

	heap_close(rel, RowExclusiveLock);

	return oldNspOid;
}<|MERGE_RESOLUTION|>--- conflicted
+++ resolved
@@ -110,17 +110,10 @@
 		Oid			namespaceId;
 
 		namespaceId = LookupExplicitNamespace(schemaname);
-<<<<<<< HEAD
 		htup = SearchSysCache3(OPFAMILYAMNAMENSP,
 							  ObjectIdGetDatum(amID),
 							  PointerGetDatum(opfname),
 							  ObjectIdGetDatum(namespaceId));
-=======
-		return SearchSysCache3(OPFAMILYAMNAMENSP,
-							   ObjectIdGetDatum(amID),
-							   PointerGetDatum(opfname),
-							   ObjectIdGetDatum(namespaceId));
->>>>>>> 1084f317
 	}
 	else
 	{
@@ -128,14 +121,9 @@
 		Oid			opfID = OpfamilynameGetOpfid(amID, opfname);
 
 		if (!OidIsValid(opfID))
-<<<<<<< HEAD
 			htup = NULL;
 		else
 			htup = SearchSysCache1(OPFAMILYOID, ObjectIdGetDatum(opfID));
-=======
-			return NULL;
-		return SearchSysCache1(OPFAMILYOID, ObjectIdGetDatum(opfID));
->>>>>>> 1084f317
 	}
 
 	if (!HeapTupleIsValid(htup) && !missing_ok) {
@@ -197,17 +185,10 @@
 		Oid			namespaceId;
 
 		namespaceId = LookupExplicitNamespace(schemaname);
-<<<<<<< HEAD
 		htup = SearchSysCache3(CLAAMNAMENSP,
 							  ObjectIdGetDatum(amID),
 							  PointerGetDatum(opcname),
 							  ObjectIdGetDatum(namespaceId));
-=======
-		return SearchSysCache3(CLAAMNAMENSP,
-							   ObjectIdGetDatum(amID),
-							   PointerGetDatum(opcname),
-							   ObjectIdGetDatum(namespaceId));
->>>>>>> 1084f317
 	}
 	else
 	{
@@ -215,7 +196,6 @@
 		Oid			opcID = OpclassnameGetOpcid(amID, opcname);
 
 		if (!OidIsValid(opcID))
-<<<<<<< HEAD
 			htup = NULL;
 		else
 			htup = SearchSysCache1(CLAOID, ObjectIdGetDatum(opcID));
@@ -232,10 +212,6 @@
 				 errmsg("operator class \"%s\" does not exist for access method \"%s\"",
 						 NameListToString(opclassname),
 						 NameStr(((Form_pg_am) GETSTRUCT(amtup))->amname))));
-=======
-			return NULL;
-		return SearchSysCache1(CLAOID, ObjectIdGetDatum(opcID));
->>>>>>> 1084f317
 	}
 
 	return htup;
@@ -1615,16 +1591,7 @@
 	/*
 	 * Get the access method's OID.
 	 */
-<<<<<<< HEAD
 	amID = get_am_oid(stmt->amname, false);
-=======
-	amID = GetSysCacheOid1(AMNAME, CStringGetDatum(stmt->amname));
-	if (!OidIsValid(amID))
-		ereport(ERROR,
-				(errcode(ERRCODE_UNDEFINED_OBJECT),
-				 errmsg("access method \"%s\" does not exist",
-						stmt->amname)));
->>>>>>> 1084f317
 
 	/*
 	 * Look up the opclass.
@@ -1684,16 +1651,7 @@
 	/*
 	 * Get the access method's OID.
 	 */
-<<<<<<< HEAD
 	amID = get_am_oid(stmt->amname, false);
-=======
-	amID = GetSysCacheOid1(AMNAME, CStringGetDatum(stmt->amname));
-	if (!OidIsValid(amID))
-		ereport(ERROR,
-				(errcode(ERRCODE_UNDEFINED_OBJECT),
-				 errmsg("access method \"%s\" does not exist",
-						stmt->amname)));
->>>>>>> 1084f317
 
 	/*
 	 * Look up the opfamily.
@@ -2094,21 +2052,12 @@
 void
 AlterOpClassOwner_oid(Oid opclassOid, Oid newOwnerId)
 {
-<<<<<<< HEAD
-	HeapTuple       tup;
-	Relation        rel;
-
-	rel = heap_open(OperatorClassRelationId, RowExclusiveLock);
-
-	tup = SearchSysCacheCopy(CLAOID, ObjectIdGetDatum(opclassOid), 0, 0, 0);
-=======
 	HeapTuple	tup;
 	Relation	rel;
 
 	rel = heap_open(OperatorClassRelationId, RowExclusiveLock);
 
 	tup = SearchSysCacheCopy1(CLAOID, ObjectIdGetDatum(opclassOid));
->>>>>>> 1084f317
 	if (!HeapTupleIsValid(tup))
 		elog(ERROR, "cache lookup failed for opclass %u", opclassOid);
 
@@ -2298,22 +2247,12 @@
 void
 AlterOpFamilyOwner_oid(Oid opfamilyOid, Oid newOwnerId)
 {
-<<<<<<< HEAD
-	HeapTuple       tup;
-	Relation        rel;
-
-	rel = heap_open(OperatorFamilyRelationId, RowExclusiveLock);
-
-	tup = SearchSysCacheCopy(OPFAMILYOID, ObjectIdGetDatum(opfamilyOid),
-							 0, 0, 0);
-=======
 	HeapTuple	tup;
 	Relation	rel;
 
 	rel = heap_open(OperatorFamilyRelationId, RowExclusiveLock);
 
 	tup = SearchSysCacheCopy1(OPFAMILYOID, ObjectIdGetDatum(opfamilyOid));
->>>>>>> 1084f317
 	if (!HeapTupleIsValid(tup))
 		elog(ERROR, "cache lookup failed for opfamily %u", opfamilyOid);
 
