--- conflicted
+++ resolved
@@ -3,13 +3,9 @@
  * explain.c
  *	  Explain query execution plans
  *
-<<<<<<< HEAD
  * Portions Copyright (c) 2005-2010, Greenplum inc
  * Portions Copyright (c) 2012-Present Pivotal Software, Inc.
- * Portions Copyright (c) 1996-2010, PostgreSQL Global Development Group
-=======
  * Portions Copyright (c) 1996-2011, PostgreSQL Global Development Group
->>>>>>> a4bebdd9
  * Portions Copyright (c) 1994-5, Regents of the University of California
  *
  * IDENTIFICATION
@@ -94,56 +90,29 @@
 static void show_upper_qual(List *qual, const char *qlabel,
 				PlanState *planstate, List *ancestors,
 				ExplainState *es);
-<<<<<<< HEAD
-static void show_sort_keys(SortState *sortstate, ExplainState *es);
-=======
 static void show_sort_keys(SortState *sortstate, List *ancestors,
 			   ExplainState *es);
 static void show_merge_append_keys(MergeAppendState *mstate, List *ancestors,
 					   ExplainState *es);
-static void show_sort_keys_common(PlanState *planstate,
-					  int nkeys, AttrNumber *keycols,
-					  List *ancestors, ExplainState *es);
->>>>>>> a4bebdd9
-static void show_sort_info(SortState *sortstate, ExplainState *es);
 static void show_sort_group_keys(PlanState *planstate, const char *qlabel,
 					 int nkeys, AttrNumber *keycols,
-					 ExplainState *es);
-static void show_windowagg_keys(WindowAggState *waggstate, ExplainState *es);
+					 List *ancestors, ExplainState *es);
+static void show_sort_info(SortState *sortstate, ExplainState *es);
+static void show_windowagg_keys(WindowAggState *waggstate, List *ancestors, ExplainState *es);
 static void show_hash_info(HashState *hashstate, ExplainState *es);
 static void show_foreignscan_info(ForeignScanState *fsstate, ExplainState *es);
 static const char *explain_get_index_name(Oid indexId);
 static void ExplainScanTarget(Scan *plan, ExplainState *es);
-<<<<<<< HEAD
-static void ExplainMemberNodes(List *plans, PlanState **planstate,
-				   Plan *outer_plan, ExplainState *es);
-static void ExplainSubPlans(List *plans, const char *relationship,
-				ExplainState *es, SliceTable *sliceTable);
-static void ExplainPropertyList(const char *qlabel, List *data,
-					ExplainState *es);
-static void ExplainProperty(const char *qlabel, const char *value,
-				bool numeric, ExplainState *es);
-
-#define ExplainPropertyText(qlabel, value, es)	\
-	ExplainProperty(qlabel, value, false, es)
-static void ExplainPropertyStringInfo(const char *qlabel, ExplainState *es,
-									  const char *fmt,...);
-static void ExplainPropertyInteger(const char *qlabel, int value,
-					   ExplainState *es);
-static void ExplainPropertyLong(const char *qlabel, long value,
-					ExplainState *es);
-static void ExplainPropertyFloat(const char *qlabel, double value, int ndigits,
-					 ExplainState *es);
-=======
 static void ExplainModifyTarget(ModifyTable *plan, ExplainState *es);
 static void ExplainTargetRel(Plan *plan, Index rti, ExplainState *es);
 static void ExplainMemberNodes(List *plans, PlanState **planstates,
 				   List *ancestors, ExplainState *es);
 static void ExplainSubPlans(List *plans, List *ancestors,
-				const char *relationship, ExplainState *es);
+				const char *relationship, ExplainState *es, SliceTable *sliceTable);
 static void ExplainProperty(const char *qlabel, const char *value,
 				bool numeric, ExplainState *es);
->>>>>>> a4bebdd9
+static void ExplainPropertyStringInfo(const char *qlabel, ExplainState *es,
+									  const char *fmt,...);
 static void ExplainOpenGroup(const char *objtype, const char *labelname,
 				 bool labeled, ExplainState *es);
 static void ExplainCloseGroup(const char *objtype, const char *labelname,
@@ -473,6 +442,9 @@
 	if (es->buffers)
 		instrument_option |= INSTRUMENT_BUFFERS;
 
+	/*
+	 * Start timing.
+	 */
 	INSTR_TIME_SET_CURRENT(starttime);
 
 	/*
@@ -487,7 +459,6 @@
 								GetActiveSnapshot(), InvalidSnapshot,
 								None_Receiver, params, instrument_option);
 
-<<<<<<< HEAD
 	if (gp_enable_gpperfmon && Gp_role == GP_ROLE_DISPATCH)
 	{
 		Assert(queryString);
@@ -502,15 +473,6 @@
 	/* GPDB hook for collecting query info */
 	if (query_info_collect_hook)
 		(*query_info_collect_hook)(METRICS_QUERY_SUBMIT, queryDesc);
-
-	/*
-	 * Start timing.
-	 */
-	INSTR_TIME_SET_CURRENT(starttime);
-
-	/* If analyzing, we need to cope with queued triggers */
-	if (es->analyze)
-		AfterTriggerBeginQuery();
 
     /* Allocate workarea for summary stats. */
     if (es->analyze)
@@ -522,8 +484,6 @@
 	else
 		queryDesc->showstatctx = NULL;
 
-=======
->>>>>>> a4bebdd9
 	/* Select execution options */
 	if (es->analyze)
 		eflags = 0;				/* default run-to-completion flags */
@@ -543,19 +503,14 @@
 		/* run the plan */
 		ExecutorRun(queryDesc, ForwardScanDirection, 0L);
 
-<<<<<<< HEAD
 		/* Wait for completion of all qExec processes. */
 		if (queryDesc->estate->dispatcherState && queryDesc->estate->dispatcherState->primaryResults)
 			CdbCheckDispatchResult(queryDesc->estate->dispatcherState, DISPATCH_WAIT_NONE);
 
-		/* We can't clean up 'till we're done printing the stats... */
-		/* Suspend timing. */
-=======
 		/* run cleanup too */
 		ExecutorFinish(queryDesc);
 
 		/* We can't run ExecutorEnd 'till we're done printing the stats... */
->>>>>>> a4bebdd9
 		totaltime += elapsed_time(&starttime);
 	}
 
@@ -573,6 +528,14 @@
 		List	   *targrels = queryDesc->estate->es_trig_target_relations;
 		int			nr;
 		ListCell   *l;
+
+		/*
+		 * GPDB_91_MERGE_FIXME: If the target is a partitioned table, we
+		 * should also report information on the triggers in the partitions.
+		 * I.e. we should scan the the 'ri_partition_hash' of each
+		 * ResultRelInfo as well. This is somewhat academic, though, as long
+		 * as we don't support triggers in GPDB in general..
+		 */
 
 		ExplainOpenGroup("Triggers", "Triggers", false, es);
 
@@ -672,7 +635,6 @@
 	Assert(queryDesc->plannedstmt != NULL);
 	es->pstmt = queryDesc->plannedstmt;
 	es->rtable = queryDesc->plannedstmt->rtable;
-<<<<<<< HEAD
 	es->showstatctx = queryDesc->showstatctx;
 
 	/* CDB: Find slice table entry for the root slice. */
@@ -692,11 +654,7 @@
                                      es->showstatctx);
 	}
 
-	ExplainNode(queryDesc->plannedstmt->planTree, queryDesc->planstate,
-				NULL, NULL, NULL, es);
-=======
 	ExplainNode(queryDesc->planstate, NIL, NULL, NULL, es);
->>>>>>> a4bebdd9
 }
 
 /*
@@ -861,11 +819,6 @@
  * ancestors is a list of parent PlanState nodes, most-closely-nested first.
  * These are needed in order to interpret PARAM_EXEC Params.
  *
-<<<<<<< HEAD
- * es->parentPlan points to the parent plan node and can be used by PartitionSelector
- * to deparse its printablePredicate. (This is passed in ExplainState rather than
- * as a normal argument, to avoid changing the function signature from upstream.)
-=======
  * relationship describes the relationship of this plan node to its parent
  * (eg, "Outer", "Inner"); it can be null at top level.  plan_name is an
  * optional name to be attached to the node.
@@ -874,19 +827,20 @@
  * want it to change at plan-node boundaries.  In non-text formats, es->indent
  * corresponds to the nesting depth of logical output groups, and therefore
  * is controlled by ExplainOpenGroup/ExplainCloseGroup.
->>>>>>> a4bebdd9
+ *
+ * es->parentPlanState points to the parent planstate node and can be used by
+ * PartitionSelector to deparse its printablePredicate. (This is passed in
+ * ExplainState rather than as a normal argument, to avoid changing the
+ * function signature from upstream.)
  */
 static void
 ExplainNode(PlanState *planstate, List *ancestors,
 			const char *relationship, const char *plan_name,
 			ExplainState *es)
 {
-<<<<<<< HEAD
-	Plan	   *parentPlan;
+	Plan	   *plan = planstate->plan;
+	PlanState  *parentplanstate;
     Slice      *save_currentSlice = es->currentSlice;    /* save */
-=======
-	Plan	   *plan = planstate->plan;
->>>>>>> a4bebdd9
 	const char *pname;			/* node type name for text output */
 	const char *sname;			/* node type name for non-text output */
 	const char *strategy = NULL;
@@ -901,11 +855,8 @@
 									  per-segment estimates */
 
 	/* Remember who called us. */
-	parentPlan = es->parentPlan;
-	es->parentPlan = plan;
-
-<<<<<<< HEAD
-	Assert(plan);
+	parentplanstate = es->parentPlanState;
+	es->parentPlanState = planstate;
 
 	if (Gp_role == GP_ROLE_DISPATCH)
 	{
@@ -949,8 +900,6 @@
 												  pMotion->motionID);
 	}
 
-=======
->>>>>>> a4bebdd9
 	switch (nodeTag(plan))
 	{
 		case T_Result:
@@ -1071,13 +1020,11 @@
 		case T_WorkTableScan:
 			pname = sname = "WorkTable Scan";
 			break;
-<<<<<<< HEAD
+		case T_ForeignScan:
+			pname = sname = "Foreign Scan";
+		break;
 		case T_ShareInputScan:
 			pname = sname = "Shared Scan";
-=======
-		case T_ForeignScan:
-			pname = sname = "Foreign Scan";
->>>>>>> a4bebdd9
 			break;
 		case T_Material:
 			pname = sname = "Materialize";
@@ -1559,7 +1506,6 @@
 						   "Index Cond", planstate, ancestors, es);
 			break;
 		case T_BitmapHeapScan:
-<<<<<<< HEAD
 		case T_BitmapAppendOnlyScan:
 		case T_BitmapTableScan:
 		{
@@ -1576,7 +1522,7 @@
 			}
 
 			show_scan_qual(bitmapqualorig,
-						   "Recheck Cond", plan, outer_plan, es);
+						   "Recheck Cond", planstate, ancestors, es);
 		}
 			/* FALL THRU */
 		case T_SeqScan:
@@ -1585,13 +1531,6 @@
 		case T_AOCSScan:
 		case T_TableScan:
 		case T_DynamicTableScan:
-		case T_FunctionScan:
-=======
-			show_scan_qual(((BitmapHeapScan *) plan)->bitmapqualorig,
-						   "Recheck Cond", planstate, ancestors, es);
-			/* FALL THRU */
-		case T_SeqScan:
->>>>>>> a4bebdd9
 		case T_ValuesScan:
 		case T_CteScan:
 		case T_WorkTableScan:
@@ -1636,7 +1575,6 @@
 			show_upper_qual(plan->qual, "Filter", planstate, ancestors, es);
 			break;
 		case T_HashJoin:
-<<<<<<< HEAD
 		{
 			HashJoin *hash_join = (HashJoin *) plan;
 			/*
@@ -1648,49 +1586,37 @@
 				cond_to_show = hash_join->hashqualclauses;
 
 			show_upper_qual(cond_to_show,
-							"Hash Cond", plan, es);
-=======
-			show_upper_qual(((HashJoin *) plan)->hashclauses,
 							"Hash Cond", planstate, ancestors, es);
->>>>>>> a4bebdd9
 			show_upper_qual(((HashJoin *) plan)->join.joinqual,
 							"Join Filter", planstate, ancestors, es);
 			show_upper_qual(plan->qual, "Filter", planstate, ancestors, es);
 			break;
 		}
 		case T_Agg:
-<<<<<<< HEAD
-			show_upper_qual(plan->qual, "Filter", plan, es);
-			show_grouping_keys(plan,
+			show_upper_qual(plan->qual, "Filter", planstate, ancestors, es);
+			show_grouping_keys(planstate,
 						       ((Agg *) plan)->numCols,
 						       ((Agg *) plan)->grpColIdx,
 						       "Group Key",
-						       es);
+						       ancestors, es);
 			break;
 		case T_WindowAgg:
-			show_windowagg_keys((WindowAggState *) planstate, es);
+			show_windowagg_keys((WindowAggState *) planstate, ancestors, es);
 			break;
 		case T_TableFunctionScan:
-			show_scan_qual(plan->qual, "Filter", plan, outer_plan, es);
+			show_scan_qual(plan->qual, "Filter", planstate, ancestors, es);
 			/* TODO: Partitioning and ordering information */
 			break;
 		case T_Unique:
-			show_motion_keys(plan,
+			show_motion_keys(planstate,
                              NIL,
 						     ((Unique *) plan)->numCols,
 						     ((Unique *) plan)->uniqColIdx,
 						     "Group Key",
-						     es);
-			break;
-		case T_Sort:
-			show_sort_keys((SortState *) planstate, es);
-=======
-		case T_Group:
-			show_upper_qual(plan->qual, "Filter", planstate, ancestors, es);
+						     ancestors, es);
 			break;
 		case T_Sort:
 			show_sort_keys((SortState *) planstate, ancestors, es);
->>>>>>> a4bebdd9
 			show_sort_info((SortState *) planstate, es);
 			break;
 		case T_MergeAppend:
@@ -1706,26 +1632,27 @@
 			show_hash_info((HashState *) planstate, es);
 			break;
 		case T_Repeat:
-			show_upper_qual(plan->qual, "Filter", plan, es);
+			show_upper_qual(plan->qual, "Filter", planstate, ancestors, es);
 			break;
 		case T_Motion:
 			{
 				Motion	   *pMotion = (Motion *) plan;
 
 				if (pMotion->sendSorted || pMotion->motionType == MOTIONTYPE_HASH)
-					show_motion_keys(plan,
-							pMotion->hashExpr,
-							pMotion->numSortCols,
-							pMotion->sortColIdx,
-							"Merge Key",
-							es);
+					show_motion_keys(planstate,
+									 pMotion->hashExpr,
+									 pMotion->numSortCols,
+									 pMotion->sortColIdx,
+									 "Merge Key",
+									 ancestors, es);
 			}
 			break;
 		case T_AssertOp:
-			show_upper_qual(plan->qual, "Assert Cond", plan, es);
+			show_upper_qual(plan->qual, "Assert Cond", planstate, ancestors, es);
 			break;
 		case T_PartitionSelector:
-			explain_partition_selector((PartitionSelector *) plan, parentPlan, es);
+			explain_partition_selector((PartitionSelector *) plan,
+									   parentplanstate, ancestors, es);
 			break;
 		default:
 			break;
@@ -1832,22 +1759,13 @@
 	}
 
 	/* initPlan-s */
-<<<<<<< HEAD
 	if (plan->initPlan)
-		ExplainSubPlans(planstate->initPlan, "InitPlan", es, planstate->state->es_sliceTable);
+		ExplainSubPlans(planstate->initPlan, ancestors, "InitPlan", es, planstate->state->es_sliceTable);
 
 	/* lefttree */
 	if (outerPlan(plan) && !skip_outer)
 	{
-		/*
-		 * Ordinarily we don't pass down our own outer_plan value to our child
-		 * nodes, but in bitmap scan trees we must, since the bottom
-		 * BitmapIndexScan nodes may have outer references.
-		 */
-		ExplainNode(outerPlan(plan), outerPlanState(planstate),
-					(IsA(plan, BitmapHeapScan) ||
-					 IsA(plan, BitmapAppendOnlyScan) ||
-					 IsA(plan, BitmapTableScan)) ? outer_plan : NULL,
+		ExplainNode(outerPlanState(planstate), ancestors,
 					"Outer", NULL, es);
 	}
     else if (skip_outer)
@@ -1857,15 +1775,6 @@
 		appendStringInfoString(es->str, skip_outer_msg);
 		appendStringInfo(es->str, "\n");
     }
-=======
-	if (planstate->initPlan)
-		ExplainSubPlans(planstate->initPlan, ancestors, "InitPlan", es);
-
-	/* lefttree */
-	if (outerPlanState(planstate))
-		ExplainNode(outerPlanState(planstate), ancestors,
-					"Outer", NULL, es);
->>>>>>> a4bebdd9
 
 	/* righttree */
 	if (innerPlanState(planstate))
@@ -1893,7 +1802,7 @@
 		case T_Sequence:
 			ExplainMemberNodes(((Sequence *) plan)->subplans,
 							   ((SequenceState *) planstate)->subplans,
-							   outer_plan, es);
+							   ancestors, es);
 			break;
 		case T_BitmapAnd:
 			ExplainMemberNodes(((BitmapAnd *) plan)->bitmapplans,
@@ -1915,11 +1824,7 @@
 
 	/* subPlan-s */
 	if (planstate->subPlan)
-<<<<<<< HEAD
-		ExplainSubPlans(planstate->subPlan, "SubPlan", es, NULL);
-=======
-		ExplainSubPlans(planstate->subPlan, ancestors, "SubPlan", es);
->>>>>>> a4bebdd9
+		ExplainSubPlans(planstate->subPlan, ancestors, "SubPlan", es, NULL);
 
 	/* end of child plans */
 	if (haschildren)
@@ -2059,18 +1964,19 @@
  * Show the sort keys for a Sort node.
  */
 static void
-<<<<<<< HEAD
-show_sort_keys(SortState *sortstate, ExplainState *es)
+show_sort_keys(SortState *sortstate, List *ancestors, ExplainState *es)
 {
 	Sort	   *plan = (Sort *) sortstate->ss.ps.plan;
-	const char *SortKeystr = "Sort Key";
-
-	if (plan->noduplicates)
+	const char *SortKeystr;
+
+	if (sortstate->noduplicates)
 		SortKeystr = "Sort Key (Distinct)";
+	else
+		SortKeystr = "Sort Key";
 
 	show_sort_group_keys((PlanState *) sortstate, SortKeystr,
 						 plan->numCols, plan->sortColIdx,
-						 es);
+						 ancestors, es);
 }
 
 /*
@@ -2149,7 +2055,7 @@
 }
 
 static void
-show_windowagg_keys(WindowAggState *waggstate, ExplainState *es)
+show_windowagg_keys(WindowAggState *waggstate, List *ancestors, ExplainState *es)
 {
 	WindowAgg *window = (WindowAgg *) waggstate->ss.ps.plan;
 
@@ -2157,54 +2063,36 @@
 	{
 		show_sort_group_keys((PlanState *) waggstate, "Partition By",
 							 window->partNumCols, window->partColIdx,
-							 es);
+							 ancestors, es);
 	}
 
 	show_sort_group_keys((PlanState *) waggstate, "Order By",
 						 window->ordNumCols, window->ordColIdx,
-						 es);
+						 ancestors, es);
 	/* XXX don't show framing for now */
 }
 
 
-/*
- * Common code to show sort/group keys, which are represented in plan nodes
- * as arrays of targetlist indexes
- */
+
+/*
+ * Likewise, for a MergeAppend node.
+ */
+static void
+show_merge_append_keys(MergeAppendState *mstate, List *ancestors,
+					   ExplainState *es)
+{
+	MergeAppend *plan = (MergeAppend *) mstate->ps.plan;
+
+	show_sort_group_keys((PlanState *) mstate, "Sort Key",
+						 plan->numCols, plan->sortColIdx,
+						 ancestors, es);
+}
+
 static void
 show_sort_group_keys(PlanState *planstate, const char *qlabel,
 					 int nkeys, AttrNumber *keycols,
-					 ExplainState *es)
-{
-=======
-show_sort_keys(SortState *sortstate, List *ancestors, ExplainState *es)
-{
-	Sort	   *plan = (Sort *) sortstate->ss.ps.plan;
-
-	show_sort_keys_common((PlanState *) sortstate,
-						  plan->numCols, plan->sortColIdx,
-						  ancestors, es);
-}
-
-/*
- * Likewise, for a MergeAppend node.
- */
-static void
-show_merge_append_keys(MergeAppendState *mstate, List *ancestors,
-					   ExplainState *es)
-{
-	MergeAppend *plan = (MergeAppend *) mstate->ps.plan;
-
-	show_sort_keys_common((PlanState *) mstate,
-						  plan->numCols, plan->sortColIdx,
-						  ancestors, es);
-}
-
-static void
-show_sort_keys_common(PlanState *planstate, int nkeys, AttrNumber *keycols,
-					  List *ancestors, ExplainState *es)
-{
->>>>>>> a4bebdd9
+					 List *ancestors, ExplainState *es)
+{
 	Plan	   *plan = planstate->plan;
 	List	   *context;
 	List	   *result = NIL;
@@ -2216,16 +2104,9 @@
 		return;
 
 	/* Set up deparsing context */
-<<<<<<< HEAD
-	context = deparse_context_for_plan((Node *) plan,
-									   NULL,
-									   es->rtable,
-									   es->pstmt->subplans);
-=======
 	context = deparse_context_for_planstate((Node *) planstate,
 											ancestors,
 											es->rtable);
->>>>>>> a4bebdd9
 	useprefix = (list_length(es->rtable) > 1 || es->verbose);
 
 	for (keyno = 0; keyno < nkeys; keyno++)
@@ -2238,48 +2119,12 @@
 		if (!target)
 			elog(ERROR, "no tlist entry for key %d", keyresno);
 		/* Deparse the expression, showing any top-level cast */
-		exprstr = deparse_expression((Node *) target->expr, context,
+		exprstr = deparse_expr_sweet((Node *) target->expr, context,
 									 useprefix, true);
 		result = lappend(result, exprstr);
 	}
 
-<<<<<<< HEAD
 	ExplainPropertyList(qlabel, result, es);
-=======
-	ExplainPropertyList("Sort Key", result, es);
-}
-
-/*
- * If it's EXPLAIN ANALYZE, show tuplesort stats for a sort node
- */
-static void
-show_sort_info(SortState *sortstate, ExplainState *es)
-{
-	Assert(IsA(sortstate, SortState));
-	if (es->analyze && sortstate->sort_Done &&
-		sortstate->tuplesortstate != NULL)
-	{
-		Tuplesortstate *state = (Tuplesortstate *) sortstate->tuplesortstate;
-		const char *sortMethod;
-		const char *spaceType;
-		long		spaceUsed;
-
-		tuplesort_get_stats(state, &sortMethod, &spaceType, &spaceUsed);
-
-		if (es->format == EXPLAIN_FORMAT_TEXT)
-		{
-			appendStringInfoSpaces(es->str, es->indent * 2);
-			appendStringInfo(es->str, "Sort Method: %s  %s: %ldkB\n",
-							 sortMethod, spaceType, spaceUsed);
-		}
-		else
-		{
-			ExplainPropertyText("Sort Method", sortMethod, es);
-			ExplainPropertyLong("Sort Space Used", spaceUsed, es);
-			ExplainPropertyText("Sort Space Type", spaceType, es);
-		}
-	}
->>>>>>> a4bebdd9
 }
 
 /*
@@ -2409,7 +2254,8 @@
 		case T_IndexScan:
 		case T_BitmapHeapScan:
 		case T_TidScan:
-<<<<<<< HEAD
+		case T_ForeignScan:
+		case T_ModifyTable:
 		case T_ExternalScan:
 		case T_AppendOnlyScan:
 		case T_AOCSScan:
@@ -2418,10 +2264,6 @@
 		case T_DynamicIndexScan:
 		case T_BitmapAppendOnlyScan:
 		case T_BitmapTableScan:
-=======
-		case T_ForeignScan:
-		case T_ModifyTable:
->>>>>>> a4bebdd9
 			/* Assert it's on a real relation */
 			Assert(rte->rtekind == RTE_RELATION);
 			objectname = get_rel_name(rte->relid);
@@ -2430,9 +2272,9 @@
 			objecttag = "Relation Name";
 
 			/* Print dynamic scan id for dytnamic scan operators */
-			if (isDynamicScan((Scan *)plan))
-			{
-				dynamicScanId = ((Scan *)plan)->partIndexPrintable;
+			if (isDynamicScan(plan))
+			{
+				dynamicScanId = ((Scan *) plan)->partIndexPrintable;
 			}
 
 			break;
@@ -2569,12 +2411,9 @@
  * SubPlanStates.
  */
 static void
-<<<<<<< HEAD
-ExplainSubPlans(List *plans, const char *relationship, ExplainState *es, SliceTable *sliceTable)
-=======
 ExplainSubPlans(List *plans, List *ancestors,
-				const char *relationship, ExplainState *es)
->>>>>>> a4bebdd9
+				const char *relationship, ExplainState *es,
+				SliceTable *sliceTable)
 {
 	ListCell   *lst;
 	Slice      *saved_slice = es->currentSlice;
@@ -2584,7 +2423,6 @@
 		SubPlanState *sps = (SubPlanState *) lfirst(lst);
 		SubPlan    *sp = (SubPlan *) sps->xprstate.expr;
 
-<<<<<<< HEAD
 		/* Subplan might have its own root slice */
 		if (sliceTable && sp->qDispSliceId > 0)
 		{
@@ -2592,15 +2430,8 @@
 												 sp->qDispSliceId);
 		}
 
-		ExplainNode(exec_subplan_get_plan(es->pstmt, sp),
-					sps->planstate,
-					NULL,
-					relationship, sp->plan_name,
-					es);
-=======
 		ExplainNode(sps->planstate, ancestors,
 					relationship, sp->plan_name, es);
->>>>>>> a4bebdd9
 	}
 
 	es->currentSlice = saved_slice;
