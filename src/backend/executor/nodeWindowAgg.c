/*-------------------------------------------------------------------------
 *
 * nodeWindowAgg.c
 *	  routines to handle WindowAgg nodes.
 *
 * A WindowAgg node evaluates "window functions" across suitable partitions
 * of the input tuple set.	Any one WindowAgg works for just a single window
 * specification, though it can evaluate multiple window functions sharing
 * identical window specifications.  The input tuples are required to be
 * delivered in sorted order, with the PARTITION BY columns (if any) as
 * major sort keys and the ORDER BY columns (if any) as minor sort keys.
 * (The planner generates a stack of WindowAggs with intervening Sort nodes
 * as needed, if a query involves more than one window specification.)
 *
 * Since window functions can require access to any or all of the rows in
 * the current partition, we accumulate rows of the partition into a
 * tuplestore.	The window functions are called using the WindowObject API
 * so that they can access those rows as needed.
 *
 * We also support using plain aggregate functions as window functions.
 * For these, the regular Agg-node environment is emulated for each partition.
 * As required by the SQL spec, the output represents the value of the
 * aggregate function over all rows in the current row's window frame.
 *
 *
 * Portions Copyright (c) 1996-2011, PostgreSQL Global Development Group
 * Portions Copyright (c) 1994, Regents of the University of California
 *
 * IDENTIFICATION
 *	  src/backend/executor/nodeWindowAgg.c
 *
 *-------------------------------------------------------------------------
 */
#include "postgres.h"

#include "catalog/pg_aggregate.h"
#include "catalog/pg_proc.h"
#include "executor/executor.h"
#include "executor/nodeWindowAgg.h"
#include "miscadmin.h"
#include "nodes/makefuncs.h"
#include "nodes/nodeFuncs.h"
#include "optimizer/clauses.h"
#include "optimizer/var.h"
#include "parser/parse_agg.h"
#include "parser/parse_coerce.h"
#include "parser/parse_oper.h"
#include "utils/acl.h"
#include "utils/builtins.h"
#include "utils/datum.h"
#include "utils/lsyscache.h"
#include "utils/memutils.h"
#include "utils/syscache.h"
#include "windowapi.h"

#include "parser/parse_expr.h" // for exprType

/*
 * All the window function APIs are called with this object, which is passed
 * to window functions as fcinfo->context.
 */
typedef struct WindowObjectData
{
	NodeTag		type;
	WindowAggState *winstate;	/* parent WindowAggState */
	List	   *argstates;		/* ExprState trees for fn's arguments */
	void	   *localmem;		/* WinGetPartitionLocalMemory's chunk */
	int			markptr;		/* tuplestore mark pointer for this fn */
	int			readptr;		/* tuplestore read pointer for this fn */
	int64		markpos;		/* row that markptr is positioned on */
	int64		seekpos;		/* row that readptr is positioned on */
} WindowObjectData;

/*
 * We have one WindowStatePerFunc struct for each window function and
 * window aggregate handled by this node.
 */
typedef struct WindowStatePerFuncData
{
	/* Links to WindowFunc expr and state nodes this working state is for */
	WindowFuncExprState *wfuncstate;
	WindowFunc *wfunc;

	int			numArguments;	/* number of arguments */

	FmgrInfo	flinfo;			/* fmgr lookup data for window function */

	Oid			winCollation;	/* collation derived for window function */

	/*
	 * We need the len and byval info for the result of each function in order
	 * to know how to copy/delete values.
	 */
	int16		resulttypeLen;
	bool		resulttypeByVal;

	bool		plain_agg;		/* is it just a plain aggregate function? */
	int			aggno;			/* if so, index of its PerAggData */

	WindowObject winobj;		/* object used in window function API */
}	WindowStatePerFuncData;

/*
 * For plain aggregate window functions, we also have one of these.
 */
typedef struct WindowStatePerAggData
{
	/* Oids of transfer functions */
	Oid			transfn_oid;
	Oid			finalfn_oid;	/* may be InvalidOid */

	/*
	 * fmgr lookup data for transfer functions --- only valid when
	 * corresponding oid is not InvalidOid.  Note in particular that fn_strict
	 * flags are kept here.
	 */
	FmgrInfo	transfn;
	FmgrInfo	finalfn;

	int			numFinalArgs;	/* number of arguments to pass to finalfn */

	/*
	 * initial value from pg_aggregate entry
	 */
	Datum		initValue;
	bool		initValueIsNull;

	/*
	 * cached value for current frame boundaries
	 */
	Datum		resultValue;
	bool		resultValueIsNull;

	/*
	 * We need the len and byval info for the agg's input, result, and
	 * transition data types in order to know how to copy/delete values.
	 */
	int16		inputtypeLen,
				resulttypeLen,
				transtypeLen;
	bool		inputtypeByVal,
				resulttypeByVal,
				transtypeByVal;

	int			wfuncno;		/* index of associated PerFuncData */

	/* Current transition value */
	Datum		transValue;		/* current transition value */
	bool		transValueIsNull;

	bool		noTransValue;	/* true if transValue not set yet */
} WindowStatePerAggData;

static void initialize_windowaggregate(WindowAggState *winstate,
						   WindowStatePerFunc perfuncstate,
						   WindowStatePerAgg peraggstate);
static void advance_windowaggregate(WindowAggState *winstate,
						WindowStatePerFunc perfuncstate,
						WindowStatePerAgg peraggstate);
static void finalize_windowaggregate(WindowAggState *winstate,
						 WindowStatePerFunc perfuncstate,
						 WindowStatePerAgg peraggstate,
						 Datum *result, bool *isnull);

static void eval_windowaggregates(WindowAggState *winstate);
static void eval_windowfunction(WindowAggState *winstate,
					WindowStatePerFunc perfuncstate,
					Datum *result, bool *isnull);

static void begin_partition(WindowAggState *winstate);
static void spool_tuples(WindowAggState *winstate, int64 pos);
static void release_partition(WindowAggState *winstate);

static bool row_is_in_frame(WindowAggState *winstate, int64 pos,
				TupleTableSlot *slot);
static void update_frameheadpos(WindowObject winobj, TupleTableSlot *slot);
static void update_frametailpos(WindowObject winobj, TupleTableSlot *slot);

static WindowStatePerAggData *initialize_peragg(WindowAggState *winstate,
				  WindowFunc *wfunc,
				  WindowStatePerAgg peraggstate);
static Datum GetAggInitVal(Datum textInitVal, Oid transtype);

static bool are_peers(WindowAggState *winstate, TupleTableSlot *slot1,
		  TupleTableSlot *slot2);
static bool window_gettupleslot(WindowObject winobj, int64 pos,
					TupleTableSlot *slot);

static void compute_start_end_offsets(WindowAggState *winstate);
static void initialize_range_bound_exprs(WindowAggState *winstate);
static bool is_within_range_start(WindowAggState *winstate, TupleTableSlot *slot);
static bool is_within_range_end(WindowAggState *winstate, TupleTableSlot *slot);
static Datum eval_bound_value(WindowAggState *winstate,
							  ExprState *boundExpr,
							  ExprState *offsetIsNegativeExpr,
							  Datum offset,
							  bool *isnull);


/*
 * initialize_windowaggregate
 * parallel to initialize_aggregates in nodeAgg.c
 */
static void
initialize_windowaggregate(WindowAggState *winstate,
						   WindowStatePerFunc perfuncstate,
						   WindowStatePerAgg peraggstate)
{
	MemoryContext oldContext;

	if (peraggstate->initValueIsNull)
		peraggstate->transValue = peraggstate->initValue;
	else
	{
		oldContext = MemoryContextSwitchTo(winstate->aggcontext);
		peraggstate->transValue = datumCopy(peraggstate->initValue,
											peraggstate->transtypeByVal,
											peraggstate->transtypeLen);
		MemoryContextSwitchTo(oldContext);
	}
	peraggstate->transValueIsNull = peraggstate->initValueIsNull;
	peraggstate->noTransValue = peraggstate->initValueIsNull;
	peraggstate->resultValueIsNull = true;
}

/*
 * advance_windowaggregate
 * parallel to advance_aggregates in nodeAgg.c
 */
static void
advance_windowaggregate(WindowAggState *winstate,
						WindowStatePerFunc perfuncstate,
						WindowStatePerAgg peraggstate)
{
	WindowFuncExprState *wfuncstate = perfuncstate->wfuncstate;
	int			numArguments = perfuncstate->numArguments;
	FunctionCallInfoData fcinfodata;
	FunctionCallInfo fcinfo = &fcinfodata;
	Datum		newVal;
	ListCell   *arg;
	int			i;
	MemoryContext oldContext;
	ExprContext *econtext = winstate->tmpcontext;
	ExprState  *filter = wfuncstate->aggfilter;

	oldContext = MemoryContextSwitchTo(econtext->ecxt_per_tuple_memory);

	/* Skip anything FILTERed out */
	if (filter)
	{
		bool		isnull;
		Datum		res = ExecEvalExpr(filter, econtext, &isnull, NULL);

		if (isnull || !DatumGetBool(res))
		{
			MemoryContextSwitchTo(oldContext);
			return;
		}
	}

	/* We start from 1, since the 0th arg will be the transition value */
	i = 1;
	foreach(arg, wfuncstate->args)
	{
		ExprState  *argstate = (ExprState *) lfirst(arg);

		fcinfo->arg[i] = ExecEvalExpr(argstate, econtext,
									  &fcinfo->argnull[i], NULL);
		i++;
	}

	if (peraggstate->transfn.fn_strict)
	{
		/*
		 * For a strict transfn, nothing happens when there's a NULL input; we
		 * just keep the prior transValue.
		 */
		for (i = 1; i <= numArguments; i++)
		{
			if (fcinfo->argnull[i])
			{
				MemoryContextSwitchTo(oldContext);
				return;
			}
		}
		if (peraggstate->noTransValue)
		{
			/*
			 * transValue has not been initialized. This is the first non-NULL
			 * input value. We use it as the initial value for transValue. (We
			 * already checked that the agg's input type is binary-compatible
			 * with its transtype, so straight copy here is OK.)
			 *
			 * We must copy the datum into aggcontext if it is pass-by-ref. We
			 * do not need to pfree the old transValue, since it's NULL.
			 */
			MemoryContextSwitchTo(winstate->aggcontext);
			peraggstate->transValue = datumCopy(fcinfo->arg[1],
												peraggstate->transtypeByVal,
												peraggstate->transtypeLen);
			peraggstate->transValueIsNull = false;
			peraggstate->noTransValue = false;
			MemoryContextSwitchTo(oldContext);
			return;
		}
		if (peraggstate->transValueIsNull)
		{
			/*
			 * Don't call a strict function with NULL inputs.  Note it is
			 * possible to get here despite the above tests, if the transfn is
			 * strict *and* returned a NULL on a prior cycle. If that happens
			 * we will propagate the NULL all the way to the end.
			 */
			MemoryContextSwitchTo(oldContext);
			return;
		}
	}

	/*
	 * OK to call the transition function
	 */
	InitFunctionCallInfoData(*fcinfo, &(peraggstate->transfn),
							 numArguments + 1,
							 perfuncstate->winCollation,
							 (void *) winstate, NULL);
	fcinfo->arg[0] = peraggstate->transValue;
	fcinfo->argnull[0] = peraggstate->transValueIsNull;
	newVal = FunctionCallInvoke(fcinfo);

	/*
	 * If pass-by-ref datatype, must copy the new value into aggcontext and
	 * pfree the prior transValue.	But if transfn returned a pointer to its
	 * first input, we don't need to do anything.
	 */
	if (!peraggstate->transtypeByVal &&
		DatumGetPointer(newVal) != DatumGetPointer(peraggstate->transValue))
	{
		if (!fcinfo->isnull)
		{
			MemoryContextSwitchTo(winstate->aggcontext);
			newVal = datumCopy(newVal,
							   peraggstate->transtypeByVal,
							   peraggstate->transtypeLen);
		}
		if (!peraggstate->transValueIsNull)
			pfree(DatumGetPointer(peraggstate->transValue));
	}

	MemoryContextSwitchTo(oldContext);
	peraggstate->transValue = newVal;
	peraggstate->transValueIsNull = fcinfo->isnull;
}

/*
 * finalize_windowaggregate
 * parallel to finalize_aggregate in nodeAgg.c
 */
static void
finalize_windowaggregate(WindowAggState *winstate,
						 WindowStatePerFunc perfuncstate,
						 WindowStatePerAgg peraggstate,
						 Datum *result, bool *isnull)
{
	MemoryContext oldContext;

	oldContext = MemoryContextSwitchTo(winstate->ss.ps.ps_ExprContext->ecxt_per_tuple_memory);

	/*
	 * Apply the agg's finalfn if one is provided, else return transValue.
	 */
	if (OidIsValid(peraggstate->finalfn_oid))
	{
		int			numFinalArgs = peraggstate->numFinalArgs;
		FunctionCallInfoData fcinfo;
		bool		anynull;
		int			i;

<<<<<<< HEAD
		InitFunctionCallInfoData(fcinfo, &(peraggstate->finalfn),
								 numFinalArgs,
=======
		InitFunctionCallInfoData(fcinfo, &(peraggstate->finalfn), 1,
								 perfuncstate->winCollation,
>>>>>>> a4bebdd9
								 (void *) winstate, NULL);
		fcinfo.arg[0] = peraggstate->transValue;
		fcinfo.argnull[0] = peraggstate->transValueIsNull;
		anynull = peraggstate->transValueIsNull;

		/* Fill any remaining argument positions with nulls */
		for (i = 1; i < numFinalArgs; i++)
		{
			fcinfo.arg[i] = (Datum) 0;
			fcinfo.argnull[i] = true;
			anynull = true;
		}

		if (fcinfo.flinfo->fn_strict && anynull)
		{
			/* don't call a strict function with NULL inputs */
			*result = (Datum) 0;
			*isnull = true;
		}
		else
		{
			*result = FunctionCallInvoke(&fcinfo);
			*isnull = fcinfo.isnull;
		}
	}
	else
	{
		*result = peraggstate->transValue;
		*isnull = peraggstate->transValueIsNull;
	}

	/*
	 * If result is pass-by-ref, make sure it is in the right context.
	 */
	if (!peraggstate->resulttypeByVal && !*isnull &&
		!MemoryContextContains(CurrentMemoryContext,
							   DatumGetPointer(*result)))
		*result = datumCopy(*result,
							peraggstate->resulttypeByVal,
							peraggstate->resulttypeLen);
	MemoryContextSwitchTo(oldContext);
}

/*
 * eval_windowaggregates
 * evaluate plain aggregates being used as window functions
 *
 * Much of this is duplicated from nodeAgg.c.  But NOTE that we expect to be
 * able to call aggregate final functions repeatedly after aggregating more
 * data onto the same transition value.  This is not a behavior required by
 * nodeAgg.c.
 */
static void
eval_windowaggregates(WindowAggState *winstate)
{
	WindowStatePerAgg peraggstate;
	int			wfuncno,
				numaggs;
	int			i;
	MemoryContext oldContext;
	ExprContext *econtext;
	WindowObject agg_winobj;
	TupleTableSlot *agg_row_slot;

	numaggs = winstate->numaggs;
	if (numaggs == 0)
		return;					/* nothing to do */

	/* final output execution is in ps_ExprContext */
	econtext = winstate->ss.ps.ps_ExprContext;
	agg_winobj = winstate->agg_winobj;
	agg_row_slot = winstate->agg_row_slot;

	/*
	 * Currently, we support only a subset of the SQL-standard window framing
	 * rules.
	 *
	 * If the frame start is UNBOUNDED_PRECEDING, the window frame consists of
	 * a contiguous group of rows extending forward from the start of the
	 * partition, and rows only enter the frame, never exit it, as the current
	 * row advances forward.  This makes it possible to use an incremental
	 * strategy for evaluating aggregates: we run the transition function for
	 * each row added to the frame, and run the final function whenever we
	 * need the current aggregate value.  This is considerably more efficient
	 * than the naive approach of re-running the entire aggregate calculation
	 * for each current row.  It does assume that the final function doesn't
	 * damage the running transition value, but we have the same assumption in
	 * nodeAgg.c too (when it rescans an existing hash table).
	 *
	 * For other frame start rules, we discard the aggregate state and re-run
	 * the aggregates whenever the frame head row moves.  We can still
	 * optimize as above whenever successive rows share the same frame head.
	 *
	 * In many common cases, multiple rows share the same frame and hence the
	 * same aggregate value. (In particular, if there's no ORDER BY in a RANGE
	 * window, then all rows are peers and so they all have window frame equal
	 * to the whole partition.)  We optimize such cases by calculating the
	 * aggregate value once when we reach the first row of a peer group, and
	 * then returning the saved value for all subsequent rows.
	 *
	 * 'aggregatedupto' keeps track of the first row that has not yet been
	 * accumulated into the aggregate transition values.  Whenever we start a
	 * new peer group, we accumulate forward to the end of the peer group.
	 *
	 * TODO: Rerunning aggregates from the frame start can be pretty slow. For
	 * some aggregates like SUM and COUNT we could avoid that by implementing
	 * a "negative transition function" that would be called for each row as
	 * it exits the frame.	We'd have to think about avoiding recalculation of
	 * volatile arguments of aggregate functions, too.
	 */

	/*
	 * First, update the frame head position.
	 */
	update_frameheadpos(agg_winobj, winstate->temp_slot_1);

	/*
	 * Initialize aggregates on first call for partition, or if the frame head
	 * position moved since last time.
	 */
	if (winstate->currentpos == 0 ||
		winstate->frameheadpos != winstate->aggregatedbase ||
		!winstate->start_offset_var_free ||
		!winstate->end_offset_var_free)
	{
		/*
		 * Discard transient aggregate values
		 */
		MemoryContextResetAndDeleteChildren(winstate->aggcontext);

		for (i = 0; i < numaggs; i++)
		{
			peraggstate = &winstate->peragg[i];
			wfuncno = peraggstate->wfuncno;
			initialize_windowaggregate(winstate,
									   &winstate->perfunc[wfuncno],
									   peraggstate);
		}

		/*
		 * If we created a mark pointer for aggregates, keep it pushed up to
		 * frame head, so that tuplestore can discard unnecessary rows.
		 */
		if (agg_winobj->markptr >= 0)
			WinSetMarkPosition(agg_winobj, winstate->frameheadpos);

		/*
		 * Initialize for loop below
		 */
		ExecClearTuple(agg_row_slot);
		winstate->aggregatedbase = winstate->frameheadpos;
		winstate->aggregatedupto = winstate->frameheadpos;
	}

	/*
	 * In UNBOUNDED_FOLLOWING mode, we don't have to recalculate aggregates
	 * except when the frame head moves.  In END_CURRENT_ROW mode, we only
	 * have to recalculate when the frame head moves or currentpos has
	 * advanced past the place we'd aggregated up to.  Check for these cases
	 * and if so, reuse the saved result values.
	 */
	if ((winstate->frameOptions & (FRAMEOPTION_END_UNBOUNDED_FOLLOWING |
								   FRAMEOPTION_END_CURRENT_ROW)) &&
		winstate->aggregatedbase <= winstate->currentpos &&
		winstate->aggregatedupto > winstate->currentpos)
	{
		for (i = 0; i < numaggs; i++)
		{
			peraggstate = &winstate->peragg[i];
			wfuncno = peraggstate->wfuncno;
			econtext->ecxt_aggvalues[wfuncno] = peraggstate->resultValue;
			econtext->ecxt_aggnulls[wfuncno] = peraggstate->resultValueIsNull;
		}
		return;
	}

	/*
	 * Advance until we reach a row not in frame (or end of partition).
	 *
	 * Note the loop invariant: agg_row_slot is either empty or holds the row
	 * at position aggregatedupto.	We advance aggregatedupto after processing
	 * a row.
	 */
	for (;;)
	{
		/* Fetch next row if we didn't already */
		if (TupIsNull(agg_row_slot))
		{
			if (!window_gettupleslot(agg_winobj, winstate->aggregatedupto,
									 agg_row_slot))
				break;			/* must be end of partition */
		}

		/* Exit loop (for now) if not in frame */
		if (!row_is_in_frame(winstate, winstate->aggregatedupto, agg_row_slot))
			break;

		/* Set tuple context for evaluation of aggregate arguments */
		winstate->tmpcontext->ecxt_outertuple = agg_row_slot;

		/* Accumulate row into the aggregates */
		for (i = 0; i < numaggs; i++)
		{
			peraggstate = &winstate->peragg[i];
			wfuncno = peraggstate->wfuncno;
			advance_windowaggregate(winstate,
									&winstate->perfunc[wfuncno],
									peraggstate);
		}

		/* Reset per-input-tuple context after each tuple */
		ResetExprContext(winstate->tmpcontext);

		/* And advance the aggregated-row state */
		winstate->aggregatedupto++;
		ExecClearTuple(agg_row_slot);
	}

	/*
	 * finalize aggregates and fill result/isnull fields.
	 */
	for (i = 0; i < numaggs; i++)
	{
		Datum	   *result;
		bool	   *isnull;

		peraggstate = &winstate->peragg[i];
		wfuncno = peraggstate->wfuncno;
		result = &econtext->ecxt_aggvalues[wfuncno];
		isnull = &econtext->ecxt_aggnulls[wfuncno];
		finalize_windowaggregate(winstate,
								 &winstate->perfunc[wfuncno],
								 peraggstate,
								 result, isnull);

		/*
		 * save the result in case next row shares the same frame.
		 *
		 * XXX in some framing modes, eg ROWS/END_CURRENT_ROW, we can know in
		 * advance that the next row can't possibly share the same frame. Is
		 * it worth detecting that and skipping this code?
		 */
		if (!peraggstate->resulttypeByVal)
		{
			/*
			 * clear old resultValue in order not to leak memory.  (Note: the
			 * new result can't possibly be the same datum as old resultValue,
			 * because we never passed it to the trans function.)
			 */
			if (!peraggstate->resultValueIsNull)
				pfree(DatumGetPointer(peraggstate->resultValue));

			/*
			 * If pass-by-ref, copy it into our aggregate context.
			 */
			if (!*isnull)
			{
				oldContext = MemoryContextSwitchTo(winstate->aggcontext);
				peraggstate->resultValue =
					datumCopy(*result,
							  peraggstate->resulttypeByVal,
							  peraggstate->resulttypeLen);
				MemoryContextSwitchTo(oldContext);
			}
		}
		else
		{
			peraggstate->resultValue = *result;
		}
		peraggstate->resultValueIsNull = *isnull;
	}
}

/*
 * eval_windowfunction
 *
 * Arguments of window functions are not evaluated here, because a window
 * function can need random access to arbitrary rows in the partition.
 * The window function uses the special WinGetFuncArgInPartition and
 * WinGetFuncArgInFrame functions to evaluate the arguments for the rows
 * it wants.
 */
static void
eval_windowfunction(WindowAggState *winstate, WindowStatePerFunc perfuncstate,
					Datum *result, bool *isnull)
{
	FunctionCallInfoData fcinfo;
	MemoryContext oldContext;

	oldContext = MemoryContextSwitchTo(winstate->ss.ps.ps_ExprContext->ecxt_per_tuple_memory);

	/*
	 * We don't pass any normal arguments to a window function, but we do pass
	 * it the number of arguments, in order to permit window function
	 * implementations to support varying numbers of arguments.  The real info
	 * goes through the WindowObject, which is passed via fcinfo->context.
	 */
	InitFunctionCallInfoData(fcinfo, &(perfuncstate->flinfo),
							 perfuncstate->numArguments,
							 perfuncstate->winCollation,
							 (void *) perfuncstate->winobj, NULL);
	/* Just in case, make all the regular argument slots be null */
	memset(fcinfo.argnull, true, perfuncstate->numArguments);

	*result = FunctionCallInvoke(&fcinfo);
	*isnull = fcinfo.isnull;

	/*
	 * Make sure pass-by-ref data is allocated in the appropriate context. (We
	 * need this in case the function returns a pointer into some short-lived
	 * tuple, as is entirely possible.)
	 */
	// GPDB_84_MERGE_FIXME: In upstream, we know that the allocation
	// was palloc in some memory context, but in GPDB, that is not true.
	// So we have to use MemoryContextContainsGenericAllocation instead of
	// plain MemoryContextContains(). This is not actually 100% safe, there is
	// a small chance MemoryContextContainsGenericAllocation() incorrectly
	// says that the chunk is in the context, which could lead to a crash.
	// nodeAgg.c has the same problem.
	if (!perfuncstate->resulttypeByVal && !fcinfo.isnull &&
		!MemoryContextContainsGenericAllocation(CurrentMemoryContext,
							   DatumGetPointer(*result))
		)
		*result = datumCopy(*result,
							perfuncstate->resulttypeByVal,
							perfuncstate->resulttypeLen);

	MemoryContextSwitchTo(oldContext);
}

/*
 * begin_partition
 * Start buffering rows of the next partition.
 */
static void
begin_partition(WindowAggState *winstate)
{
	PlanState  *outerPlan = outerPlanState(winstate);
	int			numfuncs = winstate->numfuncs;
	int			i;

	winstate->partition_spooled = false;
	winstate->framehead_valid = false;
	winstate->frametail_valid = false;
	winstate->start_offset_valid = false;
	winstate->end_offset_valid = false;
	winstate->spooled_rows = 0;
	winstate->currentpos = 0;
	winstate->frameheadpos = 0;
	winstate->frametailpos = -1;
	ExecClearTuple(winstate->agg_row_slot);

	/*
	 * If this is the very first partition, we need to fetch the first input
	 * row to store in first_part_slot.
	 */
	if (TupIsNull(winstate->first_part_slot))
	{
		TupleTableSlot *outerslot = ExecProcNode(outerPlan);

		if (!TupIsNull(outerslot))
			ExecCopySlot(winstate->first_part_slot, outerslot);
		else
		{
			/* outer plan is empty, so we have nothing to do */
			winstate->partition_spooled = true;
			winstate->more_partitions = false;
			return;
		}
	}

	/* Create new tuplestore for this partition */
	winstate->buffer = tuplestore_begin_heap(false, false, work_mem);

	/*
	 * Set up read pointers for the tuplestore.  The current pointer doesn't
	 * need BACKWARD capability, but the per-window-function read pointers do,
	 * and the aggregate pointer does if frame start is movable.
	 */
	winstate->current_ptr = 0;	/* read pointer 0 is pre-allocated */

	/* reset default REWIND capability bit for current ptr */
	tuplestore_set_eflags(winstate->buffer, 0);

	/* create read pointers for aggregates, if needed */
	if (winstate->numaggs > 0)
	{
		WindowObject agg_winobj = winstate->agg_winobj;
		int			readptr_flags = 0;

		/* If the frame head is potentially movable ... */
		if (!(winstate->frameOptions & FRAMEOPTION_START_UNBOUNDED_PRECEDING) ||
			!winstate->end_offset_var_free)
		{
			/* ... create a mark pointer to track the frame head */
			agg_winobj->markptr = tuplestore_alloc_read_pointer(winstate->buffer, 0);
			/* and the read pointer will need BACKWARD capability */
			readptr_flags |= EXEC_FLAG_BACKWARD;
		}

		agg_winobj->readptr = tuplestore_alloc_read_pointer(winstate->buffer,
															readptr_flags);
		agg_winobj->markpos = -1;
		agg_winobj->seekpos = -1;

		/* Also reset the row counters for aggregates */
		winstate->aggregatedbase = 0;
		winstate->aggregatedupto = 0;
	}

	/* create mark and read pointers for each real window function */
	for (i = 0; i < numfuncs; i++)
	{
		WindowStatePerFunc perfuncstate = &(winstate->perfunc[i]);

		if (!perfuncstate->plain_agg)
		{
			WindowObject winobj = perfuncstate->winobj;

			winobj->markptr = tuplestore_alloc_read_pointer(winstate->buffer,
															0);
			winobj->readptr = tuplestore_alloc_read_pointer(winstate->buffer,
														 EXEC_FLAG_BACKWARD);
			winobj->markpos = -1;
			winobj->seekpos = -1;
		}
	}

	/*
	 * Store the first tuple into the tuplestore (it's always available now;
	 * we either read it above, or saved it at the end of previous partition)
	 */
	tuplestore_puttupleslot(winstate->buffer, winstate->first_part_slot);
	winstate->spooled_rows++;
}

/*
 * Read tuples from the outer node, up to and including position 'pos', and
 * store them into the tuplestore. If pos is -1, reads the whole partition.
 */
static void
spool_tuples(WindowAggState *winstate, int64 pos)
{
	WindowAgg  *node = (WindowAgg *) winstate->ss.ps.plan;
	PlanState  *outerPlan;
	TupleTableSlot *outerslot;
	MemoryContext oldcontext;

	if (!winstate->buffer)
		return;					/* just a safety check */
	if (winstate->partition_spooled)
		return;					/* whole partition done already */

	/*
	 * If the tuplestore has spilled to disk, alternate reading and writing
	 * becomes quite expensive due to frequent buffer flushes.	It's cheaper
	 * to force the entire partition to get spooled in one go.
	 *
	 * XXX this is a horrid kluge --- it'd be better to fix the performance
	 * problem inside tuplestore.  FIXME
	 */
	if (!tuplestore_in_memory(winstate->buffer))
		pos = -1;

	outerPlan = outerPlanState(winstate);

	/* Must be in query context to call outerplan */
	oldcontext = MemoryContextSwitchTo(winstate->ss.ps.ps_ExprContext->ecxt_per_query_memory);

	while (winstate->spooled_rows <= pos || pos == -1)
	{
		outerslot = ExecProcNode(outerPlan);
		if (TupIsNull(outerslot))
		{
			/* reached the end of the last partition */
			winstate->partition_spooled = true;
			winstate->more_partitions = false;
			break;
		}

		if (node->partNumCols > 0)
		{
			/* Check if this tuple still belongs to the current partition */
			if (!execTuplesMatch(winstate->first_part_slot,
								 outerslot,
								 node->partNumCols, node->partColIdx,
								 winstate->partEqfunctions,
								 winstate->tmpcontext->ecxt_per_tuple_memory))
			{
				/*
				 * end of partition; copy the tuple for the next cycle.
				 */
				ExecCopySlot(winstate->first_part_slot, outerslot);
				winstate->partition_spooled = true;
				winstate->more_partitions = true;
				break;
			}
		}

		/* Still in partition, so save it into the tuplestore */
		tuplestore_puttupleslot(winstate->buffer, outerslot);
		winstate->spooled_rows++;
	}

	MemoryContextSwitchTo(oldcontext);
}

/*
 * release_partition
 * clear information kept within a partition, including
 * tuplestore and aggregate results.
 */
static void
release_partition(WindowAggState *winstate)
{
	int			i;

	for (i = 0; i < winstate->numfuncs; i++)
	{
		WindowStatePerFunc perfuncstate = &(winstate->perfunc[i]);

		/* Release any partition-local state of this window function */
		if (perfuncstate->winobj)
			perfuncstate->winobj->localmem = NULL;
	}

	/*
	 * Release all partition-local memory (in particular, any partition-local
	 * state that we might have trashed our pointers to in the above loop, and
	 * any aggregate temp data).  We don't rely on retail pfree because some
	 * aggregates might have allocated data we don't have direct pointers to.
	 */
	MemoryContextResetAndDeleteChildren(winstate->partcontext);
	MemoryContextResetAndDeleteChildren(winstate->aggcontext);

	if (winstate->buffer)
		tuplestore_end(winstate->buffer);
	winstate->buffer = NULL;
	winstate->partition_spooled = false;
}

/*
 * row_is_in_frame
 * Determine whether a row is in the current row's window frame according
 * to our window framing rule
 *
 * The caller must have already determined that the row is in the partition
 * and fetched it into a slot.	This function just encapsulates the framing
 * rules.
 */
static bool
row_is_in_frame(WindowAggState *winstate, int64 pos, TupleTableSlot *slot)
{
	int			frameOptions = winstate->frameOptions;

	compute_start_end_offsets(winstate);

	Assert(pos >= 0);			/* else caller error */

	/* First, check frame starting conditions */
	if (frameOptions & FRAMEOPTION_START_CURRENT_ROW)
	{
		if (frameOptions & FRAMEOPTION_ROWS)
		{
			/* rows before current row are out of frame */
			if (pos < winstate->currentpos)
				return false;
		}
		else if (frameOptions & FRAMEOPTION_RANGE)
		{
			/* preceding row that is not peer is out of frame */
			if (pos < winstate->currentpos &&
				!are_peers(winstate, slot, winstate->ss.ss_ScanTupleSlot))
				return false;
		}
		else
			Assert(false);
	}
	else if (frameOptions & FRAMEOPTION_START_VALUE)
	{
		if (frameOptions & FRAMEOPTION_ROWS)
		{
			int64		offset = DatumGetInt64(winstate->startOffsetValue);

			/* rows before current row + offset are out of frame */
			if (frameOptions & FRAMEOPTION_START_VALUE_PRECEDING)
				offset = -offset;

			if (pos < winstate->currentpos + offset)
				return false;
		}
		else if (frameOptions & FRAMEOPTION_RANGE)
		{
			if (!is_within_range_start(winstate, slot))
				return false;
		}
		else
			Assert(false);
	}

	/* Okay so far, now check frame ending conditions */
	if (frameOptions & FRAMEOPTION_END_CURRENT_ROW)
	{
		if (frameOptions & FRAMEOPTION_ROWS)
		{
			/* rows after current row are out of frame */
			if (pos > winstate->currentpos)
				return false;
		}
		else if (frameOptions & FRAMEOPTION_RANGE)
		{
			/* following row that is not peer is out of frame */
			if (pos > winstate->currentpos &&
				!are_peers(winstate, slot, winstate->ss.ss_ScanTupleSlot))
				return false;
		}
		else
			Assert(false);
	}
	else if (frameOptions & FRAMEOPTION_END_VALUE)
	{
		if (frameOptions & FRAMEOPTION_ROWS)
		{
			int64		offset = DatumGetInt64(winstate->endOffsetValue);

			/* rows after current row + offset are out of frame */
			if (frameOptions & FRAMEOPTION_END_VALUE_PRECEDING)
				offset = -offset;

			if (pos > winstate->currentpos + offset)
				return false;
		}
		else if (frameOptions & FRAMEOPTION_RANGE)
		{
			if (!is_within_range_end(winstate, slot))
				return false;
		}
		else
			Assert(false);
	}

	/* If we get here, it's in frame */
	return true;
}

/*
 * update_frameheadpos
 * make frameheadpos valid for the current row
 *
 * Uses the winobj's read pointer for any required fetches; hence, if the
 * frame mode is one that requires row comparisons, the winobj's mark must
 * not be past the currently known frame head.	Also uses the specified slot
 * for any required fetches.
 */
static void
update_frameheadpos(WindowObject winobj, TupleTableSlot *slot)
{
	WindowAggState *winstate = winobj->winstate;
	WindowAgg  *node = (WindowAgg *) winstate->ss.ps.plan;
	int			frameOptions = winstate->frameOptions;

	if (winstate->framehead_valid)
		return;					/* already known for current row */

	compute_start_end_offsets(winstate);

	if (frameOptions & FRAMEOPTION_START_UNBOUNDED_PRECEDING)
	{
		/* In UNBOUNDED PRECEDING mode, frame head is always row 0 */
		winstate->frameheadpos = 0;
		winstate->framehead_valid = true;
	}
	else if (frameOptions & FRAMEOPTION_START_CURRENT_ROW)
	{
		if (frameOptions & FRAMEOPTION_ROWS)
		{
			/* In ROWS mode, frame head is the same as current */
			winstate->frameheadpos = winstate->currentpos;
			winstate->framehead_valid = true;
		}
		else if (frameOptions & FRAMEOPTION_RANGE)
		{
			int64		fhprev;

			/* If no ORDER BY, all rows are peers with each other */
			if (node->ordNumCols == 0)
			{
				winstate->frameheadpos = 0;
				winstate->framehead_valid = true;
				return;
			}

			/*
			 * In RANGE START_CURRENT mode, frame head is the first row that
			 * is a peer of current row.  We search backwards from current,
			 * which could be a bit inefficient if peer sets are large. Might
			 * be better to have a separate read pointer that moves forward
			 * tracking the frame head.
			 */
			fhprev = winstate->currentpos - 1;
			for (;;)
			{
				/* assume the frame head can't go backwards */
				if (fhprev < winstate->frameheadpos)
					break;
				if (!window_gettupleslot(winobj, fhprev, slot))
					break;		/* start of partition */
				if (!are_peers(winstate, slot, winstate->ss.ss_ScanTupleSlot))
					break;		/* not peer of current row */
				fhprev--;
			}
			winstate->frameheadpos = fhprev + 1;
			winstate->framehead_valid = true;
		}
		else
			Assert(false);
	}
	else if (frameOptions & FRAMEOPTION_START_VALUE)
	{
		if (frameOptions & FRAMEOPTION_ROWS)
		{
			/* In ROWS mode, bound is physically n before/after current */
			int64		offset = DatumGetInt64(winstate->startOffsetValue);

			if (frameOptions & FRAMEOPTION_START_VALUE_PRECEDING)
				offset = -offset;

			winstate->frameheadpos = winstate->currentpos + offset;
			/* frame head can't go before first row */
			if (winstate->frameheadpos < 0)
				winstate->frameheadpos = 0;
			else if (winstate->frameheadpos > winstate->currentpos)
			{
				/* make sure frameheadpos is not past end of partition */
				spool_tuples(winstate, winstate->frameheadpos - 1);
				if (winstate->frameheadpos > winstate->spooled_rows)
					winstate->frameheadpos = winstate->spooled_rows;
			}
			winstate->framehead_valid = true;
		}
		else if (frameOptions & FRAMEOPTION_RANGE)
		{
			int64		fhp;

			/*
			 * Advance the frame head position, until we reach a row that's
			 * greater than or equal to the boundary.
			 */
			if (winstate->start_offset_var_free)
			{
				/* the frame head can't go backwards */
				fhp = winstate->frameheadpos;
			}
			else
				fhp = 0;
			for (;;)
			{
				if (!window_gettupleslot(winobj, fhp, slot))
					break;

				/* Stop at the first row that is within range */
				if (is_within_range_start(winstate, slot))
					break;
				fhp++;
			}
			winstate->frameheadpos = fhp;
		}
		else
			Assert(false);
	}
	else
		Assert(false);
}

/*
 * update_frametailpos
 * make frametailpos valid for the current row
 *
 * Uses the winobj's read pointer for any required fetches; hence, if the
 * frame mode is one that requires row comparisons, the winobj's mark must
 * not be past the currently known frame tail.	Also uses the specified slot
 * for any required fetches.
 */
static void
update_frametailpos(WindowObject winobj, TupleTableSlot *slot)
{
	WindowAggState *winstate = winobj->winstate;
	WindowAgg  *node = (WindowAgg *) winstate->ss.ps.plan;
	int			frameOptions = winstate->frameOptions;

	if (winstate->frametail_valid)
		return;					/* already known for current row */

	compute_start_end_offsets(winstate);

	if (frameOptions & FRAMEOPTION_END_UNBOUNDED_FOLLOWING)
	{
		/* In UNBOUNDED FOLLOWING mode, all partition rows are in frame */
		spool_tuples(winstate, -1);
		winstate->frametailpos = winstate->spooled_rows - 1;
		winstate->frametail_valid = true;
	}
	else if (frameOptions & FRAMEOPTION_END_CURRENT_ROW)
	{
		if (frameOptions & FRAMEOPTION_ROWS)
		{
			/* In ROWS mode, exactly the rows up to current are in frame */
			winstate->frametailpos = winstate->currentpos;
			winstate->frametail_valid = true;
		}
		else if (frameOptions & FRAMEOPTION_RANGE)
		{
			int64		ftnext;

			/*
			 * Else we have to search for the first non-peer of the current
			 * row.  We assume the current value of frametailpos is a lower
			 * bound on the possible frame tail location, ie, frame tail never
			 * goes backward, and that currentpos is also a lower bound, ie,
			 * frame end always >= current row.
			 */
			ftnext = Max(winstate->frametailpos, winstate->currentpos) + 1;
			for (;;)
			{
				if (!window_gettupleslot(winobj, ftnext, slot))
					break;		/* end of partition */
				if (!are_peers(winstate, slot, winstate->ss.ss_ScanTupleSlot))
					break;		/* not peer of current row */
				ftnext++;
			}
			winstate->frametailpos = ftnext - 1;
			winstate->frametail_valid = true;
		}
		else
			Assert(false);
	}
	else if (frameOptions & FRAMEOPTION_END_VALUE)
	{
		if (frameOptions & FRAMEOPTION_ROWS)
		{
			/* In ROWS mode, bound is physically n before/after current */
			int64		offset = DatumGetInt64(winstate->endOffsetValue);

			if (frameOptions & FRAMEOPTION_END_VALUE_PRECEDING)
				offset = -offset;

			winstate->frametailpos = winstate->currentpos + offset;
			/* smallest allowable value of frametailpos is -1 */
			if (winstate->frametailpos < 0)
				winstate->frametailpos = -1;
			else if (winstate->frametailpos > winstate->currentpos)
			{
				/* make sure frametailpos is not past last row of partition */
				spool_tuples(winstate, winstate->frametailpos);
				if (winstate->frametailpos >= winstate->spooled_rows)
					winstate->frametailpos = winstate->spooled_rows - 1;
			}
			winstate->frametail_valid = true;
		}
		else if (frameOptions & FRAMEOPTION_RANGE)
		{
			int64		ftnext;

			/* If no ORDER BY, all rows are peers with each other */
			if (node->ordNumCols == 0)
			{
				spool_tuples(winstate, -1);
				winstate->frametailpos = winstate->spooled_rows - 1;
				winstate->frametail_valid = true;
				return;
			}

			/*
			 * Else we have to search for the first row that's not within
			 * the boundary. We assume the current value of frametailpos is a lower
			 * bound on the possible frame tail location, ie, frame tail never
			 * goes backward.
			 */
			if (winstate->end_offset_var_free)
				ftnext = winstate->frametailpos + 1;
			else
				ftnext = 0;
			for (;;)
			{
				if (!window_gettupleslot(winobj, ftnext, slot))
					break;		/* end of partition */

				if (!is_within_range_end(winstate, slot))
					break;

				ftnext++;
			}
			winstate->frametailpos = ftnext - 1;
			winstate->frametail_valid = true;
		}
		else
			Assert(false);
	}
	else
		Assert(false);
}

static void
compute_start_end_offsets(WindowAggState *winstate)
{
	int			frameOptions = winstate->frameOptions;
	ExprContext *econtext = winstate->ss.ps.ps_ExprContext;
	Datum		value;
	bool		isnull;
	int16		len;
	bool		byval;

	/*
	 * Compute frame offset values, if any
	 */
	if (!winstate->start_offset_valid)
	{
		econtext->ecxt_outertuple = winstate->ss.ss_ScanTupleSlot;
		if (frameOptions & FRAMEOPTION_START_VALUE)
		{
			Assert(winstate->startOffset != NULL);
			value = ExecEvalExprSwitchContext(winstate->startOffset,
											  econtext,
											  &isnull,
											  NULL);
			if (isnull)
				ereport(ERROR,
						(errcode(ERRCODE_NULL_VALUE_NOT_ALLOWED),
						 errmsg("frame starting offset must not be null")));
			/* copy value into query-lifespan context */
			get_typlenbyval(exprType((Node *) winstate->startOffset->expr),
							&len, &byval);
			winstate->startOffsetValue = datumCopy(value, byval, len);
			if (frameOptions & FRAMEOPTION_ROWS)
			{
				/* value is known to be int8 */
				int64		offset = DatumGetInt64(value);

				if (offset < 0)
					ereport(ERROR,
							(errcode(ERRCODE_INVALID_PARAMETER_VALUE),
					  errmsg("frame starting offset must not be negative")));
			}
			else
			{
				/*
				 * For RANGE, compute the boundary, by adding the offset to the
				 * current row's value. eval_bound_value will also check for
				 * a negative RANGE.
				 */
				winstate->startBoundValue =
					eval_bound_value(winstate,
									 winstate->startBound,
									 winstate->startOffsetIsNegative,
									 winstate->startOffsetValue,
									 &winstate->startBoundIsNull);
			}
		}
		winstate->start_offset_valid = true;
	}
	if (!winstate->end_offset_valid)
	{
		econtext->ecxt_outertuple = winstate->ss.ss_ScanTupleSlot;
		if (frameOptions & FRAMEOPTION_END_VALUE)
		{
			Assert(winstate->endOffset != NULL);
			value = ExecEvalExprSwitchContext(winstate->endOffset,
											  econtext,
											  &isnull,
											  NULL);
			if (isnull)
				ereport(ERROR,
						(errcode(ERRCODE_NULL_VALUE_NOT_ALLOWED),
						 errmsg("frame ending offset must not be null")));
			/* copy value into query-lifespan context */
			get_typlenbyval(exprType((Node *) winstate->endOffset->expr),
							&len, &byval);
			winstate->endOffsetValue = datumCopy(value, byval, len);
			if (frameOptions & FRAMEOPTION_ROWS)
			{
				/* value is known to be int8 */
				int64		offset = DatumGetInt64(value);

				if (offset < 0)
					ereport(ERROR,
							(errcode(ERRCODE_INVALID_PARAMETER_VALUE),
						errmsg("frame ending offset must not be negative")));
			}
			else
			{
				/*
				 * For RANGE, compute the boundary, by adding the offset to the
				 * current row's value. eval_bound_value will also check for
				 * a negative RANGE.
				 */
				winstate->endBoundValue =
					eval_bound_value(winstate,
									 winstate->endBound,
									 winstate->endOffsetIsNegative,
									 winstate->endOffsetValue,
									 &winstate->endBoundIsNull);
			}
		}
		winstate->end_offset_valid = true;
	}
}

/* -----------------
 * ExecWindowAgg
 *
 *	ExecWindowAgg receives tuples from its outer subplan and
 *	stores them into a tuplestore, then processes window functions.
 *	This node doesn't reduce nor qualify any row so the number of
 *	returned rows is exactly the same as its outer subplan's result
 *	(ignoring the case of SRFs in the targetlist, that is).
 * -----------------
 */
TupleTableSlot *
ExecWindowAgg(WindowAggState *winstate)
{
	TupleTableSlot *result;
	ExprDoneCond isDone;
	ExprContext *econtext;
	int			i;
	int			numfuncs;

	if (winstate->all_done)
		return NULL;

	/*
	 * Check to see if we're still projecting out tuples from a previous
	 * output tuple (because there is a function-returning-set in the
	 * projection expressions).  If so, try to project another one.
	 */
#if 0
	if (winstate->ss.ps.ps_TupFromTlist)
	{
		TupleTableSlot *result;
		ExprDoneCond isDone;

		result = ExecProject(winstate->ss.ps.ps_ProjInfo, &isDone);
		if (isDone == ExprMultipleResult)
			return result;
		/* Done with that source tuple... */
		winstate->ss.ps.ps_TupFromTlist = false;
	}
#endif

restart:
	if (winstate->buffer == NULL)
	{
		/* Initialize for first partition and set current row = 0 */
		begin_partition(winstate);
		/* If there are no input rows, we'll detect that and exit below */
	}
	else
	{
		/* Advance current row within partition */
		winstate->currentpos++;
		/* This might mean that the frame moves, too */
		winstate->framehead_valid = false;
		winstate->frametail_valid = false;

		if (winstate->frameOptions & FRAMEOPTION_RANGE)
		{
			winstate->start_offset_valid = false;
			winstate->end_offset_valid = false;
		}
		else
		{
			if (!winstate->start_offset_var_free)
				winstate->start_offset_valid = false;
			if (!winstate->end_offset_var_free)
				winstate->end_offset_valid = false;
		}
	}

	/*
	 * Spool all tuples up to and including the current row, if we haven't
	 * already
	 */
	spool_tuples(winstate, winstate->currentpos);

	/* Move to the next partition if we reached the end of this partition */
	if (winstate->partition_spooled &&
		winstate->currentpos >= winstate->spooled_rows)
	{
		release_partition(winstate);

		if (winstate->more_partitions)
		{
			begin_partition(winstate);
			Assert(winstate->spooled_rows > 0);
		}
		else
		{
			winstate->all_done = true;
			return NULL;
		}
	}

	/* final output execution is in ps_ExprContext */
	econtext = winstate->ss.ps.ps_ExprContext;

	/* Clear the per-output-tuple context for current row */
	ResetExprContext(econtext);

	/*
	 * Read the current row from the tuplestore, and save in ScanTupleSlot.
	 * (We can't rely on the outerplan's output slot because we may have to
	 * read beyond the current row.  Also, we have to actually copy the row
	 * out of the tuplestore, since window function evaluation might cause the
	 * tuplestore to dump its state to disk.)
	 *
	 * Current row must be in the tuplestore, since we spooled it above.
	 */
	tuplestore_select_read_pointer(winstate->buffer, winstate->current_ptr);
	if (!tuplestore_gettupleslot(winstate->buffer, true, true,
								 winstate->ss.ss_ScanTupleSlot))
		elog(ERROR, "unexpected end of tuplestore");

	/*
	 * Evaluate true window functions
	 */
	numfuncs = winstate->numfuncs;
	for (i = 0; i < numfuncs; i++)
	{
		WindowStatePerFunc perfuncstate = &(winstate->perfunc[i]);

		if (perfuncstate->plain_agg)
			continue;
		eval_windowfunction(winstate, perfuncstate,
			  &(econtext->ecxt_aggvalues[perfuncstate->wfuncstate->wfuncno]),
			  &(econtext->ecxt_aggnulls[perfuncstate->wfuncstate->wfuncno]));
	}

	/*
	 * Evaluate aggregates
	 */
	if (winstate->numaggs > 0)
		eval_windowaggregates(winstate);

	/*
	 * Truncate any no-longer-needed rows from the tuplestore.
	 */
	tuplestore_trim(winstate->buffer);

	/*
	 * Form and return a projection tuple using the windowfunc results and the
	 * current row.  Setting ecxt_outertuple arranges that any Vars will be
	 * evaluated with respect to that row.
	 */
	econtext->ecxt_outertuple = winstate->ss.ss_ScanTupleSlot;
	result = ExecProject(winstate->ss.ps.ps_ProjInfo, &isDone);

	if (isDone == ExprEndResult)
	{
		/* SRF in tlist returned no rows, so advance to next input tuple */
		goto restart;
	}

#if 0
	winstate->ss.ps.ps_TupFromTlist =
		(isDone == ExprMultipleResult);
#endif

	return result;
}

/* -----------------
 * ExecInitWindowAgg
 *
 *	Creates the run-time information for the WindowAgg node produced by the
 *	planner and initializes its outer subtree
 * -----------------
 */
WindowAggState *
ExecInitWindowAgg(WindowAgg *node, EState *estate, int eflags)
{
	WindowAggState *winstate;
	Plan	   *outerPlan;
	ExprContext *econtext;
	ExprContext *tmpcontext;
	WindowStatePerFunc perfunc;
	WindowStatePerAgg peragg;
	int			numfuncs,
				wfuncno,
				numaggs,
				aggno;
	ListCell   *l;

	/* check for unsupported flags */
	Assert(!(eflags & (EXEC_FLAG_BACKWARD | EXEC_FLAG_MARK)));

	/*
	 * create state structure
	 */
	winstate = makeNode(WindowAggState);
	winstate->ss.ps.plan = (Plan *) node;
	winstate->ss.ps.state = estate;

	/*
	 * Create expression contexts.  We need two, one for per-input-tuple
	 * processing and one for per-output-tuple processing.  We cheat a little
	 * by using ExecAssignExprContext() to build both.
	 */
	ExecAssignExprContext(estate, &winstate->ss.ps);
	tmpcontext = winstate->ss.ps.ps_ExprContext;
	winstate->tmpcontext = tmpcontext;
	ExecAssignExprContext(estate, &winstate->ss.ps);

	/* Create long-lived context for storage of partition-local memory etc */
	winstate->partcontext =
		AllocSetContextCreate(CurrentMemoryContext,
							  "WindowAgg_Partition",
							  ALLOCSET_DEFAULT_MINSIZE,
							  ALLOCSET_DEFAULT_INITSIZE,
							  ALLOCSET_DEFAULT_MAXSIZE);

	/* Create mid-lived context for aggregate trans values etc */
	winstate->aggcontext =
		AllocSetContextCreate(CurrentMemoryContext,
							  "WindowAgg_Aggregates",
							  ALLOCSET_DEFAULT_MINSIZE,
							  ALLOCSET_DEFAULT_INITSIZE,
							  ALLOCSET_DEFAULT_MAXSIZE);

	/*
	 * tuple table initialization
	 */
	winstate->ss.ss_ScanTupleSlot = ExecInitExtraTupleSlot(estate);
	ExecInitResultTupleSlot(estate, &winstate->ss.ps);
	winstate->first_part_slot = ExecInitExtraTupleSlot(estate);
	winstate->agg_row_slot = ExecInitExtraTupleSlot(estate);
	winstate->temp_slot_1 = ExecInitExtraTupleSlot(estate);
	winstate->temp_slot_2 = ExecInitExtraTupleSlot(estate);

	winstate->ss.ps.targetlist = (List *)
		ExecInitExpr((Expr *) node->plan.targetlist,
					 (PlanState *) winstate);

	/*
	 * WindowAgg nodes never have quals, since they can only occur at the
	 * logical top level of a query (ie, after any WHERE or HAVING filters)
	 */
	Assert(node->plan.qual == NIL);
	winstate->ss.ps.qual = NIL;

	/*
	 * initialize child nodes
	 */
	outerPlan = outerPlan(node);
	outerPlanState(winstate) = ExecInitNode(outerPlan, estate, eflags);

	/*
	 * initialize source tuple type (which is also the tuple type that we'll
	 * store in the tuplestore and use in all our working slots).
	 */
	ExecAssignScanTypeFromOuterPlan(&winstate->ss);

	ExecSetSlotDescriptor(winstate->first_part_slot,
						  winstate->ss.ss_ScanTupleSlot->tts_tupleDescriptor);
	ExecSetSlotDescriptor(winstate->agg_row_slot,
						  winstate->ss.ss_ScanTupleSlot->tts_tupleDescriptor);
	ExecSetSlotDescriptor(winstate->temp_slot_1,
						  winstate->ss.ss_ScanTupleSlot->tts_tupleDescriptor);
	ExecSetSlotDescriptor(winstate->temp_slot_2,
						  winstate->ss.ss_ScanTupleSlot->tts_tupleDescriptor);

	/*
	 * Initialize result tuple type and projection info.
	 */
	ExecAssignResultTypeFromTL(&winstate->ss.ps);
	ExecAssignProjectionInfo(&winstate->ss.ps, NULL);

#if 0
	winstate->ss.ps.ps_TupFromTlist = false;
#endif

	/* Set up data for comparing tuples */
	if (node->partNumCols > 0)
		winstate->partEqfunctions = execTuplesMatchPrepare(node->partNumCols,
														node->partOperators);
	if (node->ordNumCols > 0)
		winstate->ordEqfunctions = execTuplesMatchPrepare(node->ordNumCols,
														  node->ordOperators);

	/*
	 * WindowAgg nodes use aggvalues and aggnulls as well as Agg nodes.
	 */
	numfuncs = winstate->numfuncs;
	numaggs = winstate->numaggs;
	econtext = winstate->ss.ps.ps_ExprContext;
	econtext->ecxt_aggvalues = (Datum *) palloc0(sizeof(Datum) * numfuncs);
	econtext->ecxt_aggnulls = (bool *) palloc0(sizeof(bool) * numfuncs);

	/*
	 * allocate per-wfunc/per-agg state information.
	 */
	perfunc = (WindowStatePerFunc) palloc0(sizeof(WindowStatePerFuncData) * numfuncs);
	peragg = (WindowStatePerAgg) palloc0(sizeof(WindowStatePerAggData) * numaggs);
	winstate->perfunc = perfunc;
	winstate->peragg = peragg;

	wfuncno = -1;
	aggno = -1;
	foreach(l, winstate->funcs)
	{
		WindowFuncExprState *wfuncstate = (WindowFuncExprState *) lfirst(l);
		WindowFunc *wfunc = (WindowFunc *) wfuncstate->xprstate.expr;
		WindowStatePerFunc perfuncstate;
		AclResult	aclresult;
		int			i;

		if (wfunc->winref != node->winref)		/* planner screwed up? */
			elog(ERROR, "WindowFunc with winref %u assigned to WindowAgg with winref %u",
				 wfunc->winref, node->winref);

		/* Look for a previous duplicate window function */
		for (i = 0; i <= wfuncno; i++)
		{
			if (equal(wfunc, perfunc[i].wfunc) &&
				!contain_volatile_functions((Node *) wfunc))
				break;
		}
		if (i <= wfuncno)
		{
			/* Found a match to an existing entry, so just mark it */
			wfuncstate->wfuncno = i;
			continue;
		}

		/* Nope, so assign a new PerAgg record */
		perfuncstate = &perfunc[++wfuncno];

		/* Mark WindowFunc state node with assigned index in the result array */
		wfuncstate->wfuncno = wfuncno;

		/* Check permission to call window function */
		aclresult = pg_proc_aclcheck(wfunc->winfnoid, GetUserId(),
									 ACL_EXECUTE);
		if (aclresult != ACLCHECK_OK)
			aclcheck_error(aclresult, ACL_KIND_PROC,
						   get_func_name(wfunc->winfnoid));

		/* Fill in the perfuncstate data */
		perfuncstate->wfuncstate = wfuncstate;
		perfuncstate->wfunc = wfunc;
		perfuncstate->numArguments = list_length(wfuncstate->args);

		fmgr_info_cxt(wfunc->winfnoid, &perfuncstate->flinfo,
					  econtext->ecxt_per_query_memory);
		fmgr_info_set_expr((Node *) wfunc, &perfuncstate->flinfo);

		perfuncstate->winCollation = wfunc->inputcollid;

		get_typlenbyval(wfunc->wintype,
						&perfuncstate->resulttypeLen,
						&perfuncstate->resulttypeByVal);

		/*
		 * If it's really just a plain aggregate function, we'll emulate the
		 * Agg environment for it.
		 */
		perfuncstate->plain_agg = wfunc->winagg;
		if (wfunc->winagg)
		{
			WindowStatePerAgg peraggstate;

			perfuncstate->aggno = ++aggno;
			peraggstate = &winstate->peragg[aggno];
			initialize_peragg(winstate, wfunc, peraggstate);
			peraggstate->wfuncno = wfuncno;
		}
		else
		{
			WindowObject winobj = makeNode(WindowObjectData);

			winobj->winstate = winstate;
			winobj->argstates = wfuncstate->args;
			winobj->localmem = NULL;
			perfuncstate->winobj = winobj;
		}
	}

	/* Update numfuncs, numaggs to match number of unique functions found */
	winstate->numfuncs = wfuncno + 1;
	winstate->numaggs = aggno + 1;

	/* Set up WindowObject for aggregates, if needed */
	if (winstate->numaggs > 0)
	{
		WindowObject agg_winobj = makeNode(WindowObjectData);

		agg_winobj->winstate = winstate;
		agg_winobj->argstates = NIL;
		agg_winobj->localmem = NULL;
		/* make sure markptr = -1 to invalidate. It may not get used */
		agg_winobj->markptr = -1;
		agg_winobj->readptr = -1;
		winstate->agg_winobj = agg_winobj;
	}

	/* copy frame options to state node for easy access */
	winstate->frameOptions = node->frameOptions;

	/* initialize frame bound offset expressions */
	winstate->startOffset = ExecInitExpr((Expr *) node->startOffset,
										 (PlanState *) winstate);
	winstate->endOffset = ExecInitExpr((Expr *) node->endOffset,
									   (PlanState *) winstate);

	if (node->frameOptions & FRAMEOPTION_RANGE)
		initialize_range_bound_exprs(winstate);

	winstate->start_offset_var_free =
		!contain_var_clause(node->startOffset) &&
		!contain_volatile_functions(node->startOffset);
	winstate->end_offset_var_free =
		!contain_var_clause(node->endOffset) &&
		!contain_volatile_functions(node->endOffset);

	winstate->all_first = true;
	winstate->partition_spooled = false;
	winstate->more_partitions = false;

	return winstate;
}

/*
 * Initialize expressions to compute the frame boundaries, for "RANGE
 * <value> PRECEDING/FOLLOWING".
 */
static void
initialize_range_bound_exprs(WindowAggState *winstate)
{
	WindowAgg  *node = (WindowAgg *) winstate->ss.ps.plan;
	Oid			cmpFunc;
	Var		   *cur_row_val;
	Oid			opfamily;
	int16		strategy;
	Oid			typeId;
	Expr	   *valExpr;
	Expr	   *expr;
	int			dir;
	CaseTestExpr *offset;
	Oid			inputFunctionOid;
	uint32		typIOParam;
	Datum		zero;
	int16		len;
	bool		byval;

	if (!(node->frameOptions & (FRAMEOPTION_START_VALUE | FRAMEOPTION_END_VALUE)))
		return;

	/* the parser should've checked this already, but better safe than sorry */
	if (node->ordNumCols > 1)
		elog(ERROR, "RANGE with more than one ORDER BY column allowed");

	/*
	 * Initialize the ordering comparison function for the ORDER BY column.
	 * This will be used to compare the computed boundary values against rows
	 * in the window.
	 */
	get_compare_function_for_ordering_op(node->firstOrderCmpOperator,
										 &cmpFunc,
										 &winstate->ordReverse);
	if (!OidIsValid(cmpFunc))
		elog(ERROR, "could not find comparison function for ordering operator %u",
			 node->firstOrderCmpOperator);
	fmgr_info(cmpFunc, &winstate->ordCmpFunction);

	/* Look up the column's datatype. */
	if (!get_ordering_op_properties(node->firstOrderCmpOperator,
									&opfamily,
									&typeId,
									&strategy))
		elog(ERROR, "operator %u is not a valid ordering operator",
			 node->firstOrderCmpOperator);

	/*------
	 * Build expressions for to compute the boundary values from the current
	 * row and the offset. The expression is of the form:
	 *
	 * "<current row value> + <offset>", for "<value> FOLLOWING", and
	 * "<current row value> - <offset>", for "<value> PRECEDING".
	 *
	 * (For DESC, they are reversed.)
	 *
	 * In the expression, we use a Var with OUTER to represent the current
	 * row's value. The parser has stored the expression representing the
	 * offset in node->start/endOffset, and we will store the expression for
	 * the +/- in winstate->start/endOffset.
	 *
	 * In these expressions, we use CaseTestExpr to represent the <offset>. We
	 * could use the start/endOffset expression directly, but we also want to
	 * check that the offset is not negative. So at runtime, we first execute
	 * the startOffset expression, to produce the offset value. Then we check
	 * that it's not negative, stick it in the case-value, and execute the
	 * start/endBound expression to produce the boundary value.
	 *
	 * At runtime, the boundary value is executed whenever the current row
	 * changes, and the result is compared against other rows to determine
	 * whether they are in the frame.
	 *
	 * The RANGE offset is not allowed to be negative. The code itself
	 * could handle it, but it's forbidden by the spec, and GPDB has
	 * historically rejected it, too. So we have to prepare an expression
	 * to check that too. It is a bit hacky, because there is no datatype
	 * agnostic way to determine what "negative" means. What we do is convert
	 * the string "0" to the column's datatype, by calling the input function,
	 * and then compare against that.
	 *
	 * There's a similar check in parse_clause.c, for the simple case
	 * that the parameter is a Const. Make sure this matches!
	 *------
	 */
	cur_row_val = makeVar(OUTER, node->firstOrderCol, typeId, -1, 0);

	if (node->frameOptions & FRAMEOPTION_START_VALUE)
	{
		dir = (node->frameOptions & FRAMEOPTION_START_VALUE_PRECEDING) ? -1 : 1;
		if (strategy == BTGreaterStrategyNumber)
			dir = -dir;

		offset = makeNode(CaseTestExpr);
		offset->typeId = exprType(node->startOffset);
		offset->typeMod = exprTypmod(node->startOffset);

		valExpr = make_op(NULL,
						  list_make1(makeString(dir == 1 ? "+" : "-")),
						  (Node *) cur_row_val,
						  (Node *) offset,
						  -1);

		/* Coerce the expression to the same datatype as the column. */
		valExpr = (Expr *) coerce_to_specific_type(NULL,
												   (Node *) valExpr,
												   typeId,
												   "RANGE");

		winstate->startBound = ExecInitExpr(valExpr,
											(PlanState *) winstate);

		/* Create a datum to represent 0 */
		getTypeInputInfo(offset->typeId, &inputFunctionOid, &typIOParam);
		zero = OidInputFunctionCall(inputFunctionOid, "0", typIOParam, -1);

		get_typlenbyval(offset->typeId, &len, &byval);
		expr = make_op(NULL,
					   list_make1(makeString("<")),
					   (Node *) offset,
					   (Node *) makeConst(offset->typeId,
										  offset->typeMod,
										  len,
										  zero,
										  false,
										  byval),
					   -1);
		winstate->startOffsetIsNegative = ExecInitExpr(expr,
													   (PlanState *) winstate);
	}
	if (node->frameOptions & FRAMEOPTION_END_VALUE)
	{
		dir = (node->frameOptions & FRAMEOPTION_END_VALUE_PRECEDING) ? -1 : 1;
		if (strategy == BTGreaterStrategyNumber)
			dir = -dir;

		offset = makeNode(CaseTestExpr);
		offset->typeId = exprType(node->endOffset);
		offset->typeMod = exprTypmod(node->endOffset);

		valExpr = make_op(NULL,
						  list_make1(makeString(dir == 1 ? "+" : "-")),
						  (Node *) cur_row_val,
						  (Node *) offset,
						  -1);
		valExpr = (Expr *) coerce_to_specific_type(NULL,
												   (Node *) valExpr,
												   typeId,
												   "RANGE");
		winstate->endBound = ExecInitExpr(valExpr,
										  (PlanState *) winstate);

		/* Create a datum to represent 0 */
		getTypeInputInfo(offset->typeId, &inputFunctionOid, &typIOParam);
		zero = OidInputFunctionCall(inputFunctionOid, "0", typIOParam, -1);

		get_typlenbyval(offset->typeId, &len, &byval);
		expr = make_op(NULL,
					   list_make1(makeString("<")),
					   (Node *) offset,
					   (Node *) makeConst(offset->typeId,
										  offset->typeMod,
										  len,
										  zero,
										  false,
										  byval),
					   -1);
		winstate->endOffsetIsNegative = ExecInitExpr(expr,
													 (PlanState *) winstate);
	}
}

/* -----------------
 * ExecEndWindowAgg
 * -----------------
 */
void
ExecEndWindowAgg(WindowAggState *node)
{
	PlanState  *outerPlan;

	release_partition(node);

	pfree(node->perfunc);
	pfree(node->peragg);

	ExecClearTuple(node->ss.ss_ScanTupleSlot);
	ExecClearTuple(node->first_part_slot);
	ExecClearTuple(node->agg_row_slot);
	ExecClearTuple(node->temp_slot_1);
	ExecClearTuple(node->temp_slot_2);

	/*
	 * Free both the expr contexts.
	 */
	ExecFreeExprContext(&node->ss.ps);
	node->ss.ps.ps_ExprContext = node->tmpcontext;
	ExecFreeExprContext(&node->ss.ps);

	MemoryContextDelete(node->partcontext);
	MemoryContextDelete(node->aggcontext);

	outerPlan = outerPlanState(node);
	ExecEndNode(outerPlan);
}

/* -----------------
 * ExecRescanWindowAgg
 * -----------------
 */
void
ExecReScanWindowAgg(WindowAggState *node)
{
	ExprContext *econtext = node->ss.ps.ps_ExprContext;

	node->all_done = false;

#if 0
	node->ss.ps.ps_TupFromTlist = false;
#endif
	node->all_first = true;

	/* release tuplestore et al */
	release_partition(node);

	/* release all temp tuples, but especially first_part_slot */
	ExecClearTuple(node->ss.ss_ScanTupleSlot);
	ExecClearTuple(node->first_part_slot);
	ExecClearTuple(node->agg_row_slot);
	ExecClearTuple(node->temp_slot_1);
	ExecClearTuple(node->temp_slot_2);

	/* Forget current wfunc values */
	MemSet(econtext->ecxt_aggvalues, 0, sizeof(Datum) * node->numfuncs);
	MemSet(econtext->ecxt_aggnulls, 0, sizeof(bool) * node->numfuncs);

	/*
	 * if chgParam of subnode is not null then plan will be re-scanned by
	 * first ExecProcNode.
	 */
	if (node->ss.ps.lefttree->chgParam == NULL)
		ExecReScan(node->ss.ps.lefttree);
}

void
ExecEagerFreeWindowAgg(WindowAggState *node)
{
	// TODO FIXME
}

/*
 * initialize_peragg
 *
 * Almost same as in nodeAgg.c, except we don't support DISTINCT currently.
 */
static WindowStatePerAggData *
initialize_peragg(WindowAggState *winstate, WindowFunc *wfunc,
				  WindowStatePerAgg peraggstate)
{
	Oid			inputTypes[FUNC_MAX_ARGS];
	int			numArguments;
	HeapTuple	aggTuple;
	Form_pg_aggregate aggform;
	Oid			aggtranstype;
	AclResult	aclresult;
	Oid			transfn_oid,
				finalfn_oid;
	bool		finalextra;
	Expr	   *transfnexpr,
			   *finalfnexpr;
	Datum		textInitVal;
	int			i;
	ListCell   *lc;

	numArguments = list_length(wfunc->args);

	i = 0;
	foreach(lc, wfunc->args)
	{
		inputTypes[i++] = exprType((Node *) lfirst(lc));
	}

	aggTuple = SearchSysCache1(AGGFNOID, ObjectIdGetDatum(wfunc->winfnoid));
	if (!HeapTupleIsValid(aggTuple))
		elog(ERROR, "cache lookup failed for aggregate %u",
			 wfunc->winfnoid);
	aggform = (Form_pg_aggregate) GETSTRUCT(aggTuple);

	/*
	 * ExecInitWindowAgg already checked permission to call aggregate function
	 * ... but we still need to check the component functions
	 */

	peraggstate->transfn_oid = transfn_oid = aggform->aggtransfn;
	peraggstate->finalfn_oid = finalfn_oid = aggform->aggfinalfn;
	finalextra = aggform->aggfinalextra;

	/* Check that aggregate owner has permission to call component fns */
	{
		HeapTuple	procTuple;
		Oid			aggOwner;

		procTuple = SearchSysCache1(PROCOID,
									ObjectIdGetDatum(wfunc->winfnoid));
		if (!HeapTupleIsValid(procTuple))
			elog(ERROR, "cache lookup failed for function %u",
				 wfunc->winfnoid);
		aggOwner = ((Form_pg_proc) GETSTRUCT(procTuple))->proowner;
		ReleaseSysCache(procTuple);

		aclresult = pg_proc_aclcheck(transfn_oid, aggOwner,
									 ACL_EXECUTE);
		if (aclresult != ACLCHECK_OK)
			aclcheck_error(aclresult, ACL_KIND_PROC,
						   get_func_name(transfn_oid));
		if (OidIsValid(finalfn_oid))
		{
			aclresult = pg_proc_aclcheck(finalfn_oid, aggOwner,
										 ACL_EXECUTE);
			if (aclresult != ACLCHECK_OK)
				aclcheck_error(aclresult, ACL_KIND_PROC,
							   get_func_name(finalfn_oid));
		}
	}

	/* Detect how many arguments to pass to the finalfn */
	if (finalextra)
		peraggstate->numFinalArgs = numArguments + 1;
	else
		peraggstate->numFinalArgs = 1;

	/* resolve actual type of transition state, if polymorphic */
	aggtranstype = resolve_aggregate_transtype(wfunc->winfnoid,
											   aggform->aggtranstype,
											   inputTypes,
											   numArguments);

	/* build expression trees using actual argument & result types */
	build_aggregate_fnexprs(inputTypes,
							numArguments,
							0,	/* no ordered-set window functions yet */
							peraggstate->numFinalArgs,
							false,		/* no variadic window functions yet */
							aggtranstype,
							wfunc->wintype,
							wfunc->inputcollid,
							transfn_oid,
							finalfn_oid,
							InvalidOid,             /* prelim */
							InvalidOid,             /* invtrans */
							InvalidOid,             /* invprelim */
							&transfnexpr,
							&finalfnexpr,
							NULL,
							NULL,
							NULL);

	/* set up infrastructure for calling the transfn(s) and finalfn */
	fmgr_info(transfn_oid, &peraggstate->transfn);
	fmgr_info_set_expr((Node *) transfnexpr, &peraggstate->transfn);

	if (OidIsValid(finalfn_oid))
	{
		fmgr_info(finalfn_oid, &peraggstate->finalfn);
		fmgr_info_set_expr((Node *) finalfnexpr, &peraggstate->finalfn);
	}

	/* get info about relevant datatypes */
	get_typlenbyval(wfunc->wintype,
					&peraggstate->resulttypeLen,
					&peraggstate->resulttypeByVal);
	get_typlenbyval(aggtranstype,
					&peraggstate->transtypeLen,
					&peraggstate->transtypeByVal);

	/*
	 * initval is potentially null, so don't try to access it as a struct
	 * field. Must do it the hard way with SysCacheGetAttr.
	 */
	textInitVal = SysCacheGetAttr(AGGFNOID, aggTuple,
								  Anum_pg_aggregate_agginitval,
								  &peraggstate->initValueIsNull);

	if (peraggstate->initValueIsNull)
		peraggstate->initValue = (Datum) 0;
	else
		peraggstate->initValue = GetAggInitVal(textInitVal,
											   aggtranstype);

	/*
	 * If the transfn is strict and the initval is NULL, make sure input type
	 * and transtype are the same (or at least binary-compatible), so that
	 * it's OK to use the first input value as the initial transValue.  This
	 * should have been checked at agg definition time, but just in case...
	 */
	if (peraggstate->transfn.fn_strict && peraggstate->initValueIsNull)
	{
		if (numArguments < 1 ||
			!IsBinaryCoercible(inputTypes[0], aggtranstype))
			ereport(ERROR,
					(errcode(ERRCODE_INVALID_FUNCTION_DEFINITION),
					 errmsg("aggregate %u needs to have compatible input type and transition type",
							wfunc->winfnoid)));
	}

	ReleaseSysCache(aggTuple);

	return peraggstate;
}

static Datum
GetAggInitVal(Datum textInitVal, Oid transtype)
{
	Oid			typinput,
				typioparam;
	char	   *strInitVal;
	Datum		initVal;

	getTypeInputInfo(transtype, &typinput, &typioparam);
	strInitVal = TextDatumGetCString(textInitVal);
	initVal = OidInputFunctionCall(typinput, strInitVal,
								   typioparam, -1);
	pfree(strInitVal);
	return initVal;
}

/*
 * are_peers
 * compare two rows to see if they are equal according to the ORDER BY clause
 *
 * NB: this does not consider the window frame mode.
 */
static bool
are_peers(WindowAggState *winstate, TupleTableSlot *slot1,
		  TupleTableSlot *slot2)
{
	WindowAgg  *node = (WindowAgg *) winstate->ss.ps.plan;

	/* If no ORDER BY, all rows are peers with each other */
	if (node->ordNumCols == 0)
		return true;

	return execTuplesMatch(slot1, slot2,
						   node->ordNumCols, node->ordColIdx,
						   winstate->ordEqfunctions,
						   winstate->tmpcontext->ecxt_per_tuple_memory);
}

/*
 * Compute new boundary value.
 *
 * The current row is assumed to be in ss_ScanTupleSlot.
 */
static Datum
eval_bound_value(WindowAggState *winstate,
				 ExprState *boundExpr,
				 ExprState *offsetIsNegativeExpr,
				 Datum offset,
				 bool *isnull_p)
{
	ExprContext *econtext = winstate->ss.ps.ps_ExprContext;
	Datum		result;
	Datum		save_datum;
	bool		save_isNull;
	Datum		neg_datum;
	bool		neg_isnull;

	save_datum = econtext->caseValue_datum;
	save_isNull = econtext->caseValue_isNull;

	econtext->caseValue_datum = offset;
	econtext->caseValue_isNull = false;

	/* First check that the offset was not negative. */
	neg_datum = ExecEvalExpr(offsetIsNegativeExpr,
							 econtext, &neg_isnull, NULL);
	if (neg_isnull)
		elog(ERROR, "comparison of RANGE offset against 0 returned NULL");
	if (DatumGetBool(neg_datum))
		ereport(ERROR,
				(errcode(ERRCODE_INVALID_PARAMETER_VALUE),
				 errmsg("RANGE parameter cannot be negative")));

	/* Evaluate the bound expression. */
	result = ExecEvalExprSwitchContext(boundExpr,
									   econtext,
									   isnull_p,
									   NULL);

	econtext->caseValue_datum = save_datum;
	econtext->caseValue_isNull = save_isNull;

	return result;
}

static bool
is_within_range_start(WindowAggState *winstate, TupleTableSlot *slot)
{
	WindowAgg  *node = (WindowAgg *) winstate->ss.ps.plan;
	Datum		value;
	bool		isnull;
	int32		compare;

	Assert(winstate->start_offset_valid);

	/* We have a boundary value now. Compare the given tuple against it. */
	value = slot_getattr(slot,
						 node->firstOrderCol,
						 &isnull);

	if (winstate->startBoundIsNull)
	{
		/*
		 * The SQL spec says:
		 *
		 * If VSK is the null value and if NULLS LAST is specified or implied, then
		 * remove from WF all rows R2 such that the value of SK in row R2 is not the
		 * null value.
		 */
		if (!isnull && !node->firstOrderNullsFirst)
			return false;
		else
			return true;
	}
	else
	{
		if (isnull)
		{
			if (node->firstOrderNullsFirst)
				return false;
			else
				return true;
		}

		compare = DatumGetInt32(FunctionCall2(&winstate->ordCmpFunction,
											  winstate->startBoundValue,
											  value));

		if (winstate->ordReverse)
			compare = -compare;

		return (compare <= 0);
	}
}

static bool
is_within_range_end(WindowAggState *winstate, TupleTableSlot *slot)
{
	WindowAgg  *node = (WindowAgg *) winstate->ss.ps.plan;
	Datum		value;
	bool		isnull;
	int32		compare;

	Assert(winstate->end_offset_valid);

	/* We have a boundary value now. Compare the given tuple against it. */
	value = slot_getattr(slot,
						 node->firstOrderCol,
						 &isnull);
	if (winstate->endBoundIsNull)
	{
		/*
		 * The SQL spec says:
		 *
		 * If VSK is the null value and if NULLS FIRST is specified or implied, then
		 * remove from WF all rows R2 such that the value of SK in row R2 is not the
		 * null value.
		 */
		if (!isnull && node->firstOrderNullsFirst)
			return false;
		else
			return true;
	}
	else
	{
		if (isnull)
		{
			if (!node->firstOrderNullsFirst)
				return false;
			else
				return true;
		}

		compare = DatumGetInt32(FunctionCall2(&winstate->ordCmpFunction,
											  winstate->endBoundValue,
											  value));
		if (winstate->ordReverse)
			compare = -compare;

		return (compare >= 0);
	}
}


/*
 * window_gettupleslot
 *	Fetch the pos'th tuple of the current partition into the slot,
 *	using the winobj's read pointer
 *
 * Returns true if successful, false if no such row
 */
static bool
window_gettupleslot(WindowObject winobj, int64 pos, TupleTableSlot *slot)
{
	WindowAggState *winstate = winobj->winstate;
	MemoryContext oldcontext;

	/* Don't allow passing -1 to spool_tuples here */
	if (pos < 0)
		return false;

	/* If necessary, fetch the tuple into the spool */
	spool_tuples(winstate, pos);

	if (pos >= winstate->spooled_rows)
		return false;

	if (pos < winobj->markpos)
		elog(ERROR, "cannot fetch row before WindowObject's mark position");

	oldcontext = MemoryContextSwitchTo(winstate->ss.ps.ps_ExprContext->ecxt_per_query_memory);

	tuplestore_select_read_pointer(winstate->buffer, winobj->readptr);

	/*
	 * There's no API to refetch the tuple at the current position. We have to
	 * move one tuple forward, and then one backward.  (We don't do it the
	 * other way because we might try to fetch the row before our mark, which
	 * isn't allowed.)  XXX this case could stand to be optimized.
	 */
	if (winobj->seekpos == pos)
	{
		tuplestore_advance(winstate->buffer, true);
		winobj->seekpos++;
	}

	while (winobj->seekpos > pos)
	{
		if (!tuplestore_gettupleslot(winstate->buffer, false, true, slot))
			elog(ERROR, "unexpected end of tuplestore");
		winobj->seekpos--;
	}

	while (winobj->seekpos < pos)
	{
		if (!tuplestore_gettupleslot(winstate->buffer, true, true, slot))
			elog(ERROR, "unexpected end of tuplestore");
		winobj->seekpos++;
	}

	MemoryContextSwitchTo(oldcontext);

	return true;
}


/***********************************************************************
 * API exposed to window functions
 ***********************************************************************/


/*
 * WinGetPartitionLocalMemory
 *		Get working memory that lives till end of partition processing
 *
 * On first call within a given partition, this allocates and zeroes the
 * requested amount of space.  Subsequent calls just return the same chunk.
 *
 * Memory obtained this way is normally used to hold state that should be
 * automatically reset for each new partition.	If a window function wants
 * to hold state across the whole query, fcinfo->fn_extra can be used in the
 * usual way for that.
 */
void *
WinGetPartitionLocalMemory(WindowObject winobj, Size sz)
{
	Assert(WindowObjectIsValid(winobj));
	if (winobj->localmem == NULL)
		winobj->localmem =
			MemoryContextAllocZero(winobj->winstate->partcontext, sz);
	return winobj->localmem;
}

/*
 * WinGetCurrentPosition
 *		Return the current row's position (counting from 0) within the current
 *		partition.
 */
int64
WinGetCurrentPosition(WindowObject winobj)
{
	Assert(WindowObjectIsValid(winobj));
	return winobj->winstate->currentpos;
}

/*
 * WinGetPartitionRowCount
 *		Return total number of rows contained in the current partition.
 *
 * Note: this is a relatively expensive operation because it forces the
 * whole partition to be "spooled" into the tuplestore at once.  Once
 * executed, however, additional calls within the same partition are cheap.
 */
int64
WinGetPartitionRowCount(WindowObject winobj)
{
	Assert(WindowObjectIsValid(winobj));
	spool_tuples(winobj->winstate, -1);
	return winobj->winstate->spooled_rows;
}

/*
 * WinSetMarkPosition
 *		Set the "mark" position for the window object, which is the oldest row
 *		number (counting from 0) it is allowed to fetch during all subsequent
 *		operations within the current partition.
 *
 * Window functions do not have to call this, but are encouraged to move the
 * mark forward when possible to keep the tuplestore size down and prevent
 * having to spill rows to disk.
 */
void
WinSetMarkPosition(WindowObject winobj, int64 markpos)
{
	WindowAggState *winstate;

	Assert(WindowObjectIsValid(winobj));
	winstate = winobj->winstate;

	/*
	 * In GPDB, unlike in PostgreSQL, the start and end offsets are not
	 * necessarily constant throughout the execution. In that case, don't
	 * believe it when the window function tells that it's won't need the
	 * old rows anymore, in case the window frame needs to enlarge later.
	 * In principle, it would perhaps be nicer if each window function
	 * would take this into account and not call WinSetMarkPosition in
	 * that case, but changing all the window function implementations
	 * is not very appealing. It woudl be make merging harder, and there
	 * would be the risk for bugs of omission. 3rd party extenstion,
	 * written for PostgreSQL, would also not know about it. So all in all,
	 * let's just keep the all the rows, if the start/end offsets contain
	 * variables. That is hopefully not very common in practice.
	 */
	if (!winstate->start_offset_var_free || !winstate->end_offset_var_free)
		return;

	if (markpos < winobj->markpos)
		elog(ERROR, "cannot move WindowObject's mark position backward");
	tuplestore_select_read_pointer(winstate->buffer, winobj->markptr);
	while (markpos > winobj->markpos)
	{
		tuplestore_advance(winstate->buffer, true);
		winobj->markpos++;
	}
	tuplestore_select_read_pointer(winstate->buffer, winobj->readptr);
	while (markpos > winobj->seekpos)
	{
		tuplestore_advance(winstate->buffer, true);
		winobj->seekpos++;
	}
}

/*
 * WinRowsArePeers
 *		Compare two rows (specified by absolute position in window) to see
 *		if they are equal according to the ORDER BY clause.
 *
 * NB: this does not consider the window frame mode.
 */
bool
WinRowsArePeers(WindowObject winobj, int64 pos1, int64 pos2)
{
	WindowAggState *winstate;
	WindowAgg  *node;
	TupleTableSlot *slot1;
	TupleTableSlot *slot2;
	bool		res;

	Assert(WindowObjectIsValid(winobj));
	winstate = winobj->winstate;
	node = (WindowAgg *) winstate->ss.ps.plan;

	/* If no ORDER BY, all rows are peers; don't bother to fetch them */
	if (node->ordNumCols == 0)
		return true;

	slot1 = winstate->temp_slot_1;
	slot2 = winstate->temp_slot_2;

	if (!window_gettupleslot(winobj, pos1, slot1))
		elog(ERROR, "specified position is out of window: " INT64_FORMAT,
			 pos1);
	if (!window_gettupleslot(winobj, pos2, slot2))
		elog(ERROR, "specified position is out of window: " INT64_FORMAT,
			 pos2);

	res = are_peers(winstate, slot1, slot2);

	ExecClearTuple(slot1);
	ExecClearTuple(slot2);

	return res;
}

/*
 * WinGetFuncArgInPartition
 *		Evaluate a window function's argument expression on a specified
 *		row of the partition.  The row is identified in lseek(2) style,
 *		i.e. relative to the current, first, or last row.
 *
 * argno: argument number to evaluate (counted from 0)
 * relpos: signed rowcount offset from the seek position
 * seektype: WINDOW_SEEK_CURRENT, WINDOW_SEEK_HEAD, or WINDOW_SEEK_TAIL
 * set_mark: If the row is found and set_mark is true, the mark is moved to
 *		the row as a side-effect.
 * isnull: output argument, receives isnull status of result
 * isout: output argument, set to indicate whether target row position
 *		is out of partition (can pass NULL if caller doesn't care about this)
 *
 * Specifying a nonexistent row is not an error, it just causes a null result
 * (plus setting *isout true, if isout isn't NULL).
 */
Datum
WinGetFuncArgInPartition(WindowObject winobj, int argno,
						 int relpos, int seektype, bool set_mark,
						 bool *isnull, bool *isout)
{
	WindowAggState *winstate;
	ExprContext *econtext;
	TupleTableSlot *slot;
	bool		gottuple;
	int64		abs_pos;

	Assert(WindowObjectIsValid(winobj));
	winstate = winobj->winstate;
	econtext = winstate->ss.ps.ps_ExprContext;
	slot = winstate->temp_slot_1;

	switch (seektype)
	{
		case WINDOW_SEEK_CURRENT:
			abs_pos = winstate->currentpos + relpos;
			break;
		case WINDOW_SEEK_HEAD:
			abs_pos = relpos;
			break;
		case WINDOW_SEEK_TAIL:
			spool_tuples(winstate, -1);
			abs_pos = winstate->spooled_rows - 1 + relpos;
			break;
		default:
			elog(ERROR, "unrecognized window seek type: %d", seektype);
			abs_pos = 0;		/* keep compiler quiet */
			break;
	}

	gottuple = window_gettupleslot(winobj, abs_pos, slot);

	if (!gottuple)
	{
		if (isout)
			*isout = true;
		*isnull = true;
		return (Datum) 0;
	}
	else
	{
		if (isout)
			*isout = false;
		if (set_mark)
		{
			int			frameOptions = winstate->frameOptions;
			int64		mark_pos = abs_pos;

			/*
			 * In RANGE mode with a moving frame head, we must not let the
			 * mark advance past frameheadpos, since that row has to be
			 * fetchable during future update_frameheadpos calls.
			 *
			 * XXX it is very ugly to pollute window functions' marks with
			 * this consideration; it could for instance mask a logic bug that
			 * lets a window function fetch rows before what it had claimed
			 * was its mark.  Perhaps use a separate mark for frame head
			 * probes?
			 */
			if ((frameOptions & FRAMEOPTION_RANGE) &&
				!(frameOptions & FRAMEOPTION_START_UNBOUNDED_PRECEDING))
			{
				update_frameheadpos(winobj, winstate->temp_slot_2);
				if (mark_pos > winstate->frameheadpos)
					mark_pos = winstate->frameheadpos;
			}
			WinSetMarkPosition(winobj, mark_pos);
		}
		econtext->ecxt_outertuple = slot;
		return ExecEvalExpr((ExprState *) list_nth(winobj->argstates, argno),
							econtext, isnull, NULL);
	}
}

/*
 * WinGetFuncArgInFrame
 *		Evaluate a window function's argument expression on a specified
 *		row of the window frame.  The row is identified in lseek(2) style,
 *		i.e. relative to the current, first, or last row.
 *
 * argno: argument number to evaluate (counted from 0)
 * relpos: signed rowcount offset from the seek position
 * seektype: WINDOW_SEEK_CURRENT, WINDOW_SEEK_HEAD, or WINDOW_SEEK_TAIL
 * set_mark: If the row is found and set_mark is true, the mark is moved to
 *		the row as a side-effect.
 * isnull: output argument, receives isnull status of result
 * isout: output argument, set to indicate whether target row position
 *		is out of frame (can pass NULL if caller doesn't care about this)
 *
 * Specifying a nonexistent row is not an error, it just causes a null result
 * (plus setting *isout true, if isout isn't NULL).
 */
Datum
WinGetFuncArgInFrame(WindowObject winobj, int argno,
					 int relpos, int seektype, bool set_mark,
					 bool *isnull, bool *isout)
{
	WindowAggState *winstate;
	ExprContext *econtext;
	TupleTableSlot *slot;
	bool		gottuple;
	int64		abs_pos;

	Assert(WindowObjectIsValid(winobj));
	winstate = winobj->winstate;
	econtext = winstate->ss.ps.ps_ExprContext;
	slot = winstate->temp_slot_1;

	switch (seektype)
	{
		case WINDOW_SEEK_CURRENT:
			abs_pos = winstate->currentpos + relpos;
			break;
		case WINDOW_SEEK_HEAD:
			update_frameheadpos(winobj, slot);
			abs_pos = winstate->frameheadpos + relpos;
			break;
		case WINDOW_SEEK_TAIL:
			update_frametailpos(winobj, slot);
			abs_pos = winstate->frametailpos + relpos;
			break;
		default:
			elog(ERROR, "unrecognized window seek type: %d", seektype);
			abs_pos = 0;		/* keep compiler quiet */
			break;
	}

	gottuple = window_gettupleslot(winobj, abs_pos, slot);
	if (gottuple)
		gottuple = row_is_in_frame(winstate, abs_pos, slot);

	if (!gottuple)
	{
		if (isout)
			*isout = true;
		*isnull = true;
		return (Datum) 0;
	}
	else
	{
		if (isout)
			*isout = false;
		if (set_mark)
		{
			int			frameOptions = winstate->frameOptions;
			int64		mark_pos = abs_pos;

			/*
			 * In RANGE mode with a moving frame head, we must not let the
			 * mark advance past frameheadpos, since that row has to be
			 * fetchable during future update_frameheadpos calls.
			 *
			 * XXX it is very ugly to pollute window functions' marks with
			 * this consideration; it could for instance mask a logic bug that
			 * lets a window function fetch rows before what it had claimed
			 * was its mark.  Perhaps use a separate mark for frame head
			 * probes?
			 */
			if ((frameOptions & FRAMEOPTION_RANGE) &&
				!(frameOptions & FRAMEOPTION_START_UNBOUNDED_PRECEDING))
			{
				update_frameheadpos(winobj, winstate->temp_slot_2);
				if (mark_pos > winstate->frameheadpos)
					mark_pos = winstate->frameheadpos;
			}
			WinSetMarkPosition(winobj, mark_pos);
		}
		econtext->ecxt_outertuple = slot;
		return ExecEvalExpr((ExprState *) list_nth(winobj->argstates, argno),
							econtext, isnull, NULL);
	}
}

/*
 * WinGetFuncArgCurrent
 *		Evaluate a window function's argument expression on the current row.
 *
 * argno: argument number to evaluate (counted from 0)
 * isnull: output argument, receives isnull status of result
 *
 * Note: this isn't quite equivalent to WinGetFuncArgInPartition or
 * WinGetFuncArgInFrame targeting the current row, because it will succeed
 * even if the WindowObject's mark has been set beyond the current row.
 * This should generally be used for "ordinary" arguments of a window
 * function, such as the offset argument of lead() or lag().
 */
Datum
WinGetFuncArgCurrent(WindowObject winobj, int argno, bool *isnull)
{
	WindowAggState *winstate;
	ExprContext *econtext;

	Assert(WindowObjectIsValid(winobj));
	winstate = winobj->winstate;

	econtext = winstate->ss.ps.ps_ExprContext;

	econtext->ecxt_outertuple = winstate->ss.ss_ScanTupleSlot;
	return ExecEvalExpr((ExprState *) list_nth(winobj->argstates, argno),
						econtext, isnull, NULL);
}<|MERGE_RESOLUTION|>--- conflicted
+++ resolved
@@ -375,13 +375,9 @@
 		bool		anynull;
 		int			i;
 
-<<<<<<< HEAD
 		InitFunctionCallInfoData(fcinfo, &(peraggstate->finalfn),
 								 numFinalArgs,
-=======
-		InitFunctionCallInfoData(fcinfo, &(peraggstate->finalfn), 1,
 								 perfuncstate->winCollation,
->>>>>>> a4bebdd9
 								 (void *) winstate, NULL);
 		fcinfo.arg[0] = peraggstate->transValue;
 		fcinfo.argnull[0] = peraggstate->transValueIsNull;
@@ -1899,7 +1895,7 @@
 	 * that the parameter is a Const. Make sure this matches!
 	 *------
 	 */
-	cur_row_val = makeVar(OUTER, node->firstOrderCol, typeId, -1, 0);
+	cur_row_val = makeVar(OUTER, node->firstOrderCol, typeId, -1, InvalidOid, 0);
 
 	if (node->frameOptions & FRAMEOPTION_START_VALUE)
 	{
@@ -1936,6 +1932,7 @@
 					   (Node *) offset,
 					   (Node *) makeConst(offset->typeId,
 										  offset->typeMod,
+										  exprCollation(node->startOffset),
 										  len,
 										  zero,
 										  false,
@@ -1976,6 +1973,7 @@
 					   (Node *) offset,
 					   (Node *) makeConst(offset->typeId,
 										  offset->typeMod,
+										  exprCollation(node->endOffset),
 										  len,
 										  zero,
 										  false,
