/*-------------------------------------------------------------------------
 *
 * execUtils.c
 *	  miscellaneous executor utility routines
 *
 * Portions Copyright (c) 2005-2008, Greenplum inc
 * Portions Copyright (c) 2012-Present Pivotal Software, Inc.
 * Portions Copyright (c) 1996-2009, PostgreSQL Global Development Group
 * Portions Copyright (c) 1994, Regents of the University of California
 *
 *
 * IDENTIFICATION
 *	  $PostgreSQL: pgsql/src/backend/executor/execUtils.c,v 1.167 2009/12/07 05:22:22 tgl Exp $
 *
 *-------------------------------------------------------------------------
 */
/*
 * INTERFACE ROUTINES
 *		CreateExecutorState		Create/delete executor working state
 *		FreeExecutorState
 *		CreateExprContext
 *		CreateStandaloneExprContext
 *		FreeExprContext
 *		ReScanExprContext
 *
 *		ExecAssignExprContext	Common code for plan node init routines.
 *		ExecAssignResultType
 *		etc
 *
 *		ExecOpenScanRelation	Common code for scan node init routines.
 *		ExecCloseScanRelation
 *
 *		ExecOpenIndices			\
 *		ExecCloseIndices		 | referenced by InitPlan, EndPlan,
 *		ExecInsertIndexTuples	/  ExecInsert, ExecUpdate
 *
 *		RegisterExprContextCallback    Register function shutdown callback
 *		UnregisterExprContextCallback  Deregister function shutdown callback
 *
 *	 NOTES
 *		This file has traditionally been the place to stick misc.
 *		executor support stuff that doesn't really go anyplace else.
 */

#include "postgres.h"

#include "access/genam.h"
#include "access/heapam.h"
#include "access/appendonlywriter.h"
#include "access/relscan.h"
#include "access/transam.h"
#include "catalog/index.h"
#include "executor/execdebug.h"
#include "executor/execUtils.h"
#include "nodes/nodeFuncs.h"
#include "parser/parsetree.h"
#include "storage/lmgr.h"
#include "utils/memutils.h"
#include "utils/relcache.h"
#include "utils/tqual.h"

#include "nodes/primnodes.h"
#include "nodes/execnodes.h"

#include "cdb/cdbutil.h"
#include "cdb/cdbvars.h"
#include "cdb/cdbdisp_query.h"
#include "cdb/cdbdispatchresult.h"
#include "cdb/ml_ipc.h"
#include "cdb/cdbmotion.h"
#include "cdb/cdbsreh.h"
#include "cdb/memquota.h"
#include "executor/instrument.h"
#include "executor/spi.h"
#include "utils/elog.h"
#include "miscadmin.h"
#include "nodes/makefuncs.h"
#include "storage/ipc.h"
#include "cdb/cdbllize.h"
#include "utils/workfile_mgr.h"
#include "utils/metrics_utils.h"

#include "cdb/memquota.h"

static bool get_last_attnums(Node *node, ProjectionInfo *projInfo);
static bool index_recheck_constraint(Relation index, Oid *constr_procs,
						 Datum *existing_values, bool *existing_isnull,
						 Datum *new_values);
static void ShutdownExprContext(ExprContext *econtext, bool isCommit);


/* ----------------------------------------------------------------
 *				 Executor state and memory management functions
 * ----------------------------------------------------------------
 */

/* ----------------
 *		CreateExecutorState
 *
 *		Create and initialize an EState node, which is the root of
 *		working storage for an entire Executor invocation.
 *
 * Principally, this creates the per-query memory context that will be
 * used to hold all working data that lives till the end of the query.
 * Note that the per-query context will become a child of the caller's
 * CurrentMemoryContext.
 * ----------------
 */
EState *
CreateExecutorState(void)
{
	EState	   *estate;
	MemoryContext qcontext;
	MemoryContext oldcontext;

	/*
	 * Create the per-query context for this Executor run.
	 */
	qcontext = AllocSetContextCreate(CurrentMemoryContext,
									 "ExecutorState",
									 ALLOCSET_DEFAULT_MINSIZE,
									 ALLOCSET_DEFAULT_INITSIZE,
									 ALLOCSET_DEFAULT_MAXSIZE);

	/*
	 * Make the EState node within the per-query context.  This way, we don't
	 * need a separate pfree() operation for it at shutdown.
	 */
	oldcontext = MemoryContextSwitchTo(qcontext);

	estate = makeNode(EState);

	/*
	 * Initialize dynamicTableScanInfo.
	 */
	estate->dynamicTableScanInfo = palloc0(sizeof(DynamicTableScanInfo));

	/*
	 * Initialize all fields of the Executor State structure
	 */
	estate->es_direction = ForwardScanDirection;
	estate->es_snapshot = SnapshotNow;
	estate->es_crosscheck_snapshot = InvalidSnapshot;	/* no crosscheck */
	estate->es_range_table = NIL;
	estate->es_plannedstmt = NULL;

	estate->es_junkFilter = NULL;

	estate->es_output_cid = (CommandId) 0;

	estate->es_result_relations = NULL;
	estate->es_num_result_relations = 0;
	estate->es_result_relation_info = NULL;

	estate->es_trig_target_relations = NIL;
	estate->es_trig_tuple_slot = NULL;
	estate->es_trig_oldtup_slot = NULL;

	estate->es_param_list_info = NULL;
	estate->es_param_exec_vals = NULL;

	estate->es_query_cxt = qcontext;

	estate->es_tupleTable = NIL;

	estate->es_rowMarks = NIL;

	estate->es_processed = 0;
	estate->es_lastoid = InvalidOid;

	estate->es_instrument = false;
	estate->es_select_into = false;
	estate->es_into_oids = false;

	estate->es_exprcontexts = NIL;

	estate->es_subplanstates = NIL;

	estate->es_per_tuple_exprcontext = NULL;

	estate->es_epqTuple = NULL;
	estate->es_epqTupleSet = NULL;
	estate->es_epqScanDone = NULL;

	estate->es_sliceTable = NULL;
	estate->interconnect_context = NULL;
	estate->motionlayer_context = NULL;
	estate->es_interconnect_is_setup = false;
	estate->active_recv_id = -1;
	estate->es_got_eos = false;
	estate->cancelUnfinished = false;

	estate->dispatcherState = palloc0(sizeof(struct CdbDispatcherState));

	estate->currentSliceIdInPlan = 0;
	estate->currentExecutingSliceId = 0;
	estate->currentSubplanLevel = 0;
	estate->rootSliceId = 0;
	estate->eliminateAliens = false;

	/*
	 * Return the executor state structure
	 */
	MemoryContextSwitchTo(oldcontext);

	return estate;
}

/*
 * freeDynamicTableScanInfo
 *   Free the space for DynamicTableScanInfo.
 */
static void
freeDynamicTableScanInfo(DynamicTableScanInfo *scanInfo)
{
	Assert(scanInfo != NULL);
	
	if (scanInfo->partsMetadata != NIL)
	{
		list_free_deep(scanInfo->partsMetadata);
	}
	
	if (scanInfo->numSelectorsPerScanId != NIL)
	{
		list_free(scanInfo->numSelectorsPerScanId);
	}

	pfree(scanInfo);
}

/* ----------------
 *		FreeExecutorState
 *
 *		Release an EState along with all remaining working storage.
 *
 * Note: this is not responsible for releasing non-memory resources,
 * such as open relations or buffer pins.  But it will shut down any
 * still-active ExprContexts within the EState.  That is sufficient
 * cleanup for situations where the EState has only been used for expression
 * evaluation, and not to run a complete Plan.
 *
 * This can be called in any memory context ... so long as it's not one
 * of the ones to be freed.
 *
 * In Greenplum, this also clears the PartitionState, even though that's a
 * non-memory resource, as that can be allocated for expression evaluation even
 * when there is no Plan.
 * ----------------
 */
void
FreeExecutorState(EState *estate)
{
	/*
	 * Shut down and free any remaining ExprContexts.  We do this explicitly
	 * to ensure that any remaining shutdown callbacks get called (since they
	 * might need to release resources that aren't simply memory within the
	 * per-query memory context).
	 */
	while (estate->es_exprcontexts)
	{
		/*
		 * XXX: seems there ought to be a faster way to implement this than
		 * repeated list_delete(), no?
		 */
		FreeExprContext((ExprContext *) linitial(estate->es_exprcontexts),
						true);
		/* FreeExprContext removed the list link for us */
	}

	if (estate->dispatcherState)
	{
		pfree(estate->dispatcherState);
		estate->dispatcherState = NULL;
	}

	/*
	 * Free dynamicTableScanInfo.
	 */
	if (estate->dynamicTableScanInfo != NULL)
	{
		freeDynamicTableScanInfo(estate->dynamicTableScanInfo);
		estate->dynamicTableScanInfo = NULL;
	}

	/*
	 * Greenplum: release partition-related resources (esp. TupleDesc ref counts).
	 */
	if (estate->es_partition_state)
	{
		ClearPartitionState(estate);
	}

	/*
	 * Free the per-query memory context, thereby releasing all working
	 * memory, including the EState node itself.
	 */
	MemoryContextDelete(estate->es_query_cxt);
}

/* ----------------
 *		CreateExprContext
 *
 *		Create a context for expression evaluation within an EState.
 *
 * An executor run may require multiple ExprContexts (we usually make one
 * for each Plan node, and a separate one for per-output-tuple processing
 * such as constraint checking).  Each ExprContext has its own "per-tuple"
 * memory context.
 *
 * Note we make no assumption about the caller's memory context.
 * ----------------
 */
ExprContext *
CreateExprContext(EState *estate)
{
	ExprContext *econtext;
	MemoryContext oldcontext;

	/* Create the ExprContext node within the per-query memory context */
	oldcontext = MemoryContextSwitchTo(estate->es_query_cxt);

	econtext = makeNode(ExprContext);

	/* Initialize fields of ExprContext */
	econtext->ecxt_scantuple = NULL;
	econtext->ecxt_innertuple = NULL;
	econtext->ecxt_outertuple = NULL;

	econtext->ecxt_per_query_memory = estate->es_query_cxt;

	/*
	 * Create working memory for expression evaluation in this context.
	 */
	econtext->ecxt_per_tuple_memory =
		AllocSetContextCreate(estate->es_query_cxt,
							  "ExprContext",
							  ALLOCSET_DEFAULT_MINSIZE,
							  ALLOCSET_DEFAULT_INITSIZE,
							  ALLOCSET_DEFAULT_MAXSIZE);

	econtext->ecxt_param_exec_vals = estate->es_param_exec_vals;
	econtext->ecxt_param_list_info = estate->es_param_list_info;

	econtext->ecxt_aggvalues = NULL;
	econtext->ecxt_aggnulls = NULL;

	econtext->caseValue_datum = (Datum) 0;
	econtext->caseValue_isNull = true;

	econtext->domainValue_datum = (Datum) 0;
	econtext->domainValue_isNull = true;

	econtext->ecxt_estate = estate;

	econtext->ecxt_callbacks = NULL;

	/*
	 * Link the ExprContext into the EState to ensure it is shut down when the
	 * EState is freed.  Because we use lcons(), shutdowns will occur in
	 * reverse order of creation, which may not be essential but can't hurt.
	 */
	estate->es_exprcontexts = lcons(econtext, estate->es_exprcontexts);

	MemoryContextSwitchTo(oldcontext);

	return econtext;
}

/* ----------------
 *		CreateStandaloneExprContext
 *
 *		Create a context for standalone expression evaluation.
 *
 * An ExprContext made this way can be used for evaluation of expressions
 * that contain no Params, subplans, or Var references (it might work to
 * put tuple references into the scantuple field, but it seems unwise).
 *
 * The ExprContext struct is allocated in the caller's current memory
 * context, which also becomes its "per query" context.
 *
 * It is caller's responsibility to free the ExprContext when done,
 * or at least ensure that any shutdown callbacks have been called
 * (ReScanExprContext() is suitable).  Otherwise, non-memory resources
 * might be leaked.
 * ----------------
 */
ExprContext *
CreateStandaloneExprContext(void)
{
	ExprContext *econtext;

	/* Create the ExprContext node within the caller's memory context */
	econtext = makeNode(ExprContext);

	/* Initialize fields of ExprContext */
	econtext->ecxt_scantuple = NULL;
	econtext->ecxt_innertuple = NULL;
	econtext->ecxt_outertuple = NULL;

	econtext->ecxt_per_query_memory = CurrentMemoryContext;

	/*
	 * Create working memory for expression evaluation in this context.
	 */
	econtext->ecxt_per_tuple_memory =
		AllocSetContextCreate(CurrentMemoryContext,
							  "ExprContext",
							  ALLOCSET_DEFAULT_MINSIZE,
							  ALLOCSET_DEFAULT_INITSIZE,
							  ALLOCSET_DEFAULT_MAXSIZE);

	econtext->ecxt_param_exec_vals = NULL;
	econtext->ecxt_param_list_info = NULL;

	econtext->ecxt_aggvalues = NULL;
	econtext->ecxt_aggnulls = NULL;

	econtext->caseValue_datum = (Datum) 0;
	econtext->caseValue_isNull = true;

	econtext->domainValue_datum = (Datum) 0;
	econtext->domainValue_isNull = true;

	econtext->ecxt_estate = NULL;

	econtext->ecxt_callbacks = NULL;

	return econtext;
}

/* ----------------
 *		FreeExprContext
 *
 *		Free an expression context, including calling any remaining
 *		shutdown callbacks.
 *
 * Since we free the temporary context used for expression evaluation,
 * any previously computed pass-by-reference expression result will go away!
 *
 * If isCommit is false, we are being called in error cleanup, and should
 * not call callbacks but only release memory.  (It might be better to call
 * the callbacks and pass the isCommit flag to them, but that would require
 * more invasive code changes than currently seems justified.)
 *
 * Note we make no assumption about the caller's memory context.
 * ----------------
 */
void
FreeExprContext(ExprContext *econtext, bool isCommit)
{
	EState	   *estate;

	/* Call any registered callbacks */
	ShutdownExprContext(econtext, isCommit);
	/* And clean up the memory used */
	MemoryContextDelete(econtext->ecxt_per_tuple_memory);
	/* Unlink self from owning EState, if any */
	estate = econtext->ecxt_estate;
	if (estate)
		estate->es_exprcontexts = list_delete_ptr(estate->es_exprcontexts,
												  econtext);
	/* And delete the ExprContext node */
	pfree(econtext);
}

/*
 * ReScanExprContext
 *
 *		Reset an expression context in preparation for a rescan of its
 *		plan node.	This requires calling any registered shutdown callbacks,
 *		since any partially complete set-returning-functions must be canceled.
 *
 * Note we make no assumption about the caller's memory context.
 */
void
ReScanExprContext(ExprContext *econtext)
{
	/* Call any registered callbacks */
	ShutdownExprContext(econtext, true);
	/* And clean up the memory used */
	MemoryContextReset(econtext->ecxt_per_tuple_memory);
}

/*
 * Build a per-output-tuple ExprContext for an EState.
 *
 * This is normally invoked via GetPerTupleExprContext() macro,
 * not directly.
 */
ExprContext *
MakePerTupleExprContext(EState *estate)
{
	if (estate->es_per_tuple_exprcontext == NULL)
		estate->es_per_tuple_exprcontext = CreateExprContext(estate);

	return estate->es_per_tuple_exprcontext;
}


/* ----------------------------------------------------------------
 *				 miscellaneous node-init support functions
 *
 * Note: all of these are expected to be called with CurrentMemoryContext
 * equal to the per-query memory context.
 * ----------------------------------------------------------------
 */

/* ----------------
 *		ExecAssignExprContext
 *
 *		This initializes the ps_ExprContext field.	It is only necessary
 *		to do this for nodes which use ExecQual or ExecProject
 *		because those routines require an econtext. Other nodes that
 *		don't have to evaluate expressions don't need to do this.
 * ----------------
 */
void
ExecAssignExprContext(EState *estate, PlanState *planstate)
{
	planstate->ps_ExprContext = CreateExprContext(estate);
}

/* ----------------
 *		ExecAssignResultType
 * ----------------
 */
void
ExecAssignResultType(PlanState *planstate, TupleDesc tupDesc)
{
	TupleTableSlot *slot = planstate->ps_ResultTupleSlot;

	ExecSetSlotDescriptor(slot, tupDesc);
}

/* ----------------
 *		ExecAssignResultTypeFromTL
 * ----------------
 */
void
ExecAssignResultTypeFromTL(PlanState *planstate)
{
	bool		hasoid;
	TupleDesc	tupDesc;

	if (ExecContextForcesOids(planstate, &hasoid))
	{
		/* context forces OID choice; hasoid is now set correctly */
	}
	else
	{
		/* given free choice, don't leave space for OIDs in result tuples */
		hasoid = false;
	}

	/*
	 * ExecTypeFromTL needs the parse-time representation of the tlist, not a
	 * list of ExprStates.	This is good because some plan nodes don't bother
	 * to set up planstate->targetlist ...
	 */
	tupDesc = ExecTypeFromTL(planstate->plan->targetlist, hasoid);
	ExecAssignResultType(planstate, tupDesc);
}

/* ----------------
 *		ExecGetResultType
 * ----------------
 */
TupleDesc
ExecGetResultType(PlanState *planstate)
{
	TupleTableSlot *slot = planstate->ps_ResultTupleSlot;

	return slot->tts_tupleDescriptor;
}

/* ----------------
 *		ExecBuildProjectionInfo
 *
 * Build a ProjectionInfo node for evaluating the given tlist in the given
 * econtext, and storing the result into the tuple slot.  (Caller must have
 * ensured that tuple slot has a descriptor matching the tlist!)  Note that
 * the given tlist should be a list of ExprState nodes, not Expr nodes.
 *
 * inputDesc can be NULL, but if it is not, we check to see whether simple
 * Vars in the tlist match the descriptor.	It is important to provide
 * inputDesc for relation-scan plan nodes, as a cross check that the relation
 * hasn't been changed since the plan was made.  At higher levels of a plan,
 * there is no need to recheck.
 * ----------------
 */
ProjectionInfo *
ExecBuildProjectionInfo(List *targetList,
						ExprContext *econtext,
						TupleTableSlot *slot,
						TupleDesc inputDesc)
{
	ProjectionInfo *projInfo = makeNode(ProjectionInfo);
	int			len = ExecTargetListLength(targetList);
	int		   *workspace;
	int		   *varSlotOffsets;
	int		   *varNumbers;
	int		   *varOutputCols;
	List	   *exprlist;
	int			numSimpleVars;
	bool		directMap;
	ListCell   *tl;

	projInfo->pi_exprContext = econtext;
	projInfo->pi_slot = slot;
	/* since these are all int arrays, we need do just one palloc */
	workspace = (int *) palloc(len * 3 * sizeof(int));
	projInfo->pi_varSlotOffsets = varSlotOffsets = workspace;
	projInfo->pi_varNumbers = varNumbers = workspace + len;
	projInfo->pi_varOutputCols = varOutputCols = workspace + len * 2;
	projInfo->pi_lastInnerVar = 0;
	projInfo->pi_lastOuterVar = 0;
	projInfo->pi_lastScanVar = 0;

	/*
	 * We separate the target list elements into simple Var references and
	 * expressions which require the full ExecTargetList machinery.  To be a
	 * simple Var, a Var has to be a user attribute and not mismatch the
	 * inputDesc.  (Note: if there is a type mismatch then ExecEvalVar will
	 * probably throw an error at runtime, but we leave that to it.)
	 */
	exprlist = NIL;
	numSimpleVars = 0;
	directMap = true;
	foreach(tl, targetList)
	{
		GenericExprState *gstate = (GenericExprState *) lfirst(tl);
		Var		   *variable = (Var *) gstate->arg->expr;
		bool		isSimpleVar = false;

		if (variable != NULL &&
			IsA(variable, Var) &&
			variable->varattno > 0)
		{
			if (!inputDesc)
				isSimpleVar = true;		/* can't check type, assume OK */
			else if (variable->varattno <= inputDesc->natts)
			{
				Form_pg_attribute attr;

				attr = inputDesc->attrs[variable->varattno - 1];
				if (!attr->attisdropped && variable->vartype == attr->atttypid)
					isSimpleVar = true;
			}
		}

		if (isSimpleVar)
		{
			TargetEntry *tle = (TargetEntry *) gstate->xprstate.expr;
			AttrNumber	attnum = variable->varattno;

			varNumbers[numSimpleVars] = attnum;
			varOutputCols[numSimpleVars] = tle->resno;
			if (tle->resno != numSimpleVars + 1)
				directMap = false;

			switch (variable->varno)
			{
				case INNER:
					varSlotOffsets[numSimpleVars] = offsetof(ExprContext,
															 ecxt_innertuple);
					if (projInfo->pi_lastInnerVar < attnum)
						projInfo->pi_lastInnerVar = attnum;
					break;

				case OUTER:
					varSlotOffsets[numSimpleVars] = offsetof(ExprContext,
															 ecxt_outertuple);
					if (projInfo->pi_lastOuterVar < attnum)
						projInfo->pi_lastOuterVar = attnum;
					break;

				default:
					varSlotOffsets[numSimpleVars] = offsetof(ExprContext,
															 ecxt_scantuple);
					if (projInfo->pi_lastScanVar < attnum)
						projInfo->pi_lastScanVar = attnum;
					break;
			}
			numSimpleVars++;
		}
		else
		{
			/* Not a simple variable, add it to generic targetlist */
			exprlist = lappend(exprlist, gstate);
			/* Examine expr to include contained Vars in lastXXXVar counts */
			get_last_attnums((Node *) variable, projInfo);
		}
	}
	projInfo->pi_targetlist = exprlist;
	projInfo->pi_numSimpleVars = numSimpleVars;
	projInfo->pi_directMap = directMap;

	if (exprlist == NIL)
		projInfo->pi_itemIsDone = NULL; /* not needed */
	else
		projInfo->pi_itemIsDone = (ExprDoneCond *)
			palloc(len * sizeof(ExprDoneCond));

	return projInfo;
}

/*
 * get_last_attnums: expression walker for ExecBuildProjectionInfo
 *
 *	Update the lastXXXVar counts to be at least as large as the largest
 *	attribute numbers found in the expression
 */
static bool
get_last_attnums(Node *node, ProjectionInfo *projInfo)
{
	if (node == NULL)
		return false;
	if (IsA(node, Var))
	{
		Var		   *variable = (Var *) node;
		AttrNumber	attnum = variable->varattno;

		switch (variable->varno)
		{
			case INNER:
				if (projInfo->pi_lastInnerVar < attnum)
					projInfo->pi_lastInnerVar = attnum;
				break;

			case OUTER:
				if (projInfo->pi_lastOuterVar < attnum)
					projInfo->pi_lastOuterVar = attnum;
				break;

			default:
				if (projInfo->pi_lastScanVar < attnum)
					projInfo->pi_lastScanVar = attnum;
				break;
		}
		return false;
	}

	/*
	 * Don't examine the arguments of Aggrefs or WindowFuncs, because those do
	 * not represent expressions to be evaluated within the overall
	 * targetlist's econtext.
	 */
	if (IsA(node, Aggref))
		return false;
	if (IsA(node, WindowFunc))
		return false;
	return expression_tree_walker(node, get_last_attnums,
								  (void *) projInfo);
}

/* ----------------
 *		ExecAssignProjectionInfo
 *
 * forms the projection information from the node's targetlist
 *
 * Notes for inputDesc are same as for ExecBuildProjectionInfo: supply it
 * for a relation-scan node, can pass NULL for upper-level nodes
 * ----------------
 */
void
ExecAssignProjectionInfo(PlanState *planstate,
						 TupleDesc inputDesc)
{
	ProjectionInfo* pi = planstate->ps_ProjInfo;
	if (NULL != pi)
	{
		/*
		 * Note that pi->pi_varSlotOffsets, pi->pi_varNumbers, and
		 * pi->pi_varOutputCols are all pointers into the same allocation.
		 */
		if (NULL != pi->pi_varSlotOffsets)
		{
			pfree(pi->pi_varSlotOffsets);
		}
		if (NULL != pi->pi_itemIsDone)
		{
			pfree(pi->pi_itemIsDone);
		}
		pfree(pi);
	}

	planstate->ps_ProjInfo =
		ExecBuildProjectionInfo(planstate->targetlist,
								planstate->ps_ExprContext,
								planstate->ps_ResultTupleSlot,
								inputDesc);
}

/* ----------------
 *		ExecFreeExprContext
 *
 * A plan node's ExprContext should be freed explicitly during executor
 * shutdown because there may be shutdown callbacks to call.  (Other resources
 * made by the above routines, such as projection info, don't need to be freed
 * explicitly because they're just memory in the per-query memory context.)
 *
 * However ... there is no particular need to do it during ExecEndNode,
 * because FreeExecutorState will free any remaining ExprContexts within
 * the EState.	Letting FreeExecutorState do it allows the ExprContexts to
 * be freed in reverse order of creation, rather than order of creation as
 * will happen if we delete them here, which saves O(N^2) work in the list
 * cleanup inside FreeExprContext.
 * ----------------
 */
void
ExecFreeExprContext(PlanState *planstate)
{
	/*
	 * Per above discussion, don't actually delete the ExprContext. We do
	 * unlink it from the plan node, though.
	 */
	planstate->ps_ExprContext = NULL;
}

/* ----------------------------------------------------------------
 *		the following scan type support functions are for
 *		those nodes which are stubborn and return tuples in
 *		their Scan tuple slot instead of their Result tuple
 *		slot..	luck fur us, these nodes do not do projections
 *		so we don't have to worry about getting the ProjectionInfo
 *		right for them...  -cim 6/3/91
 * ----------------------------------------------------------------
 */

/* ----------------
 *		ExecGetScanType
 * ----------------
 */
TupleDesc
ExecGetScanType(ScanState *scanstate)
{
	TupleTableSlot *slot = scanstate->ss_ScanTupleSlot;

	return slot->tts_tupleDescriptor;
}

/* ----------------
 *		ExecAssignScanType
 * ----------------
 */
void
ExecAssignScanType(ScanState *scanstate, TupleDesc tupDesc)
{
	TupleTableSlot *slot = scanstate->ss_ScanTupleSlot;

	ExecSetSlotDescriptor(slot, tupDesc);
}

/* ----------------
 *		ExecAssignScanTypeFromOuterPlan
 * ----------------
 */
void
ExecAssignScanTypeFromOuterPlan(ScanState *scanstate)
{
	PlanState  *outerPlan;
	TupleDesc	tupDesc;

	outerPlan = outerPlanState(scanstate);
	tupDesc = ExecGetResultType(outerPlan);

	ExecAssignScanType(scanstate, tupDesc);
}


/* ----------------------------------------------------------------
 *				  Scan node support
 * ----------------------------------------------------------------
 */

/* ----------------------------------------------------------------
 *		ExecRelationIsTargetRelation
 *
 *		Detect whether a relation (identified by rangetable index)
 *		is one of the target relations of the query.
 * ----------------------------------------------------------------
 */
bool
ExecRelationIsTargetRelation(EState *estate, Index scanrelid)
{
	ResultRelInfo *resultRelInfos;
	int			i;

	resultRelInfos = estate->es_result_relations;
	for (i = 0; i < estate->es_num_result_relations; i++)
	{
		if (resultRelInfos[i].ri_RangeTableIndex == scanrelid)
			return true;
	}
	return false;
}

/* ----------------------------------------------------------------
 *		ExecOpenScanRelation
 *
 *		Open the heap relation to be scanned by a base-level scan plan node.
 *		This should be called during the node's ExecInit routine.
 *
 * By default, this acquires AccessShareLock on the relation.  However,
 * if the relation was already locked by InitPlan, we don't need to acquire
 * any additional lock.  This saves trips to the shared lock manager.
 * ----------------------------------------------------------------
 */
Relation
ExecOpenScanRelation(EState *estate, Index scanrelid)
{
	Oid			reloid;
	LOCKMODE	lockmode;

	/*
	 * Determine the lock type we need.  First, scan to see if target relation
	 * is a result relation.  If not, check if it's a FOR UPDATE/FOR SHARE
	 * relation.  In either of those cases, we got the lock already.
	 */
	lockmode = AccessShareLock;
	if (ExecRelationIsTargetRelation(estate, scanrelid))
		lockmode = NoLock;
	else
	{
		ListCell   *l;

		foreach(l, estate->es_rowMarks)
		{
			ExecRowMark *erm = lfirst(l);

			if (erm->rti == scanrelid)
			{
				lockmode = NoLock;
				break;
			}
		}
	}

	/* OK, open the relation and acquire lock as needed */
	reloid = getrelid(scanrelid, estate->es_range_table);

	Assert(reloid != InvalidOid);
	
	return heap_open(reloid, lockmode);
}

/*
 * same as above, but for external table scans
 */
Relation
ExecOpenScanExternalRelation(EState *estate, Index scanrelid)
{
	RangeTblEntry *rtentry;
	Oid			reloid;
	LOCKMODE	lockmode;

	lockmode = NoLock;

	rtentry = rt_fetch(scanrelid, estate->es_range_table);
	reloid = rtentry->relid;

	return relation_open(reloid, NoLock);
}

/* ----------------------------------------------------------------
 *		ExecCloseScanRelation
 *
 *		Close the heap relation scanned by a base-level scan plan node.
 *		This should be called during the node's ExecEnd routine.
 *
 * Currently, we do not release the lock acquired by ExecOpenScanRelation.
 * This lock should be held till end of transaction.  (There is a faction
 * that considers this too much locking, however.)
 *
 * If we did want to release the lock, we'd have to repeat the logic in
 * ExecOpenScanRelation in order to figure out what to release.
 * ----------------------------------------------------------------
 */
void
ExecCloseScanRelation(Relation scanrel)
{
	heap_close(scanrel, NoLock);
}


/* ----------------------------------------------------------------
 *				  ExecInsertIndexTuples support
 * ----------------------------------------------------------------
 */

/* ----------------------------------------------------------------
 *		ExecOpenIndices
 *
 *		Find the indices associated with a result relation, open them,
 *		and save information about them in the result ResultRelInfo.
 *
 *		At entry, caller has already opened and locked
 *		resultRelInfo->ri_RelationDesc.
 * ----------------------------------------------------------------
 */
void
ExecOpenIndices(ResultRelInfo *resultRelInfo)
{
	Relation	resultRelation = resultRelInfo->ri_RelationDesc;
	List	   *indexoidlist;
	ListCell   *l;
	int			len,
				i;
	RelationPtr relationDescs;
	IndexInfo **indexInfoArray;

	resultRelInfo->ri_NumIndices = 0;

	/* fast path if no indexes */
	if (!RelationGetForm(resultRelation)->relhasindex)
		return;

	/*
	 * Get cached list of index OIDs
	 */
	indexoidlist = RelationGetIndexList(resultRelation);
	len = list_length(indexoidlist);
	if (len == 0)
		return;

	/*
	 * allocate space for result arrays
	 */
	relationDescs = (RelationPtr) palloc(len * sizeof(Relation));
	indexInfoArray = (IndexInfo **) palloc(len * sizeof(IndexInfo *));

	resultRelInfo->ri_NumIndices = len;
	resultRelInfo->ri_IndexRelationDescs = relationDescs;
	resultRelInfo->ri_IndexRelationInfo = indexInfoArray;

	/*
	 * For each index, open the index relation and save pg_index info. We
	 * acquire RowExclusiveLock, signifying we will update the index.
	 *
	 * Note: we do this even if the index is not IndexIsReady; it's not worth
	 * the trouble to optimize for the case where it isn't.
	 */
	i = 0;
	foreach(l, indexoidlist)
	{
		Oid			indexOid = lfirst_oid(l);
		Relation	indexDesc;
		IndexInfo  *ii;

		indexDesc = index_open(indexOid, RowExclusiveLock);

		/* extract index key information from the index's pg_index info */
		ii = BuildIndexInfo(indexDesc);

		relationDescs[i] = indexDesc;
		indexInfoArray[i] = ii;
		i++;
	}

	list_free(indexoidlist);
}

/* ----------------------------------------------------------------
 *		ExecCloseIndices
 *
 *		Close the index relations stored in resultRelInfo
 * ----------------------------------------------------------------
 */
void
ExecCloseIndices(ResultRelInfo *resultRelInfo)
{
	int			i;
	int			numIndices;
	RelationPtr indexDescs;

	numIndices = resultRelInfo->ri_NumIndices;
	indexDescs = resultRelInfo->ri_IndexRelationDescs;

	for (i = 0; i < numIndices; i++)
	{
		if (indexDescs[i] == NULL)
			continue;			/* shouldn't happen? */

		/* Drop lock acquired by ExecOpenIndices */
		index_close(indexDescs[i], RowExclusiveLock);
	}

	/*
	 * XXX should free indexInfo array here too?  Currently we assume that
	 * such stuff will be cleaned up automatically in FreeExecutorState.
	 */
}

/* ----------------------------------------------------------------
 *		ExecInsertIndexTuples
 *
 *		This routine takes care of inserting index tuples
 *		into all the relations indexing the result relation
 *		when a heap tuple is inserted into the result relation.
 *		Much of this code should be moved into the genam
 *		stuff as it only exists here because the genam stuff
 *		doesn't provide the functionality needed by the
 *		executor.. -cim 9/27/89
 *
 *		This returns a list of index OIDs for any unique or exclusion
 *		constraints that are deferred and that had
 *		potential (unconfirmed) conflicts.
 *
 *		CAUTION: this must not be called for a HOT update.
 *		We can't defend against that here for lack of info.
 *		Should we change the API to make it safer?
 * ----------------------------------------------------------------
 */
List *
ExecInsertIndexTuples(TupleTableSlot *slot,
					  ItemPointer tupleid,
					  EState *estate,
					  bool is_vacuum_full)
{
	List	   *result = NIL;
	ResultRelInfo *resultRelInfo;
	int			i;
	int			numIndices;
	RelationPtr relationDescs;
	Relation	heapRelation;
	IndexInfo **indexInfoArray;
	ExprContext *econtext;
	Datum		values[INDEX_MAX_KEYS];
	bool		isnull[INDEX_MAX_KEYS];

	/*
	 * Get information from the result relation info structure.
	 */
	resultRelInfo = estate->es_result_relation_info;
	numIndices = resultRelInfo->ri_NumIndices;
	relationDescs = resultRelInfo->ri_IndexRelationDescs;
	indexInfoArray = resultRelInfo->ri_IndexRelationInfo;
	heapRelation = resultRelInfo->ri_RelationDesc;

	/*
	 * We will use the EState's per-tuple context for evaluating predicates
	 * and index expressions (creating it if it's not already there).
	 */
	econtext = GetPerTupleExprContext(estate);

	/* Arrange for econtext's scan tuple to be the tuple under test */
	econtext->ecxt_scantuple = slot;

	/*
	 * for each index, form and insert the index tuple
	 */
	for (i = 0; i < numIndices; i++)
	{
		Relation	indexRelation = relationDescs[i];
		IndexInfo  *indexInfo;
		IndexUniqueCheck checkUnique;
		bool		satisfiesConstraint;

		if (indexRelation == NULL)
			continue;

		indexInfo = indexInfoArray[i];

		/* If the index is marked as read-only, ignore it */
		if (!indexInfo->ii_ReadyForInserts)
			continue;

		/* Check for partial index */
		if (indexInfo->ii_Predicate != NIL)
		{
			List	   *predicate;

			/*
			 * If predicate state not set up yet, create it (in the estate's
			 * per-query context)
			 */
			predicate = indexInfo->ii_PredicateState;
			if (predicate == NIL)
			{
				predicate = (List *)
					ExecPrepareExpr((Expr *) indexInfo->ii_Predicate,
									estate);
				indexInfo->ii_PredicateState = predicate;
			}

			/* Skip this index-update if the predicate isn't satisfied */
			if (!ExecQual(predicate, econtext, false))
				continue;
		}

		/*
		 * FormIndexDatum fills in its values and isnull parameters with the
		 * appropriate values for the column(s) of the index.
		 */
		FormIndexDatum(indexInfo,
					   slot,
					   estate,
					   values,
					   isnull);

		/*
		 * The index AM does the actual insertion, plus uniqueness checking.
		 *
		 * For an immediate-mode unique index, we just tell the index AM to
		 * throw error if not unique.
		 *
		 * For a deferrable unique index, we tell the index AM to just detect
		 * possible non-uniqueness, and we add the index OID to the result
		 * list if further checking is needed.
		 *
		 * Special hack: we suppress unique-index checks if we are being
		 * called from VACUUM FULL, since VACUUM FULL may need to move dead
		 * tuples that have the same keys as live ones.
		 */
		if (is_vacuum_full || !indexRelation->rd_index->indisunique)
			checkUnique = UNIQUE_CHECK_NO;
		else if (indexRelation->rd_index->indimmediate)
			checkUnique = UNIQUE_CHECK_YES;
		else
			checkUnique = UNIQUE_CHECK_PARTIAL;

		satisfiesConstraint =
			index_insert(indexRelation,	/* index relation */
						 values,		/* array of index Datums */
						 isnull,		/* null flags */
						 tupleid,		/* tid of heap tuple */
						 heapRelation,	/* heap relation */
						 checkUnique);	/* type of uniqueness check to do */

		/*
		 * If the index has an associated exclusion constraint, check that.
		 * This is simpler than the process for uniqueness checks since we
		 * always insert first and then check.  If the constraint is deferred,
		 * we check now anyway, but don't throw error on violation; instead
		 * we'll queue a recheck event.
		 *
		 * An index for an exclusion constraint can't also be UNIQUE (not an
		 * essential property, we just don't allow it in the grammar), so no
		 * need to preserve the prior state of satisfiesConstraint.
		 */
		if (indexInfo->ii_ExclusionOps != NULL)
		{
			bool errorOK = !indexRelation->rd_index->indimmediate;

			satisfiesConstraint =
				check_exclusion_constraint(heapRelation,
										   indexRelation, indexInfo,
										   tupleid, values, isnull,
										   estate, false, errorOK);
		}

		if ((checkUnique == UNIQUE_CHECK_PARTIAL ||
			 indexInfo->ii_ExclusionOps != NULL) &&
			!satisfiesConstraint)
		{
			/*
			 * The tuple potentially violates the uniqueness or exclusion
			 * constraint, so make a note of the index so that we can re-check
			 * it later.
			 */
			result = lappend_oid(result, RelationGetRelid(indexRelation));
		}
	}

	return result;
}

/*
 * Check for violation of an exclusion constraint
 *
 * heap: the table containing the new tuple
 * index: the index supporting the exclusion constraint
 * indexInfo: info about the index, including the exclusion properties
 * tupleid: heap TID of the new tuple we have just inserted
 * values, isnull: the *index* column values computed for the new tuple
 * estate: an EState we can do evaluation in
 * newIndex: if true, we are trying to build a new index (this affects
 *		only the wording of error messages)
 * errorOK: if true, don't throw error for violation
 *
 * Returns true if OK, false if actual or potential violation
 *
 * When errorOK is true, we report violation without waiting to see if any
 * concurrent transaction has committed or not; so the violation is only
 * potential, and the caller must recheck sometime later.  This behavior
 * is convenient for deferred exclusion checks; we need not bother queuing
 * a deferred event if there is definitely no conflict at insertion time.
 *
 * When errorOK is false, we'll throw error on violation, so a false result
 * is impossible.
 */
bool
check_exclusion_constraint(Relation heap, Relation index, IndexInfo *indexInfo,
						   ItemPointer tupleid, Datum *values, bool *isnull,
						   EState *estate, bool newIndex, bool errorOK)
{
	Oid			*constr_procs = indexInfo->ii_ExclusionProcs;
	uint16		*constr_strats = indexInfo->ii_ExclusionStrats;
	int			 index_natts = index->rd_index->indnatts;
	IndexScanDesc	index_scan;
	HeapTuple		tup;
	ScanKeyData		scankeys[INDEX_MAX_KEYS];
	SnapshotData	DirtySnapshot;
	int				i;
	bool			conflict;
	bool			found_self;
	TupleTableSlot *existing_slot;

	/*
	 * If any of the input values are NULL, the constraint check is assumed
	 * to pass (i.e., we assume the operators are strict).
	 */
	for (i = 0; i < index_natts; i++)
	{
		if (isnull[i])
			return true;
	}

	/*
	 * Search the tuples that are in the index for any violations,
	 * including tuples that aren't visible yet.
	 */
	InitDirtySnapshot(DirtySnapshot);

	for (i = 0; i < index_natts; i++)
	{
		ScanKeyInit(&scankeys[i],
					i + 1,
					constr_strats[i],
					constr_procs[i],
					values[i]);
	}

	/* Need a TupleTableSlot to put existing tuples in */
	existing_slot = MakeSingleTupleTableSlot(RelationGetDescr(heap));

	/*
	 * May have to restart scan from this point if a potential
	 * conflict is found.
	 */
retry:
	conflict = false;
	found_self = false;
	index_scan = index_beginscan(heap, index, &DirtySnapshot,
								 index_natts, scankeys);

	while ((tup = index_getnext(index_scan,
								ForwardScanDirection)) != NULL)
	{
		TransactionId	 xwait;
		Datum		existing_values[INDEX_MAX_KEYS];
		bool		existing_isnull[INDEX_MAX_KEYS];
		char		*error_new;
		char		*error_existing;

		/*
		 * Ignore the entry for the tuple we're trying to check.
		 */
		if (ItemPointerEquals(tupleid, &tup->t_self))
		{
			if (found_self)		/* should not happen */
				elog(ERROR, "found self tuple multiple times in index \"%s\"",
					 RelationGetRelationName(index));
			found_self = true;
			continue;
		}

		/*
		 * Extract the index column values and isnull flags from the existing
		 * tuple.
		 */
		ExecStoreHeapTuple(tup,	existing_slot, InvalidBuffer, false);
		FormIndexDatum(indexInfo, existing_slot, estate,
					   existing_values, existing_isnull);

		/* If lossy indexscan, must recheck the condition */
		if (index_scan->xs_recheck)
		{
			if (!index_recheck_constraint(index,
										  constr_procs,
										  existing_values,
										  existing_isnull,
										  values))
				continue; /* tuple doesn't actually match, so no conflict */
		}

		/*
		 * At this point we have either a conflict or a potential conflict.
		 * If we're not supposed to raise error, just return the fact of the
		 * potential conflict without waiting to see if it's real.
		 */
		if (errorOK)
		{
			conflict = true;
			break;
		}

		/*
		 * If an in-progress transaction is affecting the visibility of this
		 * tuple, we need to wait for it to complete and then recheck.  For
		 * simplicity we do rechecking by just restarting the whole scan ---
		 * this case probably doesn't happen often enough to be worth trying
		 * harder, and anyway we don't want to hold any index internal locks
		 * while waiting.
		 */
		xwait = TransactionIdIsValid(DirtySnapshot.xmin) ?
			DirtySnapshot.xmin : DirtySnapshot.xmax;

		if (TransactionIdIsValid(xwait))
		{
			index_endscan(index_scan);
			XactLockTableWait(xwait);
			goto retry;
		}

		/*
		 * We have a definite conflict.  Report it.
		 */
		error_new = BuildIndexValueDescription(index, values, isnull);
		error_existing = BuildIndexValueDescription(index, existing_values,
													existing_isnull);
		if (newIndex)
			ereport(ERROR,
					(errcode(ERRCODE_EXCLUSION_VIOLATION),
					 errmsg("could not create exclusion constraint \"%s\"",
							RelationGetRelationName(index)),
					 errdetail("Key %s conflicts with key %s.",
							   error_new, error_existing)));
		else
			ereport(ERROR,
					(errcode(ERRCODE_EXCLUSION_VIOLATION),
					 errmsg("conflicting key value violates exclusion constraint \"%s\"",
							RelationGetRelationName(index)),
					 errdetail("Key %s conflicts with existing key %s.",
							   error_new, error_existing)));
	}

	index_endscan(index_scan);

	/*
	 * We should have found our tuple in the index, unless we exited the
	 * loop early because of conflict.  Complain if not.
	 */
	if (!found_self && !conflict)
		ereport(ERROR,
				(errcode(ERRCODE_INTERNAL_ERROR),
				 errmsg("failed to re-find tuple within index \"%s\"",
						RelationGetRelationName(index)),
				 errhint("This may be because of a non-immutable index expression.")));

	ExecDropSingleTupleTableSlot(existing_slot);

	return !conflict;
}

/*
 * Check existing tuple's index values to see if it really matches the
 * exclusion condition against the new_values.  Returns true if conflict.
 */
static bool
index_recheck_constraint(Relation index, Oid *constr_procs,
						 Datum *existing_values, bool *existing_isnull,
						 Datum *new_values)
{
	int			index_natts = index->rd_index->indnatts;
	int			i;

	for (i = 0; i < index_natts; i++)
	{
		/* Assume the exclusion operators are strict */
		if (existing_isnull[i])
			return false;

		if (!DatumGetBool(OidFunctionCall2(constr_procs[i],
										   existing_values[i],
										   new_values[i])))
			return false;
	}

	return true;
}

/*
 * ExecUpdateAOtupCount
 *		Update the tuple count on the master for an append only relation segfile.
 */
static void
ExecUpdateAOtupCount(ResultRelInfo *result_rels,
					 Snapshot shapshot,
					 int num_result_rels,
					 EState* estate,
					 uint64 tupadded)
{
	int		i;

	Assert(Gp_role == GP_ROLE_DISPATCH);

	bool was_delete = estate && estate->es_plannedstmt &&
		(estate->es_plannedstmt->commandType == CMD_DELETE);

	for (i = num_result_rels; i > 0; i--)
	{
		if(RelationIsAoRows(result_rels->ri_RelationDesc) || RelationIsAoCols(result_rels->ri_RelationDesc))
		{
			Assert(result_rels->ri_aosegno != InvalidFileSegNumber);

			if (was_delete && tupadded > 0)
			{
				/* Touch the ao seg info */
				UpdateMasterAosegTotals(result_rels->ri_RelationDesc,
									result_rels->ri_aosegno,
									0,
									1);
			} 
			else if (!was_delete)
			{
				UpdateMasterAosegTotals(result_rels->ri_RelationDesc,
									result_rels->ri_aosegno,
									tupadded,
									1);
			}
		}

		result_rels++;
	}
}

/*
 * UpdateChangedParamSet
 *		Add changed parameters to a plan node's chgParam set
 */
void
UpdateChangedParamSet(PlanState *node, Bitmapset *newchg)
{
	Bitmapset  *parmset;

	/*
	 * The plan node only depends on params listed in its allParam set. Don't
	 * include anything else into its chgParam set.
	 */
	parmset = bms_intersect(node->plan->allParam, newchg);

	/*
	 * Keep node->chgParam == NULL if there's not actually any members; this
	 * allows the simplest possible tests in executor node files.
	 */
	if (!bms_is_empty(parmset))
		node->chgParam = bms_join(node->chgParam, parmset);
	else
		bms_free(parmset);
}

/*
 * Register a shutdown callback in an ExprContext.
 *
 * Shutdown callbacks will be called (in reverse order of registration)
 * when the ExprContext is deleted or rescanned.  This provides a hook
 * for functions called in the context to do any cleanup needed --- it's
 * particularly useful for functions returning sets.  Note that the
 * callback will *not* be called in the event that execution is aborted
 * by an error.
 */
void
RegisterExprContextCallback(ExprContext *econtext,
							ExprContextCallbackFunction function,
							Datum arg)
{
	ExprContext_CB *ecxt_callback;

	/* Save the info in appropriate memory context */
	ecxt_callback = (ExprContext_CB *)
		MemoryContextAlloc(econtext->ecxt_per_query_memory,
						   sizeof(ExprContext_CB));

	ecxt_callback->function = function;
	ecxt_callback->arg = arg;

	/* link to front of list for appropriate execution order */
	ecxt_callback->next = econtext->ecxt_callbacks;
	econtext->ecxt_callbacks = ecxt_callback;
}

/*
 * Deregister a shutdown callback in an ExprContext.
 *
 * Any list entries matching the function and arg will be removed.
 * This can be used if it's no longer necessary to call the callback.
 */
void
UnregisterExprContextCallback(ExprContext *econtext,
							  ExprContextCallbackFunction function,
							  Datum arg)
{
	ExprContext_CB **prev_callback;
	ExprContext_CB *ecxt_callback;

	prev_callback = &econtext->ecxt_callbacks;

	while ((ecxt_callback = *prev_callback) != NULL)
	{
		if (ecxt_callback->function == function && ecxt_callback->arg == arg)
		{
			*prev_callback = ecxt_callback->next;
			pfree(ecxt_callback);
		}
		else
			prev_callback = &ecxt_callback->next;
	}
}

/*
 * Call all the shutdown callbacks registered in an ExprContext.
 *
 * The callback list is emptied (important in case this is only a rescan
 * reset, and not deletion of the ExprContext).
 *
 * If isCommit is false, just clean the callback list but don't call 'em.
 * (See comment for FreeExprContext.)
 */
static void
ShutdownExprContext(ExprContext *econtext, bool isCommit)
{
	ExprContext_CB *ecxt_callback;
	MemoryContext oldcontext;

	/* Fast path in normal case where there's nothing to do. */
	if (econtext->ecxt_callbacks == NULL)
		return;

	/*
	 * Call the callbacks in econtext's per-tuple context.  This ensures that
	 * any memory they might leak will get cleaned up.
	 */
	oldcontext = MemoryContextSwitchTo(econtext->ecxt_per_tuple_memory);

	/*
	 * Call each callback function in reverse registration order.
	 */
	while ((ecxt_callback = econtext->ecxt_callbacks) != NULL)
	{
		econtext->ecxt_callbacks = ecxt_callback->next;
		if (isCommit)
			(*ecxt_callback->function) (ecxt_callback->arg);
		pfree(ecxt_callback);
	}

	MemoryContextSwitchTo(oldcontext);
}


/* ---------------------------------------------------------------
 * 		Share Input utilities
 * ---------------------------------------------------------------
 */
ShareNodeEntry *
ExecGetShareNodeEntry(EState* estate, int shareidx, bool fCreate)
{
	Assert(shareidx >= 0);
	Assert(estate->es_sharenode != NULL);

	if(!fCreate)
	{
		if(shareidx >= list_length(*estate->es_sharenode))
			return NULL;
	}
	else
	{
		while(list_length(*estate->es_sharenode) <= shareidx)
		{
			ShareNodeEntry *n = makeNode(ShareNodeEntry);
			n->sharePlan = NULL;
			n->shareState = NULL;

			*estate->es_sharenode = lappend(*estate->es_sharenode, n);
		}
	}

	return (ShareNodeEntry *) list_nth(*estate->es_sharenode, shareidx);
}

/* ----------------------------------------------------------------
 *		CDB Slice Table utilities
 * ----------------------------------------------------------------
 */

/* Attach a slice table to the given Estate structure.	It should
 * consist of blank slices, one for the root plan, one for each
 * Motion node (which roots a slice with a send node), and one for
 * each subplan (which acts as an initplan root node).
 */
void
InitSliceTable(EState *estate, int nMotions, int nSubplans)
{
	SliceTable *table;
	Slice	   *slice;
	int			i,
				n;
	MemoryContext oldcontext;

	oldcontext = MemoryContextSwitchTo(estate->es_query_cxt);

	table = makeNode(SliceTable);
	table->nMotions = nMotions;
	table->nInitPlans = nSubplans;
	table->slices = NIL;
<<<<<<< HEAD
    table->instrument_options = 0;
=======
	table->instrument_options = INSTRUMENT_NONE;
>>>>>>> 8f299db7

	/* Each slice table has a unique-id. */
	table->ic_instance_id = ++gp_interconnect_id;

	n = 1 + nMotions + nSubplans;
	for (i = 0; i < n; i++)
	{
		slice = makeNode(Slice);

		slice->sliceIndex = i;
        slice->rootIndex = (i > 0 && i <= nMotions) ? -1 : i;
		slice->gangType = GANGTYPE_UNALLOCATED;
		slice->gangSize = 0;
		slice->numGangMembersToBeActive = 0;
		slice->directDispatch.isDirectDispatch = false;
		slice->directDispatch.contentIds = NIL;
		slice->primaryGang = NULL;
		slice->parentIndex = -1;
		slice->children = NIL;
		slice->primaryProcesses = NIL;

		table->slices = lappend(table->slices, slice);
	}

	estate->es_sliceTable = table;

	MemoryContextSwitchTo(oldcontext);
}

/*
 * A forgiving slice table indexer that returns the indexed Slice* or NULL
 */
Slice *
getCurrentSlice(EState *estate, int sliceIndex)
{
	SliceTable *sliceTable = estate->es_sliceTable;

    if (sliceTable &&
        sliceIndex >= 0 &&
        sliceIndex < list_length(sliceTable->slices))
	    return (Slice *)list_nth(sliceTable->slices, sliceIndex);

    return NULL;
}

/* Should the slice run on the QD?
 *
 * N.B. Not the same as !sliceRunsOnQE(slice), when slice is NULL.
 */
bool
sliceRunsOnQD(Slice * slice)
{
	return (slice != NULL && slice->gangType == GANGTYPE_UNALLOCATED);
}


/* Should the slice run on a QE?
 *
 * N.B. Not the same as !sliceRunsOnQD(slice), when slice is NULL.
 */
bool
sliceRunsOnQE(Slice * slice)
{
	return (slice != NULL && slice->gangType != GANGTYPE_UNALLOCATED);
}

/**
 * Calculate the number of sending processes that should in be a slice.
 */
int
sliceCalculateNumSendingProcesses(Slice *slice)
{
	switch(slice->gangType)
	{
		case GANGTYPE_UNALLOCATED:
			return 0; /* does not send */

		case GANGTYPE_ENTRYDB_READER:
			return 1; /* on master */

		case GANGTYPE_SINGLETON_READER:
			return 1; /* on segment */

		case GANGTYPE_PRIMARY_WRITER:
			return 0; /* writers don't send */

		case GANGTYPE_PRIMARY_READER:
			if (slice->directDispatch.isDirectDispatch)
				return list_length(slice->directDispatch.contentIds);
			else
				return getgpsegmentCount();

		default:
			Insist(false);
			return -1;
	}
}

/* Assign gang descriptions to the root slices of the slice forest.
 *
 * The root slices of initPlan slice trees will always run on the QD,
 * which, for the time being, we represent as
 *
 *	  (gangType, gangSize) = <GANGTYPE_UNALLOCATED, 0>.
 *
 * The root slice of the main plan wil run on the QD in case it's a
 * SELECT,	but will run on QE(s) in case it's an INSERT, UPDATE, or
 * DELETE. Because we restrict UPDATE and DELETE to have no motions
 * (i.e., one slice) and because INSERT must always route tuples,
 * the assigment for these will be primary and mirror writer gangs,
 * which we represent as
 *
 *	  (gangType, gangSize) =  <GANGTYPE_PRIMARY_WRITER, N>
 */
void
InitRootSlices(QueryDesc *queryDesc)
{
	EState	   *estate = queryDesc->estate;
	SliceTable *sliceTable = estate->es_sliceTable;
	ListCell   *cell;
	Slice	   *slice;
	int			i;

	foreach(cell, sliceTable->slices)
	{
		slice = (Slice *) lfirst(cell);
		i = slice->sliceIndex;
		if (i == 0)
		{
			/* Main plan root slice */
			switch (queryDesc->operation)
			{
				case CMD_SELECT:
					Assert(slice->gangType == GANGTYPE_UNALLOCATED && slice->gangSize == 0);
					if (queryDesc->plannedstmt->intoClause != NULL)
					{
						slice->gangType = GANGTYPE_PRIMARY_WRITER;
						slice->gangSize = getgpsegmentCount();
						slice->numGangMembersToBeActive = sliceCalculateNumSendingProcesses(slice);
					}
					break;

				case CMD_INSERT:
				case CMD_UPDATE:
				case CMD_DELETE:
				{
					/* if updating a master-only table: do not dispatch to segments */
					List *resultRelations = queryDesc->plannedstmt->resultRelations;
					Assert(list_length(resultRelations) > 0);
					int idx = list_nth_int(resultRelations, 0);
					Assert (idx > 0);
					Oid reloid = getrelid(idx, queryDesc->plannedstmt->rtable);
					if (GpPolicyFetch(CurrentMemoryContext, reloid)->ptype != POLICYTYPE_ENTRY)
					{
						slice->gangType = GANGTYPE_PRIMARY_WRITER;
						slice->gangSize = getgpsegmentCount();
						slice->numGangMembersToBeActive = sliceCalculateNumSendingProcesses(slice);
			        }
			        /* else: result relation is master-only, so top slice should run on the QD and not be dispatched */
					break;
				}
				default:
					Assert(FALSE);
			}
		}
		if (i <= sliceTable->nMotions)
		{
			/* Non-root slice */
			continue;
		}
		else
		{
			/* InitPlan root slice */
			Assert(slice->gangType == GANGTYPE_UNALLOCATED && slice->gangSize == 0);
		}
	}
}

/*
 * Context for AssignGangs() and helper functions.
 */
typedef struct SliceReq
{
	int			numNgangs;
	int			num1gangs_primary_reader;
    int         num1gangs_entrydb_reader;
	int			nxtNgang;
	int			nxt1gang_primary_reader;
	int			nxt1gang_entrydb_reader;
	Gang	  **vecNgangs;
	Gang	  **vec1gangs_primary_reader;
	Gang	  **vec1gangs_entrydb_reader;
	bool		writer;

}	SliceReq;

/* Forward declarations */
static void InitSliceReq(SliceReq * req);
static void AccumSliceReq(SliceReq * inv, SliceReq * req);
static void InventorySliceTree(Slice ** sliceMap, int sliceIndex, SliceReq * req);
static void AssociateSlicesToProcesses(Slice ** sliceMap, int sliceIndex, SliceReq * req);


/*
 * Function AssignGangs runs on the QD and finishes construction of the
 * global slice table for a plan by assigning gangs allocated by the
 * executor factory to the slices of the slice table.
 *
 * On entry, the slice table (at queryDesc->estate->es_sliceTable) has
 * the correct structure (established by InitSliceTable) and has correct
 * gang types (established by function InitRootSlices).
 *
 * Gang assignment involves taking an inventory of the requirements of
 * each slice tree in the slice table, asking the executor factory to
 * allocate a minimal set of gangs that can satisfy any of the slice trees,
 * and associating the allocated gangs with slices in the slice table.
 *
 * On successful exit, the CDBProcess lists (primaryProcesses, mirrorProcesses)
 * and the Gang pointers (primaryGang, mirrorGang) are set correctly in each
 * slice in the slice table.
 */
void
AssignGangs(QueryDesc *queryDesc)
{
	EState	   *estate = queryDesc->estate;
	SliceTable *sliceTable = estate->es_sliceTable;
	ListCell   *cell;
	Slice	   *slice;
	int			i,
				nslices;
	Slice	  **sliceMap;
	SliceReq	req,
				inv;

	/* Make a map so we can access slices quickly by index. */
	nslices = list_length(sliceTable->slices);
	sliceMap = (Slice **) palloc(nslices * sizeof(Slice *));
	i = 0;
	foreach(cell, sliceTable->slices)
	{
		slice = (Slice *) lfirst(cell);
		Assert(i == slice->sliceIndex);
		sliceMap[i] = slice;
		i++;
	}

	/* Initialize gang requirement inventory */
	InitSliceReq(&inv);

	/* Capture main slice tree requirement. */
	InventorySliceTree(sliceMap, 0, &inv);

	/* Capture initPlan slice tree requirements. */
	for (i = sliceTable->nMotions + 1; i < nslices; i++)
	{
		InitSliceReq(&req);
		InventorySliceTree(sliceMap, i, &req);
		AccumSliceReq(&inv, &req);
	}

	/*
	 * Get the gangs we'll use.
	 *
	 * As a general rule the first gang is a writer and the rest are readers.
	 * If this happens to be an extended query protocol then all gangs are readers.
	 */
	if (inv.numNgangs > 0)
	{
		inv.vecNgangs = (Gang **) palloc(sizeof(Gang *) * inv.numNgangs);
		for (i = 0; i < inv.numNgangs; i++)
		{
			if (i == 0 && !queryDesc->extended_query)
			{
				inv.vecNgangs[i] = AllocateWriterGang();

				Assert(inv.vecNgangs[i] != NULL);
			}
			else
			{
				inv.vecNgangs[i] = AllocateReaderGang(GANGTYPE_PRIMARY_READER, queryDesc->portal_name);
			}
		}
	}
	if (inv.num1gangs_primary_reader > 0)
	{
		inv.vec1gangs_primary_reader = (Gang **) palloc(sizeof(Gang *) * inv.num1gangs_primary_reader);
		for (i = 0; i < inv.num1gangs_primary_reader; i++)
		{
			inv.vec1gangs_primary_reader[i] = AllocateReaderGang(GANGTYPE_SINGLETON_READER, queryDesc->portal_name);
		}
	}
	if (inv.num1gangs_entrydb_reader > 0)
	{
		inv.vec1gangs_entrydb_reader = (Gang **) palloc(sizeof(Gang *) * inv.num1gangs_entrydb_reader);
		for (i = 0; i < inv.num1gangs_entrydb_reader; i++)
		{
			inv.vec1gangs_entrydb_reader[i] = AllocateReaderGang(GANGTYPE_ENTRYDB_READER, queryDesc->portal_name);
		}
	}

	/* Use the gangs to construct the CdbProcess lists in slices. */
	inv.nxtNgang = 0;
    inv.nxt1gang_primary_reader = 0;
    inv.nxt1gang_entrydb_reader = 0;
	AssociateSlicesToProcesses(sliceMap, 0, &inv);		/* Main tree. */

	for (i = sliceTable->nMotions + 1; i < nslices; i++)
	{
		inv.nxtNgang = 0;
        inv.nxt1gang_primary_reader = 0;
        inv.nxt1gang_entrydb_reader = 0;
		AssociateSlicesToProcesses(sliceMap, i, &inv);	/* An initPlan */
	}

	/* Clean up */
	pfree(sliceMap);
	if (inv.vecNgangs != NULL)
		pfree(inv.vecNgangs);
	if (inv.vec1gangs_primary_reader != NULL)
		pfree(inv.vec1gangs_primary_reader);
	if (inv.vec1gangs_entrydb_reader != NULL)
		pfree(inv.vec1gangs_entrydb_reader);

}

void
ReleaseGangs(QueryDesc *queryDesc)
{
	Assert(queryDesc != NULL);

	freeGangsForPortal(queryDesc->portal_name);
}


void
InitSliceReq(SliceReq * req)
{
	req->numNgangs = 0;
    req->num1gangs_primary_reader = 0;
    req->num1gangs_entrydb_reader = 0;
	req->writer = FALSE;
	req->vecNgangs = NULL;
	req->vec1gangs_primary_reader = NULL;
	req->vec1gangs_entrydb_reader = NULL;
}

void
AccumSliceReq(SliceReq * inv, SliceReq * req)
{
	inv->numNgangs = Max(inv->numNgangs, req->numNgangs);
	inv->num1gangs_primary_reader = Max(inv->num1gangs_primary_reader, req->num1gangs_primary_reader);
	inv->num1gangs_entrydb_reader = Max(inv->num1gangs_entrydb_reader, req->num1gangs_entrydb_reader);
	inv->writer = (inv->writer || req->writer);
}


/*
 * Helper for AssignGangs takes a simple inventory of the gangs required
 * by a slice tree.  Recursive.  Closely coupled with AssignGangs.	Not
 * generally useful.
 */
void
InventorySliceTree(Slice ** sliceMap, int sliceIndex, SliceReq * req)
{
	ListCell   *cell;
	int			childIndex;
	Slice	   *slice = sliceMap[sliceIndex];

	switch (slice->gangType)
	{
		case GANGTYPE_UNALLOCATED:
			/* Roots that run on the  QD don't need a gang. */
			break;

		case GANGTYPE_ENTRYDB_READER:
            Assert(slice->gangSize == 1);
			req->num1gangs_entrydb_reader++;
			break;

		case GANGTYPE_SINGLETON_READER:
			req->num1gangs_primary_reader++;
			break;

		case GANGTYPE_PRIMARY_WRITER:
			req->writer = TRUE;
			/* fall through */

		case GANGTYPE_PRIMARY_READER:
			Assert(slice->gangSize == getgpsegmentCount());
			req->numNgangs++;
			break;
	}

	foreach(cell, slice->children)
	{
		childIndex = lfirst_int(cell);
		InventorySliceTree(sliceMap, childIndex, req);
	}
}


#ifdef USE_ASSERT_CHECKING
static int
countNonNullValues(List *list)
{
	int res = 0;
	ListCell *lc;

	foreach(lc,list)
		if ( lfirst(lc) != NULL)
			res++;
	return res;
}
#endif

/*
 * Helper for AssignGangs uses the gangs in the inventory to fill in the
 * CdbProcess lists in the slice tree.	Recursive.	Closely coupled with
 * AssignGangs.  Not generally useful.
 */
void
AssociateSlicesToProcesses(Slice ** sliceMap, int sliceIndex, SliceReq * req)
{
	ListCell   *cell;
	int			childIndex;
	Slice	   *slice = sliceMap[sliceIndex];

	switch (slice->gangType)
	{
		case GANGTYPE_UNALLOCATED:
			/* Roots that run on the  QD don't need a gang. */

			slice->primaryGang = NULL;
			slice->primaryProcesses = getCdbProcessesForQD(true);
			break;

		case GANGTYPE_ENTRYDB_READER:
			Assert(slice->gangSize == 1);
			slice->primaryGang = req->vec1gangs_entrydb_reader[req->nxt1gang_entrydb_reader++];
			Assert(slice->primaryGang != NULL);
			slice->primaryProcesses = getCdbProcessList(slice->primaryGang,
                                                        slice->sliceIndex,
														NULL);
			Assert(sliceCalculateNumSendingProcesses(slice) == countNonNullValues(slice->primaryProcesses));
			break;

		case GANGTYPE_PRIMARY_WRITER:
			Assert(slice->gangSize == getgpsegmentCount());
			Assert(req->numNgangs > 0 && req->nxtNgang == 0 && req->writer);
			Assert(req->vecNgangs[0] != NULL);

			slice->primaryGang = req->vecNgangs[req->nxtNgang++];
			Assert(slice->primaryGang != NULL);
			slice->primaryProcesses = getCdbProcessList(slice->primaryGang, slice->sliceIndex, &slice->directDispatch);
			break;

		case GANGTYPE_SINGLETON_READER:
			Assert(slice->gangSize == 1);
			slice->primaryGang = req->vec1gangs_primary_reader[req->nxt1gang_primary_reader++];
			Assert(slice->primaryGang != NULL);
			slice->primaryProcesses = getCdbProcessList(slice->primaryGang,
                                                        slice->sliceIndex,
                                                        &slice->directDispatch);
			Assert(sliceCalculateNumSendingProcesses(slice) == countNonNullValues(slice->primaryProcesses));
			break;

		case GANGTYPE_PRIMARY_READER:
			Assert(slice->gangSize == getgpsegmentCount());
			slice->primaryGang = req->vecNgangs[req->nxtNgang++];
			Assert(slice->primaryGang != NULL);
			slice->primaryProcesses = getCdbProcessList(slice->primaryGang,
                                                        slice->sliceIndex,
                                                        &slice->directDispatch);
			Assert(sliceCalculateNumSendingProcesses(slice) == countNonNullValues(slice->primaryProcesses));
			break;
	}

	foreach(cell, slice->children)
	{
		childIndex = lfirst_int(cell);
		AssociateSlicesToProcesses(sliceMap, childIndex, req);
	}
}

/*
 * Choose the execution identity (who does this executor serve?).
 * There are types:
 *
 * 1. No-Op (ignore) -- this occurs when the specified direction is
 *	 NoMovementScanDirection or when Gp_role is GP_ROLE_DISPATCH
 *	 and the current slice belongs to a QE.
 *
 * 2. Executor serves a Root Slice -- this occurs when Gp_role is
 *   GP_ROLE_UTILITY or the current slice is a root.  It corresponds
 *   to the "normal" path through the executor in that we enter the plan
 *   at the top and count on the motion nodes at the fringe of the top
 *   slice to return without ever calling nodes below them.
 *
 * 3. Executor serves a Non-Root Slice on a QE -- this occurs when
 *   Gp_role is GP_ROLE_EXECUTE and the current slice is not a root
 *   slice. It corresponds to a QE running a slice with a motion node on
 *	 top.  The call, thus, returns no tuples (since they all go out
 *	 on the interconnect to the receiver version of the motion node),
 *	 but it does execute the indicated slice down to any fringe
 *	 motion nodes (as in case 2).
 */
GpExecIdentity
getGpExecIdentity(QueryDesc *queryDesc,
				  ScanDirection direction,
				  EState	   *estate)
{
	Slice *currentSlice;

	currentSlice = getCurrentSlice(estate, LocallyExecutingSliceIndex(estate));
	if (currentSlice)
    {
        if (Gp_role == GP_ROLE_EXECUTE ||
            sliceRunsOnQD(currentSlice))
            currentSliceId = currentSlice->sliceIndex;
    }

	/* select the strategy */
	if (direction == NoMovementScanDirection)
	{
		return GP_IGNORE;
	}
	else if (Gp_role == GP_ROLE_DISPATCH && sliceRunsOnQE(currentSlice))
	{
		return GP_IGNORE;
	}
	else if (Gp_role == GP_ROLE_EXECUTE && LocallyExecutingSliceIndex(estate) != RootSliceIndex(estate))
	{
		return GP_NON_ROOT_ON_QE;
	}
	else
	{
		return GP_ROOT_SLICE;
	}
}

/*
 * End the gp-specific part of the executor.
 *
 * In here we collect the dispatch results if there are any, tear
 * down the interconnect if it is set-up.
 */
void mppExecutorFinishup(QueryDesc *queryDesc)
{
	EState	   *estate;
	Slice      *currentSlice;

	/* caller must have switched into per-query memory context already */
	estate = queryDesc->estate;

	currentSlice = getCurrentSlice(estate, LocallyExecutingSliceIndex(estate));

	/*
	 * If QD, wait for QEs to finish and check their results.
	 */
	if (estate->dispatcherState->primaryResults)
	{
		CdbDispatchResults *pr = estate->dispatcherState->primaryResults;
		HTAB 			   *aopartcounts = NULL;
		DispatchWaitMode	waitMode = DISPATCH_WAIT_NONE;

		/*
		 * If we are finishing a query before all the tuples of the query
		 * plan were fetched we must call ExecSquelchNode before checking
		 * the dispatch results in order to tell the nodes below we no longer
		 * need any more tuples.
		 */
		if (!estate->es_got_eos)
		{
			ExecSquelchNode(queryDesc->planstate);
		}

		/*
		 * Wait for completion of all QEs.  We send a "graceful" query
		 * finish, not cancel signal.  Since the query has succeeded,
		 * don't confuse QEs by sending erroneous message.
		 */
		if (estate->cancelUnfinished)
			waitMode = DISPATCH_WAIT_FINISH;
		CdbCheckDispatchResult(estate->dispatcherState, waitMode);

		/* If top slice was delegated to QEs, get num of rows processed. */
		if (sliceRunsOnQE(currentSlice))
		{
			estate->es_processed +=
				cdbdisp_sumCmdTuples(pr, LocallyExecutingSliceIndex(estate));
			estate->es_lastoid =
				cdbdisp_maxLastOid(pr, LocallyExecutingSliceIndex(estate));
			aopartcounts = cdbdisp_sumAoPartTupCount(estate->es_result_partitions, pr);
		}

		/* sum up rejected rows if any (single row error handling only) */
		cdbdisp_sumRejectedRows(pr);

		/* sum up inserted rows into any AO relation */
		if (aopartcounts)
		{
			/* counts from a partitioned AO table */

			ListCell *lc;

			foreach(lc, estate->es_result_aosegnos)
			{
				SegfileMapNode *map = lfirst(lc);
				struct {
					Oid relid;
			   		int64 tupcount;
				} *entry;
				bool found;

				entry = hash_search(aopartcounts,
									&(map->relid),
									HASH_FIND,
									&found);

				/*
				 * Must update the mod count only for segfiles where actual tuples were touched 
				 * (added/deleted) based on entry->tupcount.
				 */
				if (found && entry->tupcount)
				{
					bool was_delete = estate->es_plannedstmt && (estate->es_plannedstmt->commandType == CMD_DELETE);

					Relation r = heap_open(map->relid, AccessShareLock);
					if (was_delete)
					{
						UpdateMasterAosegTotals(r, map->segno, 0, 1);
					}
					else
					{
						UpdateMasterAosegTotals(r, map->segno, entry->tupcount, 1);	
					}
					heap_close(r, NoLock);
				}
			}
		}
		else
		{
			/* counts from a (non partitioned) AO table */

			ExecUpdateAOtupCount(estate->es_result_relations,
								 estate->es_snapshot,
								 estate->es_num_result_relations,
								 estate,
								 estate->es_processed);
		}

		/*
		 * Check and free the results of all gangs. If any QE had an
		 * error, report it and exit to our error handler via PG_THROW.
		 * NB: This call doesn't wait, because we already waited above.
		 */
		cdbdisp_finishCommand(estate->dispatcherState);
	}

	/* Teardown the Interconnect */
	if (estate->es_interconnect_is_setup)
	{
		/*
		 * MPP-3413: If we got here during cancellation of a cursor,
		 * we need to set the "forceEos" argument correctly --
		 * otherwise we potentially hang (cursors cancel on the QEs,
		 * mark the estate to "cancelUnfinished" and then try to do a
		 * normal interconnect teardown).
		 */
		TeardownInterconnect(estate->interconnect_context, estate->motionlayer_context, estate->cancelUnfinished, false);
		estate->es_interconnect_is_setup = false;
	}
}

/*
 * Cleanup the gp-specific parts of the query executor.
 *
 * Will normally be called after an error from within a CATCH block.
 */
void mppExecutorCleanup(QueryDesc *queryDesc)
{
	EState	   *estate;

	/* caller must have switched into per-query memory context already */
	estate = queryDesc->estate;

	/* GPDB hook for collecting query info */
	if (query_info_collect_hook && QueryCancelCleanup)
		(*query_info_collect_hook)(METRICS_QUERY_CANCELING, queryDesc);

	/*
	 * If this query is being canceled, record that when the gpperfmon
	 * is enabled.
	 */
	if (gp_enable_gpperfmon &&
		Gp_role == GP_ROLE_DISPATCH &&
		queryDesc->gpmon_pkt &&
		QueryCancelCleanup)
	{			
		gpmon_qlog_query_canceling(queryDesc->gpmon_pkt);

		if (gp_cancel_query_print_log)
		{
			elog(LOG, "canceling query (%d, %d)",
				 queryDesc->gpmon_pkt->u.qlog.key.ssid,
				 queryDesc->gpmon_pkt->u.qlog.key.ccnt);
		}
	}

	/*
	 * Delaying the cancellation for a specified time.
	 */
	if (Gp_role == GP_ROLE_DISPATCH &&
		QueryCancelCleanup &&
		gp_cancel_query_delay_time > 0)
	{
		pg_usleep(gp_cancel_query_delay_time * 1000);
	}

	/*
	 * Request any commands still executing on qExecs to stop.
	 * Wait for them to finish and clean up the dispatching structures.
	 * Replace current error info with QE error info if more interesting.
	 */
	if (estate->dispatcherState && estate->dispatcherState->primaryResults)
	{
		/*
		 * If we are finishing a query before all the tuples of the query
		 * plan were fetched we must call ExecSquelchNode before checking
		 * the dispatch results in order to tell the nodes below we no longer
		 * need any more tuples.
		 */
		if (estate->es_interconnect_is_setup && !estate->es_got_eos)
			ExecSquelchNode(queryDesc->planstate);

		CdbDispatchHandleError(estate->dispatcherState);
	}

	/* Clean up the interconnect. */
	if (estate->es_interconnect_is_setup)
	{
		TeardownInterconnect(estate->interconnect_context, estate->motionlayer_context, true /* force EOS */, true);
		estate->es_interconnect_is_setup = false;
	}

	/* GPDB hook for collecting query info */
	if (query_info_collect_hook)
		(*query_info_collect_hook)(QueryCancelCleanup ? METRICS_QUERY_CANCELED : METRICS_QUERY_ERROR, queryDesc);
	
	/**
	 * Perfmon related stuff.
	 */
	if (gp_enable_gpperfmon 
			&& Gp_role == GP_ROLE_DISPATCH
			&& queryDesc->gpmon_pkt)
	{			
		gpmon_qlog_query_error(queryDesc->gpmon_pkt);
		pfree(queryDesc->gpmon_pkt);
		queryDesc->gpmon_pkt = NULL;
	}

	/* Workfile manager per-query resource accounting */
	WorkfileQueryspace_ReleaseEntry();

	ReportOOMConsumption();

	/**
	 * Since there was an error, clean up the function scan stack.
	 */
	if (!IsResManagerMemoryPolicyNone())
	{
		SPI_InitMemoryReservation();
	}
}

void ResetExprContext(ExprContext *econtext)
{
	MemoryContext memctxt = econtext->ecxt_per_tuple_memory;
	if(memctxt->allBytesAlloc - memctxt->allBytesFreed > 50000)
		MemoryContextReset(memctxt);
}

/**
 * This method is used to determine how much memory a specific operator
 * is supposed to use (in KB). 
 */
uint64 PlanStateOperatorMemKB(const PlanState *ps)
{
	Assert(ps);
	Assert(ps->plan);
	uint64 result = 0;
	if (ps->plan->operatorMemKB == 0)
	{
		/**
		 * There are some statements that do not go through the resource queue and these
		 * plans dont get decorated with the operatorMemKB. Someday, we should fix resource queues.
		 */
		result = work_mem;
	}
	else
	{
		if (IsA(ps, AggState))
		{
			result = ps->plan->operatorMemKB + MemoryAccounting_RequestQuotaIncrease();
		}
		else
			result = ps->plan->operatorMemKB;
	}
	
	return result;
}

/**
 * Methods to find motionstate object within a planstate tree given a motion id (which is the same as slice index)
 */
typedef struct MotionStateFinderContext
{
	int motionId; /* Input */
	MotionState *motionState; /* Output */
} MotionStateFinderContext;

/**
 * Walker method that finds motion state node within a planstate tree.
 */
static CdbVisitOpt
MotionStateFinderWalker(PlanState *node,
				  void *context)
{
	Assert(context);
	MotionStateFinderContext *ctx = (MotionStateFinderContext *) context;

	if (IsA(node, MotionState))
	{
		MotionState *ms = (MotionState *) node;
		Motion *m = (Motion *) ms->ps.plan;
		if (m->motionID == ctx->motionId)
		{
			Assert(ctx->motionState == NULL);
			ctx->motionState = ms;
			return CdbVisit_Skip;	/* don't visit subtree */
		}
	}

	/* Continue walking */
	return CdbVisit_Walk;
}

/**
 * Given a slice index, find the motionstate that corresponds to this slice index. This will iterate over the planstate tree
 * to get the right node.
 */
MotionState *getMotionState(struct PlanState *ps, int sliceIndex)
{
	Assert(ps);
	Assert(sliceIndex > -1);

	MotionStateFinderContext ctx;
	ctx.motionId = sliceIndex;
	ctx.motionState = NULL;
	planstate_walk_node(ps, MotionStateFinderWalker, &ctx);
	Assert(ctx.motionState != NULL);
	return ctx.motionState;
}

typedef struct MotionFinderContext
{
	plan_tree_base_prefix base; /* Required prefix for plan_tree_walker/mutator */
	int motionId; /* Input */
	Motion *motion; /* Output */
} MotionFinderContext;

/*
 * Walker to find a motion node that matches a particular motionID
 */
static bool
MotionFinderWalker(Plan *node,
				  void *context)
{
	Assert(context);
	MotionFinderContext *ctx = (MotionFinderContext *) context;


	if (node == NULL)
		return false;

	if (IsA(node, Motion))
	{
		Motion *m = (Motion *) node;
		if (m->motionID == ctx->motionId)
		{
			ctx->motion = m;
			return true;	/* found our node; no more visit */
		}
	}

	/* Continue walking */
	return plan_tree_walker((Node*)node, MotionFinderWalker, ctx);
}

/*
 * Given the Plan and a Slice index, find the motion node that is the root of the slice's subtree.
 */
Motion *findSenderMotion(PlannedStmt *plannedstmt, int sliceIndex)
{
	Assert(sliceIndex > -1);

	Plan *planTree = plannedstmt->planTree;
	MotionFinderContext ctx;
	ctx.base.node = (Node*)plannedstmt;
	ctx.motionId = sliceIndex;
	ctx.motion = NULL;
	MotionFinderWalker(planTree, &ctx);
	return ctx.motion;
}

typedef struct SubPlanFinderContext
{
	plan_tree_base_prefix base; /* Required prefix for plan_tree_walker/mutator */
	Bitmapset *bms_subplans; /* Bitmapset for relevant subplans in current slice */
} SubPlanFinderContext;

/*
 * Walker to find all the subplans in a PlanTree between 'node' and the next motion node
 */
static bool
SubPlanFinderWalker(Plan *node,
				  void *context)
{
	Assert(context);
	SubPlanFinderContext *ctx = (SubPlanFinderContext *) context;

	if (node == NULL || IsA(node, Motion))
	{
		return false;	/* don't visit subtree */
	}

	if (IsA(node, SubPlan))
	{
		SubPlan *subplan = (SubPlan *) node;
		int i = subplan->plan_id - 1;
		if (!bms_is_member(i, ctx->bms_subplans))
			ctx->bms_subplans = bms_add_member(ctx->bms_subplans, i);
		else
			return false;
	 }

	/* Continue walking */
	return plan_tree_walker((Node*)node, SubPlanFinderWalker, ctx);
}

/*
 * Given a plan and a root motion node find all the subplans
 * between 'root' and the next motion node in the tree
 */
Bitmapset *getLocallyExecutableSubplans(PlannedStmt *plannedstmt, Plan *root)
{
	SubPlanFinderContext ctx;
	Plan* root_plan = root;
	if (IsA(root, Motion))
	{
		root_plan = outerPlan(root);
	}
	ctx.base.node = (Node*)plannedstmt;
	ctx.bms_subplans = NULL;
	SubPlanFinderWalker(root_plan, &ctx);
	return ctx.bms_subplans;
}

typedef struct ParamExtractorContext
{
	plan_tree_base_prefix base; /* Required prefix for plan_tree_walker/mutator */
	EState *estate;
} ParamExtractorContext;

/*
 * Given a subplan determine if it is an initPlan (subplan->is_initplan) then copy its params
 * from estate-> es_param_list_info to estate->es_param_exec_vals.
 */
static void ExtractSubPlanParam(SubPlan *subplan, EState *estate)
{
	/*
	 * If this plan is un-correlated or undirect correlated one and want to
	 * set params for parent plan then mark parameters as needing evaluation.
	 *
	 * Note that in the case of un-correlated subqueries we don't care about
	 * setting parent->chgParam here: indices take care about it, for others -
	 * it doesn't matter...
	 */
	if (subplan->setParam != NIL)
	{
		ListCell   *lst;

		foreach(lst, subplan->setParam)
		{
			int			paramid = lfirst_int(lst);
			ParamExecData *prmExec = &(estate->es_param_exec_vals[paramid]);

			/**
			 * Has this parameter been already
			 * evaluated as part of preprocess_initplan()? If so,
			 * we shouldn't re-evaluate it. If it has been evaluated,
			 * we will simply substitute the actual value from
			 * the external parameters.
			 */
			if (Gp_role == GP_ROLE_EXECUTE && subplan->is_initplan)
			{
				ParamListInfo paramInfo = estate->es_param_list_info;
				ParamExternData *prmExt = NULL;
				int extParamIndex = -1;

				Assert(paramInfo);
				Assert(paramInfo->numParams > 0);

				/*
				 * To locate the value of this pre-evaluated parameter, we need to find
				 * its location in the external parameter list.
				 */
				extParamIndex = paramInfo->numParams - estate->es_plannedstmt->nParamExec + paramid;
				prmExt = &paramInfo->params[extParamIndex];

				/* Make sure the types are valid */
				if (!OidIsValid(prmExt->ptype))
				{
					prmExec->execPlan = NULL;
					prmExec->isnull = true;
					prmExec->value = (Datum) 0;
				}
				else
				{
					/** Hurray! Copy value from external parameter and don't bother setting up execPlan. */
					prmExec->execPlan = NULL;
					prmExec->isnull = prmExt->isnull;
					prmExec->value = prmExt->value;
				}
			}
		}
	}
}

/*
 * Walker to extract all the precomputer InitPlan params in a plan tree.
 */
static bool
ParamExtractorWalker(Plan *node,
				  void *context)
{
	Assert(context);
	ParamExtractorContext *ctx = (ParamExtractorContext *) context;

	/* Assuming InitPlan always runs on the master */
	if (node == NULL)
	{
		return false;	/* don't visit subtree */
	}

	if (IsA(node, SubPlan))
	{
		SubPlan *sub_plan = (SubPlan *) node;
		ExtractSubPlanParam(sub_plan, ctx->estate);
	}

	/* Continue walking */
	return plan_tree_walker((Node*)node, ParamExtractorWalker, ctx);
}

/*
 * Find and extract all the InitPlan setParams in a root node's subtree.
 */
void ExtractParamsFromInitPlans(PlannedStmt *plannedstmt, Plan *root, EState *estate)
{
	ParamExtractorContext ctx;
	ctx.base.node = (Node*)plannedstmt;
	ctx.estate = estate;

	/* If gather motion shows up at top, we still need to find master only init plan */
	if (IsA(root, Motion))
	{
		root = outerPlan(root);
	}
	ParamExtractorWalker(root, &ctx);
}

typedef struct MotionAssignerContext
{
	plan_tree_base_prefix base; /* Required prefix for plan_tree_walker/mutator */
	List *motStack; /* Motion Stack */
} MotionAssignerContext;

/*
 * Walker to set plan->motionNode for every Plan node to its corresponding parent
 * motion node.
 *
 * This function maintains a stack of motion nodes. When we encounter a motion node
 * we push it on to the stack, walk its subtree, and then pop it off the stack.
 * When we encounter any plan node (motion nodes included) we assign its plan->motionNode
 * to the top of the stack.
 *
 * NOTE: Motion nodes will have their motionNode value set to the previous motion node
 * we encountered while walking the subtree.
 */
static bool
MotionAssignerWalker(Plan *node,
				  void *context)
{
	if (node == NULL) return false;

	Assert(context);
	MotionAssignerContext *ctx = (MotionAssignerContext *) context;

	if (is_plan_node((Node*)node))
	{
		Plan *plan = (Plan *) node;
		/*
		 * TODO: For cached plan we may be assigning multiple times.
		 * The eventual goal is to relocate it to planner. For now,
		 * ignore already assigned nodes.
		 */
		if (NULL != plan->motionNode)
			return true;
		plan->motionNode = ctx->motStack != NIL ? (Plan *) lfirst(list_head(ctx->motStack)) : NULL;
	}

	/*
	 * Subplans get dynamic motion assignment as they can be executed from
	 * arbitrary expressions. So, we don't assign any motion to these nodes.
	 */
	if (IsA(node, SubPlan))
	{
		return false;
	}

	if (IsA(node, Motion))
	{
		ctx->motStack = lcons(node, ctx->motStack);
		plan_tree_walker((Node *)node, MotionAssignerWalker, ctx);
		ctx->motStack = list_delete_first(ctx->motStack);

		return false;
	}

	/* Continue walking */
	return plan_tree_walker((Node*)node, MotionAssignerWalker, ctx);
}

/*
 * Assign every node in plannedstmt->planTree its corresponding
 * parent Motion Node if it has one
 *
 * NOTE: Some plans may not be rooted by a motion on the segment so
 * this function does not guarantee that every node will have a non-NULL
 * motionNode value.
 */
void AssignParentMotionToPlanNodes(PlannedStmt *plannedstmt)
{
	MotionAssignerContext ctx;
	ctx.base.node = (Node*)plannedstmt;
	ctx.motStack = NIL;

	MotionAssignerWalker(plannedstmt->planTree, &ctx);
	/* The entire motion stack should have been unwounded */
	Assert(ctx.motStack == NIL);
}

/**
 * Provide index of locally executing slice
 */
int LocallyExecutingSliceIndex(EState *estate)
{
	Assert(estate);
	return (!estate->es_sliceTable ? 0 : estate->es_sliceTable->localSlice);
}

/**
 * Provide root slice of locally executing slice.
 */
int RootSliceIndex(EState *estate)
{
	Assert(estate);
	int result = 0;

	if (estate->es_sliceTable)
	{
		Slice *localSlice = list_nth(estate->es_sliceTable->slices, LocallyExecutingSliceIndex(estate));
		result = localSlice->rootIndex;
	}

	return result;
}

#ifdef USE_ASSERT_CHECKING
/**
 * Assert that slicetable is valid. Must be called after ExecInitMotion, which sets up the slice table
 */
void AssertSliceTableIsValid(SliceTable *st, struct PlannedStmt *pstmt)
{
	if (!st)
		return;

	Assert(pstmt);

	Assert(pstmt->nMotionNodes == st->nMotions);
	Assert(pstmt->nInitPlans == st->nInitPlans);

	ListCell *lc = NULL;
	int i = 0;

	int maxIndex = st->nMotions + st->nInitPlans + 1;

	Assert(maxIndex == list_length(st->slices));

	foreach_with_count(lc, st->slices, i)
	{
		Slice *s = (Slice *) lfirst(lc);

		/* The n-th slice entry has sliceIndex of n */
		Assert(s->sliceIndex == i && "slice index incorrect");

		/* The root index of a slice is either 0 or is a slice corresponding to an init plan */
		Assert((s->rootIndex == 0) || (s->rootIndex > st->nMotions && s->rootIndex < maxIndex));

		/* Parent slice index */
		if (s->sliceIndex == s->rootIndex)
		{
			/* Current slice is a root slice. It will have parent index -1.*/
			Assert(s->parentIndex == -1 && "expecting parent index of -1");
		}
		else
		{
			/* All other slices must have a valid parent index */
			Assert(s->parentIndex >= 0 && s->parentIndex < maxIndex && "slice's parent index out of range");
		}

		/* Current slice's children must consider it the parent */
		ListCell *lc1 = NULL;
		foreach (lc1, s->children)
		{
			int childIndex = lfirst_int(lc1);
			Assert(childIndex >= 0 && childIndex < maxIndex && "invalid child slice");
			Slice *sc = (Slice *) list_nth(st->slices, childIndex);
			Assert(sc->parentIndex == s->sliceIndex && "slice's child does not consider it the parent");
		}

		/* Current slice must be in its parent's children list */
		if (s->parentIndex >= 0)
		{
			Slice *sp = (Slice *) list_nth(st->slices, s->parentIndex);

			bool found = false;
			foreach (lc1, sp->children)
			{
				int childIndex = lfirst_int(lc1);
				Assert(childIndex >= 0 && childIndex < maxIndex && "invalid child slice");
				Slice *sc = (Slice *) list_nth(st->slices, childIndex);

				if (sc->sliceIndex == s->sliceIndex)
				{
					found = true;
					break;
				}
			}

			Assert(found && "slice's parent does not consider it a child");
		}
	}
}
#endif<|MERGE_RESOLUTION|>--- conflicted
+++ resolved
@@ -1703,11 +1703,7 @@
 	table->nMotions = nMotions;
 	table->nInitPlans = nSubplans;
 	table->slices = NIL;
-<<<<<<< HEAD
-    table->instrument_options = 0;
-=======
 	table->instrument_options = INSTRUMENT_NONE;
->>>>>>> 8f299db7
 
 	/* Each slice table has a unique-id. */
 	table->ic_instance_id = ++gp_interconnect_id;
