--- conflicted
+++ resolved
@@ -338,24 +338,6 @@
 }
 
 /* ----------------------------------------------------------------
-<<<<<<< HEAD
-=======
- *		ExecResultMarkPos
- * ----------------------------------------------------------------
- */
-void
-ExecResultMarkPos(ResultState *node)
-{
-	PlanState  *outerPlan = outerPlanState(node);
-
-	if (outerPlan != NULL)
-		ExecMarkPos(outerPlan);
-	else
-		elog(DEBUG2, "Result nodes do not support mark/restore");
-}
-
-/* ----------------------------------------------------------------
->>>>>>> eecbb332
  *		ExecResultRestrPos
  * ----------------------------------------------------------------
  */
@@ -367,16 +349,10 @@
 	if (outerPlan != NULL)
 		ExecRestrPos(outerPlan);
 	else
-<<<<<<< HEAD
 		insist_log(false, "Result nodes do not support mark/restore");
 }
 
 
-=======
-		elog(ERROR, "Result nodes do not support mark/restore");
-}
-
->>>>>>> eecbb332
 /* ----------------------------------------------------------------
  *		ExecInitResult
  *
