/*-------------------------------------------------------------------------
 *
 * instrument.c
 *	 functions for instrumentation of plan execution
 *
 *
<<<<<<< HEAD
 * Portions Copyright (c) 2006-2009, Greenplum inc
 * Copyright (c) 2001-2009, PostgreSQL Global Development Group
=======
 * Copyright (c) 2001-2008, PostgreSQL Global Development Group
>>>>>>> d13f41d2
 *
 * IDENTIFICATION
 *	  $PostgreSQL: pgsql/src/backend/executor/instrument.c,v 1.20 2008/01/01 19:45:49 momjian Exp $
 *
 *-------------------------------------------------------------------------
 */
#include "postgres.h"

#include <unistd.h>

#include "executor/instrument.h"


/* Allocate new instrumentation structure(s) */
Instrumentation *
InstrAlloc(int n)
{
	Instrumentation *instr = palloc0(n * sizeof(Instrumentation));

	/* we don't need to do any initialization except zero 'em */
	instr->numPartScanned = 0;

	return instr;
}

/* Entry to a plan node */
void
InstrStartNode(Instrumentation *instr)
{
	if (INSTR_TIME_IS_ZERO(instr->starttime))
		INSTR_TIME_SET_CURRENT(instr->starttime);
	else
		elog(DEBUG2, "InstrStartNode called twice in a row");
}

/* Exit from a plan node */
void
InstrStopNode(Instrumentation *instr, double nTuples)
{
	instr_time	endtime;

	/* count the returned tuples */
	instr->tuplecount += nTuples;

	if (INSTR_TIME_IS_ZERO(instr->starttime))
	{
		elog(DEBUG2, "InstrStopNode called without start");
		return;
	}

	INSTR_TIME_SET_CURRENT(endtime);
	INSTR_TIME_ACCUM_DIFF(instr->counter, endtime, instr->starttime);

	/* Is this the first tuple of this cycle? */
	if (!instr->running)
	{
		instr->running = true;
		instr->firsttuple = INSTR_TIME_GET_DOUBLE(instr->counter);
		/* CDB: save this start time as the first start */
		instr->firststart = instr->starttime;
	}

	INSTR_TIME_SET_ZERO(instr->starttime);
}

/* Finish a run cycle for a plan node */
void
InstrEndLoop(Instrumentation *instr)
{
	double		totaltime;

	/* Skip if nothing has happened, or already shut down */
	if (!instr->running)
		return;

	if (!INSTR_TIME_IS_ZERO(instr->starttime))
		elog(DEBUG2, "InstrEndLoop called on running node");

	/* Accumulate per-cycle statistics into totals */
	totaltime = INSTR_TIME_GET_DOUBLE(instr->counter);

    /* CDB: Report startup time from only the first cycle. */
    if (instr->nloops == 0)
        instr->startup = instr->firsttuple;

	instr->total += totaltime;
	instr->ntuples += instr->tuplecount;
	instr->nloops += 1;

	/* Reset for next cycle (if any) */
	instr->running = false;
	INSTR_TIME_SET_ZERO(instr->starttime);
	INSTR_TIME_SET_ZERO(instr->counter);
	instr->firsttuple = 0;
	instr->tuplecount = 0;
}<|MERGE_RESOLUTION|>--- conflicted
+++ resolved
@@ -4,12 +4,8 @@
  *	 functions for instrumentation of plan execution
  *
  *
-<<<<<<< HEAD
  * Portions Copyright (c) 2006-2009, Greenplum inc
  * Copyright (c) 2001-2009, PostgreSQL Global Development Group
-=======
- * Copyright (c) 2001-2008, PostgreSQL Global Development Group
->>>>>>> d13f41d2
  *
  * IDENTIFICATION
  *	  $PostgreSQL: pgsql/src/backend/executor/instrument.c,v 1.20 2008/01/01 19:45:49 momjian Exp $
