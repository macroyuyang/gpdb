--- conflicted
+++ resolved
@@ -1782,7 +1782,7 @@
 					 * This method will error out if the query cannot be
 					 * safely executed on segment.
 					 */
-					querytree_safe_for_qe(query);
+					querytree_safe_for_qe((Node *) query);
 				}
 			}
 		}
@@ -2272,11 +2272,13 @@
 		ResetUsage();
 #endif
 
-<<<<<<< HEAD
-	if (!cdbpathlocus_querysegmentcatalogs && fire_triggers)
-		AfterTriggerBeginQuery();
-
 	bool orig_gp_enable_gpperfmon = gp_enable_gpperfmon;
+
+	/* Select execution options */
+	if (fire_triggers)
+		eflags = 0;				/* default run-to-completion flags */
+	else
+		eflags = EXEC_FLAG_SKIP_TRIGGERS;
 
 	PG_TRY();
 	{
@@ -2292,15 +2294,6 @@
 		{
 			gp_enable_gpperfmon = false;
 		}
-=======
-	/* Select execution options */
-	if (fire_triggers)
-		eflags = 0;				/* default run-to-completion flags */
-	else
-		eflags = EXEC_FLAG_SKIP_TRIGGERS;
-
-	ExecutorStart(queryDesc, eflags);
->>>>>>> a4bebdd9
 
 		ExecutorStart(queryDesc, 0);
 
@@ -2320,16 +2313,10 @@
 		else
 			checkTuples = false;
 
-		if (!cdbpathlocus_querysegmentcatalogs)
-		{
-			/* Take care of any queued AFTER triggers */
-			if (fire_triggers)
-				AfterTriggerEndQuery(queryDesc->estate);
-		}
-
 		if (Gp_role == GP_ROLE_DISPATCH)
 			autostats_get_cmdtype(queryDesc, &cmdType, &relationOid);
 
+		ExecutorFinish(queryDesc);
 		ExecutorEnd(queryDesc);
 		/* FreeQueryDesc is done by the caller */
 
@@ -2371,16 +2358,10 @@
 	}
 	PG_END_TRY();
 
-<<<<<<< HEAD
 	_SPI_current->processed = queryDesc->es_processed;	/* Mpp: Dispatched
 														 * queries fill in this
 														 * at Executor End */
 	_SPI_current->lastoid = queryDesc->es_lastoid;
-=======
-	ExecutorFinish(queryDesc);
-	ExecutorEnd(queryDesc);
-	/* FreeQueryDesc is done by the caller */
->>>>>>> a4bebdd9
 
 #ifdef SPI_EXECUTOR_STATS
 	if (ShowExecutorStats)
