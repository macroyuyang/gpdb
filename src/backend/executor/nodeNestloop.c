/*-------------------------------------------------------------------------
 *
 * nodeNestloop.c
 *	  routines to support nest-loop joins
 *
 * Portions Copyright (c) 2005-2008, Greenplum inc
 * Portions Copyright (c) 2012-Present Pivotal Software, Inc.
 * Portions Copyright (c) 1996-2008, PostgreSQL Global Development Group
 * Portions Copyright (c) 1994, Regents of the University of California
 *
 *
 * IDENTIFICATION
<<<<<<< HEAD
 *	  $PostgreSQL: pgsql/src/backend/executor/nodeNestloop.c,v 1.47 2008/08/14 18:47:58 tgl Exp $
=======
 *	  $PostgreSQL: pgsql/src/backend/executor/nodeNestloop.c,v 1.49 2008/10/23 14:34:34 tgl Exp $
>>>>>>> 38e93482
 *
 *-------------------------------------------------------------------------
 */
/*
 *	 INTERFACE ROUTINES
 *		ExecNestLoop	 - process a nestloop join of two plans
 *		ExecInitNestLoop - initialize the join
 *		ExecEndNestLoop  - shut down the join
 */

#include "postgres.h"

#include "executor/execdebug.h"
#include "executor/nodeNestloop.h"
#include "utils/memutils.h"

static void splitJoinQualExpr(NestLoopState *nlstate);
static void extractFuncExprArgs(FuncExprState *fstate, List **lclauses, List **rclauses);

/* ----------------------------------------------------------------
 *		ExecNestLoop(node)
 *
 * old comments
 *		Returns the tuple joined from inner and outer tuples which
 *		satisfies the qualification clause.
 *
 *		It scans the inner relation to join with current outer tuple.
 *
 *		If none is found, next tuple from the outer relation is retrieved
 *		and the inner relation is scanned from the beginning again to join
 *		with the outer tuple.
 *
 *		NULL is returned if all the remaining outer tuples are tried and
 *		all fail to join with the inner tuples.
 *
 *		NULL is also returned if there is no tuple from inner relation.
 *
 *		Conditions:
 *		  -- outerTuple contains current tuple from outer relation and
 *			 the right son(inner relation) maintains "cursor" at the tuple
 *			 returned previously.
 *				This is achieved by maintaining a scan position on the outer
 *				relation.
 *
 *		Initial States:
 *		  -- the outer child and the inner child
 *			   are prepared to return the first tuple.
 * ----------------------------------------------------------------
 */
TupleTableSlot *
ExecNestLoop(NestLoopState *node)
{
	PlanState  *innerPlan;
	PlanState  *outerPlan;
	TupleTableSlot *outerTupleSlot;
	TupleTableSlot *innerTupleSlot;
	List	   *joinqual;
	List	   *otherqual;
	ExprContext *econtext;

	/*
	 * get information from the node
	 */
	ENL1_printf("getting info from node");

	joinqual = node->js.joinqual;
	otherqual = node->js.ps.qual;
	outerPlan = outerPlanState(node);
	innerPlan = innerPlanState(node);
	econtext = node->js.ps.ps_ExprContext;

	/*
<<<<<<< HEAD
	 * get the current outer tuple
	 */
	outerTupleSlot = node->js.ps.ps_OuterTupleSlot;
	econtext->ecxt_outertuple = outerTupleSlot;
=======
	 * Check to see if we're still projecting out tuples from a previous join
	 * tuple (because there is a function-returning-set in the projection
	 * expressions).  If so, try to project another one.
	 */
	if (node->js.ps.ps_TupFromTlist)
	{
		TupleTableSlot *result;
		ExprDoneCond isDone;

		result = ExecProject(node->js.ps.ps_ProjInfo, &isDone);
		if (isDone == ExprMultipleResult)
			return result;
		/* Done with that source tuple... */
		node->js.ps.ps_TupFromTlist = false;
	}
>>>>>>> 38e93482

	/*
	 * Reset per-tuple memory context to free any expression evaluation
	 * storage allocated in the previous tuple cycle.  Note this can't happen
	 * until we're done projecting out tuples from a join tuple.
	 */
	ResetExprContext(econtext);

	/*
	 * MPP-4165: My fix for MPP-3300 was correct in that we avoided
	 * the *deadlock* but had very unexpected (and painful)
	 * performance characteristics: we basically de-pipeline and
	 * de-parallelize execution of any query which has motion below
	 * us.
	 *
	 * So now prefetch_inner is set (see createplan.c) if we have *any* motion
	 * below us. If we don't have any motion, it doesn't matter.
	 *
	 * See motion_sanity_walker() for details on how a deadlock may occur.
	 */
	if (node->prefetch_inner)
	{
		innerTupleSlot = ExecProcNode(innerPlan);
		node->reset_inner = true;
		econtext->ecxt_innertuple = innerTupleSlot;

		if (TupIsNull(innerTupleSlot))
		{
			/*
			 * Finished one complete scan of the inner side. Mark it here
			 * so that we don't keep checking for inner nulls at subsequent
			 * iterations.
			 */
			node->nl_innerSideScanned = true;
		}

		if ((node->js.jointype == JOIN_LASJ_NOTIN) &&
				(!node->nl_innerSideScanned) &&
				(node->nl_InnerJoinKeys && isJoinExprNull(node->nl_InnerJoinKeys, econtext)))
		{
			/*
			 * If LASJ_NOTIN and a null was found on the inner side, then clean out.
			 * We'll read no more from either inner or outer subtree. To keep our
			 * sibling QEs from being starved, tell source QEs not to
			 * clog up the pipeline with our never-to-be-consumed
			 * data.
			 */
			ENL1_printf("Found NULL tuple on the inner side, clean out");
			ExecSquelchNode(outerPlan);
			ExecSquelchNode(innerPlan);
			return NULL;
		}

		ExecReScan(innerPlan, econtext);
		ResetExprContext(econtext);

		node->nl_innerSquelchNeeded = false; /* no need to squelch inner since it was completely prefetched */
		node->prefetch_inner = false;
		node->reset_inner = false;
	}

	/*
	 * Ok, everything is setup for the join so now loop until we return a
	 * qualifying join tuple.
	 */
	ENL1_printf("entering main loop");

	for (;;)
	{
		/*
		 * If we don't have an outer tuple, get the next one and reset the
		 * inner scan.
		 */
		if (node->nl_NeedNewOuter)
		{
			ENL1_printf("getting new outer tuple");
			outerTupleSlot = ExecProcNode(outerPlan);

			/*
			 * if there are no more outer tuples, then the join is complete..
			 */
			if (TupIsNull(outerTupleSlot))
			{
				ENL1_printf("no outer tuple, ending join");

				/*
				 * CDB: If outer tuple stream was empty, notify inner
				 * subplan that we won't fetch its results, so QEs in
				 * lower gangs won't keep trying to send to us.  Else
				 * we have reached inner end-of-data at least once and
				 * squelch is not needed.
				 */
				if (node->nl_innerSquelchNeeded)
				{
					ExecSquelchNode(innerPlan);
				}

				/*
				 * The memory used by child nodes might not be freed because
				 * they are not eager free safe. However, when the nestloop is done,
				 * we can free the memory used by the child nodes.
				 */
				if (!node->js.ps.delayEagerFree)
				{
					ExecEagerFreeChildNodes((PlanState *)node, false);
				}

				return NULL;
			}

			ENL1_printf("saving new outer tuple information");
			econtext->ecxt_outertuple = outerTupleSlot;
			node->nl_NeedNewOuter = false;
			node->nl_MatchedOuter = false;

			/*
			 * now rescan the inner plan
			 */
			ENL1_printf("rescanning inner plan");

			/*
			 * The scan key of the inner plan might depend on the current
			 * outer tuple (e.g. in index scans), that's why we pass our expr
			 * context.
			 */
			if ( node->require_inner_reset || node->reset_inner )
			{
				ExecReScan(innerPlan, econtext);
				node->reset_inner = false;
			}
		}

		/*
		 * we have an outerTuple, try to get the next inner tuple.
		 */
		ENL1_printf("getting new inner tuple");

		innerTupleSlot = ExecProcNode(innerPlan);

		node->reset_inner = true;
		econtext->ecxt_innertuple = innerTupleSlot;

		if (TupIsNull(innerTupleSlot))
		{
			ENL1_printf("no inner tuple, need new outer tuple");

			node->nl_NeedNewOuter = true;
			/*
			 * Finished one complete scan of the inner side. Mark it here
			 * so that we don't keep checking for inner nulls at subsequent
			 * iterations.
			 */
			node->nl_innerSideScanned = true;

			if (!node->nl_MatchedOuter &&
				(node->js.jointype == JOIN_LEFT ||
<<<<<<< HEAD
				 node->js.jointype == JOIN_ANTI ||
				 node->js.jointype == JOIN_LASJ_NOTIN))
=======
				 node->js.jointype == JOIN_ANTI))
>>>>>>> 38e93482
			{
				/*
				 * We are doing an outer join and there were no join matches
				 * for this outer tuple.  Generate a fake join tuple with
				 * nulls for the inner tuple, and return it if it passes the
				 * non-join quals.
				 */
				econtext->ecxt_innertuple = node->nl_NullInnerTupleSlot;

				ENL1_printf("testing qualification for outer-join tuple");

				if (otherqual == NIL || ExecQual(otherqual, econtext, false))
				{
					/*
					 * qualification was satisfied so we project and return
					 * the slot containing the result tuple using
					 * ExecProject().
					 */
					ENL1_printf("qualification succeeded, projecting tuple");

					return ExecProject(node->js.ps.ps_ProjInfo, NULL);
				}
			}

			/*
			 * Otherwise just return to top of loop for a new outer tuple.
			 */
			continue;
		}


		if ((node->js.jointype == JOIN_LASJ_NOTIN) &&
				(!node->nl_innerSideScanned) &&
				(node->nl_InnerJoinKeys && isJoinExprNull(node->nl_InnerJoinKeys, econtext)))
		{
			/*
			 * If LASJ_NOTIN and a null was found on the inner side, then clean out.
			 * We'll read no more from either inner or outer subtree. To keep our
			 * sibling QEs from being starved, tell source QEs not to
			 * clog up the pipeline with our never-to-be-consumed
			 * data.
			 */
			ENL1_printf("Found NULL tuple on the inner side, clean out");
			ExecSquelchNode(outerPlan);
			ExecSquelchNode(innerPlan);
			return NULL;
		}

		/*
		 * at this point we have a new pair of inner and outer tuples so we
		 * test the inner and outer tuples to see if they satisfy the node's
		 * qualification.
		 *
		 * Only the joinquals determine MatchedOuter status, but all quals
		 * must pass to actually return the tuple.
		 */
		ENL1_printf("testing qualification");

		if (ExecQual(joinqual, econtext, node->nl_qualResultForNull))
		{
			node->nl_MatchedOuter = true;

			/* In an antijoin, we never return a matched tuple */
<<<<<<< HEAD
			if (node->js.jointype == JOIN_LASJ_NOTIN || node->js.jointype == JOIN_ANTI)
=======
			if (node->js.jointype == JOIN_ANTI)
>>>>>>> 38e93482
			{
				node->nl_NeedNewOuter = true;
				continue;		/* return to top of loop */
			}
<<<<<<< HEAD
			else
=======

			/*
			 * In a semijoin, we'll consider returning the first match,
			 * but after that we're done with this outer tuple.
			 */
			if (node->js.jointype == JOIN_SEMI)
				node->nl_NeedNewOuter = true;

			if (otherqual == NIL || ExecQual(otherqual, econtext, false))
>>>>>>> 38e93482
			{
				/*
				 * In a semijoin, we'll consider returning the first match,
				 * but after that we're done with this outer tuple.
				 */
				if (node->js.jointype == JOIN_SEMI)
					node->nl_NeedNewOuter = true;

				if (otherqual == NIL || ExecQual(otherqual, econtext, false))
				{
					/*
					 * qualification was satisfied so we project and return the
					 * slot containing the result tuple using ExecProject().
					 */
					ENL1_printf("qualification succeeded, projecting tuple");

					return ExecProject(node->js.ps.ps_ProjInfo, NULL);
				}
			}
		}

		/*
		 * Tuple fails qual, so free per-tuple memory and try again.
		 */
		ResetExprContext(econtext);

		ENL1_printf("qualification failed, looping");
	}
}

/* ----------------------------------------------------------------
 *		ExecInitNestLoop
 * ----------------------------------------------------------------
 */
NestLoopState *
ExecInitNestLoop(NestLoop *node, EState *estate, int eflags)
{
	NestLoopState *nlstate;

	/* check for unsupported flags */
	Assert(!(eflags & (EXEC_FLAG_BACKWARD | EXEC_FLAG_MARK)));

	NL1_printf("ExecInitNestLoop: %s\n",
			   "initializing node");

	/*
	 * create state structure
	 */
	nlstate = makeNode(NestLoopState);
	nlstate->js.ps.plan = (Plan *) node;
	nlstate->js.ps.state = estate;

	nlstate->shared_outer = node->shared_outer;

	nlstate->prefetch_inner = node->join.prefetch_inner;
	
	/*CDB-OLAP*/
	nlstate->reset_inner = false;
	nlstate->require_inner_reset = !node->singleton_outer;

	/*
	 * Miscellaneous initialization
	 *
	 * create expression context for node
	 */
	ExecAssignExprContext(estate, &nlstate->js.ps);

	/*
	 * If eflag contains EXEC_FLAG_REWIND or EXEC_FLAG_BACKWARD or EXEC_FLAG_MARK,
	 * then this node is not eager free safe.
	 */
	nlstate->js.ps.delayEagerFree =
		((eflags & (EXEC_FLAG_REWIND | EXEC_FLAG_BACKWARD | EXEC_FLAG_MARK)) != 0);

	/*
	 * initialize child expressions
	 */
	nlstate->js.ps.targetlist = (List *)
		ExecInitExpr((Expr *) node->join.plan.targetlist,
					 (PlanState *) nlstate);
	nlstate->js.ps.qual = (List *)
		ExecInitExpr((Expr *) node->join.plan.qual,
					 (PlanState *) nlstate);
	nlstate->js.jointype = node->join.jointype;
	nlstate->js.joinqual = (List *)
		ExecInitExpr((Expr *) node->join.joinqual,
					 (PlanState *) nlstate);

	/*
	 * initialize child nodes
	 *
	 * Tell the inner child that cheap rescans would be good.  (This is
	 * unnecessary if we are doing nestloop with inner indexscan, because the
	 * rescan will always be with a fresh parameter --- but since
	 * nodeIndexscan doesn't actually care about REWIND, there's no point in
	 * dealing with that refinement.)
	 */
	/*
	 * XXX ftian: Because share input need to make the whole thing into a tree,
	 * we can put the underlying share only under one shareinputscan.  During execution,
	 * we need the shareinput node that has underlying subtree be inited/executed first.
	 * This means, 
	 * 	1. Init and first ExecProcNode call must be in the same order
	 *	2. Init order above is the same as the tree walking order in cdbmutate.c
	 * For nest loop join, it is more strange than others.  Depends on prefetch_inner,
	 * the execution order may change.  Handle this correctly here.
	 * 
	 * Until we find a better way to handle the dependency of ShareInputScan on 
	 * execution order, this is pretty much what we have to deal with.
	 */
	if (nlstate->prefetch_inner)
	{
		innerPlanState(nlstate) = ExecInitNode(innerPlan(node), estate,
				eflags | EXEC_FLAG_REWIND);
		if (!node->shared_outer)
			outerPlanState(nlstate) = ExecInitNode(outerPlan(node), estate, eflags);
	}
	else
	{
		if (!node->shared_outer)
			outerPlanState(nlstate) = ExecInitNode(outerPlan(node), estate, eflags);
		innerPlanState(nlstate) = ExecInitNode(innerPlan(node), estate,
				eflags | EXEC_FLAG_REWIND);
	}

#define NESTLOOP_NSLOTS 2

	/*
	 * tuple table initialization
	 */
	ExecInitResultTupleSlot(estate, &nlstate->js.ps);

	switch (node->join.jointype)
	{
		case JOIN_INNER:
		case JOIN_SEMI:
			break;
		case JOIN_LEFT:
		case JOIN_ANTI:
<<<<<<< HEAD
		case JOIN_LASJ_NOTIN:
=======
>>>>>>> 38e93482
			nlstate->nl_NullInnerTupleSlot =
				ExecInitNullTupleSlot(estate,
								 ExecGetResultType(innerPlanState(nlstate)));
			break;
		default:
			elog(ERROR, "unrecognized join type: %d",
				 (int) node->join.jointype);
	}

	/*
	 * initialize tuple type and projection info
	 */
	ExecAssignResultTypeFromTL(&nlstate->js.ps);
	ExecAssignProjectionInfo(&nlstate->js.ps, NULL);

	/*
	 * finally, wipe the current outer tuple clean.
	 */
<<<<<<< HEAD
	nlstate->js.ps.ps_OuterTupleSlot = NULL;
=======
	nlstate->js.ps.ps_TupFromTlist = false;
>>>>>>> 38e93482
	nlstate->nl_NeedNewOuter = true;
	nlstate->nl_MatchedOuter = false;
	nlstate->nl_innerSquelchNeeded = true;		/*CDB*/


    if (node->join.jointype == JOIN_LASJ_NOTIN)
    {
    	splitJoinQualExpr(nlstate);
    	/*
    	 * For LASJ_NOTIN, when we evaluate the join condition, we want to
    	 * return true when one of the conditions is NULL, so we exclude
    	 * that tuple from the output.
    	 */
		nlstate->nl_qualResultForNull = true;
    }
    else
    {
        nlstate->nl_qualResultForNull = false;
    }

	NL1_printf("ExecInitNestLoop: %s\n",
			   "node initialized");
	
	return nlstate;
}

int
ExecCountSlotsNestLoop(NestLoop *node)
{
	return ExecCountSlotsNode(outerPlan(node)) +
		ExecCountSlotsNode(innerPlan(node)) +
		NESTLOOP_NSLOTS;
}

/* ----------------------------------------------------------------
 *		ExecEndNestLoop
 *
 *		closes down scans and frees allocated storage
 * ----------------------------------------------------------------
 */
void
ExecEndNestLoop(NestLoopState *node)
{
	NL1_printf("ExecEndNestLoop: %s\n",
			   "ending node processing");

	/*
	 * Free the exprcontext
	 */
	ExecFreeExprContext(&node->js.ps);

	/*
	 * clean out the tuple table
	 */
	ExecClearTuple(node->js.ps.ps_ResultTupleSlot);

	/*
	 * close down subplans
	 */
	if (!node->shared_outer)
		ExecEndNode(outerPlanState(node));
	ExecEndNode(innerPlanState(node));

	NL1_printf("ExecEndNestLoop: %s\n",
			   "node processing ended");

	EndPlanStateGpmonPkt(&node->js.ps);
}

/* ----------------------------------------------------------------
 *		ExecReScanNestLoop
 * ----------------------------------------------------------------
 */
void
ExecReScanNestLoop(NestLoopState *node, ExprContext *exprCtxt)
{
	PlanState  *outerPlan = outerPlanState(node);

	/*
	 * If outerPlan->chgParam is not null then plan will be automatically
	 * re-scanned by first ExecProcNode. innerPlan is re-scanned for each new
	 * outer tuple and MUST NOT be re-scanned from here or you'll get troubles
	 * from inner index scans when outer Vars are used as run-time keys...
	 */
	if (outerPlan->chgParam == NULL)
		ExecReScan(outerPlan, exprCtxt);

<<<<<<< HEAD
	/* let outerPlan to free its result tuple ... */
	node->js.ps.ps_OuterTupleSlot = NULL;
=======
	node->js.ps.ps_TupFromTlist = false;
>>>>>>> 38e93482
	node->nl_NeedNewOuter = true;
	node->nl_MatchedOuter = false;
	node->nl_innerSideScanned = false;
	/* CDB: We intentionally leave node->nl_innerSquelchNeeded unchanged on ReScan */
}

/* ----------------------------------------------------------------
 * splitJoinQualExpr
 *
 * Deconstruct the join clauses into outer and inner argument values, so
 * that we can evaluate those subexpressions separately. Note: for constant
 * expression we don't need to split (MPP-21294). However, if constant expressions
 * have peer splittable expressions we *do* split those.
 *
 * This is used for NOTIN joins, as we need to look for NULLs on both
 * inner and outer side.
 * ----------------------------------------------------------------
 */
static void
splitJoinQualExpr(NestLoopState *nlstate)
{
	List *lclauses = NIL;
	List *rclauses = NIL;
	ListCell *lc = NULL;

	foreach(lc, nlstate->js.joinqual)
	{
		GenericExprState *exprstate = (GenericExprState *) lfirst(lc);
		switch (exprstate->xprstate.type)
		{
		case T_FuncExprState:
			extractFuncExprArgs((FuncExprState *) exprstate, &lclauses, &rclauses);
			break;
		case T_BoolExprState:
		{
			BoolExprState *bstate = (BoolExprState *) exprstate;
			ListCell *argslc = NULL;
			foreach(argslc,bstate->args)
			{
				FuncExprState *fstate = (FuncExprState *) lfirst(argslc);
				Assert(IsA(fstate, FuncExprState));
				extractFuncExprArgs(fstate, &lclauses, &rclauses);
			}
			break;
		}
		case T_ExprState:
			/* For constant expression we don't need to split */
			if (exprstate->xprstate.expr->type == T_Const)
			{
				/*
				 * Constant expressions do not need to be splitted into left and
				 * right as they don't need to be considered for NULL value special
				 * cases
				 */
				continue;
			}

			insist_log(false, "unexpected expression type in NestLoopJoin qual");

			break; /* Unreachable */
		default:
			insist_log(false, "unexpected expression type in NestLoopJoin qual");
		}
	}
	Assert(NIL == nlstate->nl_InnerJoinKeys && NIL == nlstate->nl_OuterJoinKeys);
	nlstate->nl_InnerJoinKeys = rclauses;
	nlstate->nl_OuterJoinKeys = lclauses;
}


/* ----------------------------------------------------------------
 * extractFuncExprArgs
 *
 * Extract the arguments of a FuncExpr and append them into two
 * given lists:
 *   - lclauses for the left side of the expression,
 *   - rclauses for the right side
 * ----------------------------------------------------------------
 */
static void
extractFuncExprArgs(FuncExprState *fstate, List **lclauses, List **rclauses)
{
	*lclauses = lappend(*lclauses, linitial(fstate->args));
	*rclauses = lappend(*rclauses, lsecond(fstate->args));
}<|MERGE_RESOLUTION|>--- conflicted
+++ resolved
@@ -10,11 +10,7 @@
  *
  *
  * IDENTIFICATION
-<<<<<<< HEAD
- *	  $PostgreSQL: pgsql/src/backend/executor/nodeNestloop.c,v 1.47 2008/08/14 18:47:58 tgl Exp $
-=======
  *	  $PostgreSQL: pgsql/src/backend/executor/nodeNestloop.c,v 1.49 2008/10/23 14:34:34 tgl Exp $
->>>>>>> 38e93482
  *
  *-------------------------------------------------------------------------
  */
@@ -85,30 +81,6 @@
 	outerPlan = outerPlanState(node);
 	innerPlan = innerPlanState(node);
 	econtext = node->js.ps.ps_ExprContext;
-
-	/*
-<<<<<<< HEAD
-	 * get the current outer tuple
-	 */
-	outerTupleSlot = node->js.ps.ps_OuterTupleSlot;
-	econtext->ecxt_outertuple = outerTupleSlot;
-=======
-	 * Check to see if we're still projecting out tuples from a previous join
-	 * tuple (because there is a function-returning-set in the projection
-	 * expressions).  If so, try to project another one.
-	 */
-	if (node->js.ps.ps_TupFromTlist)
-	{
-		TupleTableSlot *result;
-		ExprDoneCond isDone;
-
-		result = ExecProject(node->js.ps.ps_ProjInfo, &isDone);
-		if (isDone == ExprMultipleResult)
-			return result;
-		/* Done with that source tuple... */
-		node->js.ps.ps_TupFromTlist = false;
-	}
->>>>>>> 38e93482
 
 	/*
 	 * Reset per-tuple memory context to free any expression evaluation
@@ -265,12 +237,8 @@
 
 			if (!node->nl_MatchedOuter &&
 				(node->js.jointype == JOIN_LEFT ||
-<<<<<<< HEAD
 				 node->js.jointype == JOIN_ANTI ||
 				 node->js.jointype == JOIN_LASJ_NOTIN))
-=======
-				 node->js.jointype == JOIN_ANTI))
->>>>>>> 38e93482
 			{
 				/*
 				 * We are doing an outer join and there were no join matches
@@ -334,18 +302,11 @@
 			node->nl_MatchedOuter = true;
 
 			/* In an antijoin, we never return a matched tuple */
-<<<<<<< HEAD
 			if (node->js.jointype == JOIN_LASJ_NOTIN || node->js.jointype == JOIN_ANTI)
-=======
-			if (node->js.jointype == JOIN_ANTI)
->>>>>>> 38e93482
 			{
 				node->nl_NeedNewOuter = true;
 				continue;		/* return to top of loop */
 			}
-<<<<<<< HEAD
-			else
-=======
 
 			/*
 			 * In a semijoin, we'll consider returning the first match,
@@ -355,25 +316,18 @@
 				node->nl_NeedNewOuter = true;
 
 			if (otherqual == NIL || ExecQual(otherqual, econtext, false))
->>>>>>> 38e93482
 			{
 				/*
-				 * In a semijoin, we'll consider returning the first match,
-				 * but after that we're done with this outer tuple.
+				 * qualification was satisfied so we project and return the
+				 * slot containing the result tuple using ExecProject().
 				 */
-				if (node->js.jointype == JOIN_SEMI)
-					node->nl_NeedNewOuter = true;
-
-				if (otherqual == NIL || ExecQual(otherqual, econtext, false))
-				{
-					/*
-					 * qualification was satisfied so we project and return the
-					 * slot containing the result tuple using ExecProject().
-					 */
-					ENL1_printf("qualification succeeded, projecting tuple");
-
-					return ExecProject(node->js.ps.ps_ProjInfo, NULL);
-				}
+				TupleTableSlot *result;
+
+				ENL1_printf("qualification succeeded, projecting tuple");
+
+				result = ExecProject(node->js.ps.ps_ProjInfo, NULL);
+
+				return result;
 			}
 		}
 
@@ -495,10 +449,7 @@
 			break;
 		case JOIN_LEFT:
 		case JOIN_ANTI:
-<<<<<<< HEAD
 		case JOIN_LASJ_NOTIN:
-=======
->>>>>>> 38e93482
 			nlstate->nl_NullInnerTupleSlot =
 				ExecInitNullTupleSlot(estate,
 								 ExecGetResultType(innerPlanState(nlstate)));
@@ -517,11 +468,6 @@
 	/*
 	 * finally, wipe the current outer tuple clean.
 	 */
-<<<<<<< HEAD
-	nlstate->js.ps.ps_OuterTupleSlot = NULL;
-=======
-	nlstate->js.ps.ps_TupFromTlist = false;
->>>>>>> 38e93482
 	nlstate->nl_NeedNewOuter = true;
 	nlstate->nl_MatchedOuter = false;
 	nlstate->nl_innerSquelchNeeded = true;		/*CDB*/
@@ -609,12 +555,6 @@
 	if (outerPlan->chgParam == NULL)
 		ExecReScan(outerPlan, exprCtxt);
 
-<<<<<<< HEAD
-	/* let outerPlan to free its result tuple ... */
-	node->js.ps.ps_OuterTupleSlot = NULL;
-=======
-	node->js.ps.ps_TupFromTlist = false;
->>>>>>> 38e93482
 	node->nl_NeedNewOuter = true;
 	node->nl_MatchedOuter = false;
 	node->nl_innerSideScanned = false;
