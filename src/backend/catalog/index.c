--- conflicted
+++ resolved
@@ -3,21 +3,13 @@
  * index.c
  *	  code to create and destroy POSTGRES index relations
  *
-<<<<<<< HEAD
  * Portions Copyright (c) 2006-2009, Greenplum inc
  * Portions Copyright (c) 1996-2009, PostgreSQL Global Development Group
-=======
- * Portions Copyright (c) 1996-2008, PostgreSQL Global Development Group
->>>>>>> d13f41d2
  * Portions Copyright (c) 1994, Regents of the University of California
  *
  *
  * IDENTIFICATION
-<<<<<<< HEAD
- *	  $PostgreSQL: pgsql/src/backend/catalog/index.c,v 1.282 2007/03/29 00:15:37 tgl Exp $
-=======
  *	  $PostgreSQL: pgsql/src/backend/catalog/index.c,v 1.292.2.3 2009/12/09 21:58:16 tgl Exp $
->>>>>>> d13f41d2
  *
  *
  * INTERFACE ROUTINES
@@ -39,6 +31,7 @@
 #include "access/transam.h"
 #include "access/xact.h"
 #include "bootstrap/bootstrap.h"
+#include "catalog/aoblkdir.h"
 #include "catalog/catalog.h"
 #include "catalog/catquery.h"
 #include "catalog/dependency.h"
@@ -52,10 +45,8 @@
 #include "catalog/pg_opclass.h"
 #include "catalog/pg_tablespace.h"
 #include "catalog/pg_type.h"
-<<<<<<< HEAD
+#include "cdb/cdbpersistentfilesysobj.h"
 #include "catalog/aoblkdir.h"
-=======
->>>>>>> d13f41d2
 #include "commands/tablecmds.h"
 #include "executor/executor.h"
 #include "miscadmin.h"
@@ -116,6 +107,7 @@
 static double IndexBuildHeapScan(Relation heapRelation,
 								 Relation indexRelation,
 								 struct IndexInfo *indexInfo,
+								 bool allow_sync,
 								 EState *estate,
 								 Snapshot snapshot,
 								 TransactionId OldestXmin,
@@ -810,7 +802,7 @@
 		{
 			char		constraintType;
 			const char *constraintName = indexRelationName;
-			
+
 			if ( altConName )
 			{
 				constraintName = altConName;
@@ -895,25 +887,12 @@
 			}
 
 			/*
-<<<<<<< HEAD
-			 * It's possible for an index to not depend on any columns of the
-			 * table at all, in which case we need to give it a dependency on
-			 * the table as a whole; else it won't get dropped when the table
-			 * is dropped.	This edge case is not totally useless; for
-			 * example, a unique index on a constant expression can serve to
-			 * prevent a table from containing more than one row.
-			 */
-			if (!have_simple_col &&
-				!contain_vars_of_level((Node *) indexInfo->ii_Expressions, 0) &&
-				!contain_vars_of_level((Node *) indexInfo->ii_Predicate, 0))
-=======
 			 * If there are no simply-referenced columns, give the index an
 			 * auto dependency on the whole table.  In most cases, this will
 			 * be redundant, but it might not be if the index expressions and
 			 * predicate contain no Vars or only whole-row Vars.
 			 */
 			if (!have_simple_col)
->>>>>>> d13f41d2
 			{
 				referenced.classId = RelationRelationId;
 				referenced.objectId = heapRelationId;
@@ -1060,9 +1039,6 @@
 		RelationFetchSegFile0GpRelationNode(userIndexRelation);
 
 	/*
-<<<<<<< HEAD
-	 * Schedule physical removal of the files
-=======
 	 * There can no longer be anyone *else* touching the index, but we
 	 * might still have open queries using it in our own session.
 	 */
@@ -1070,7 +1046,6 @@
 
 	/*
 	 * Schedule physical removal of the file
->>>>>>> d13f41d2
 	 */
 	MirroredFileSysObj_ScheduleDropBufferPoolRel(userIndexRelation);
 
@@ -1455,7 +1430,9 @@
  *
  * Caller must already hold exclusive lock on the relation.
  *
-<<<<<<< HEAD
+ * The relation is marked with relfrozenxid=freezeXid (InvalidTransactionId
+ * must be passed for indexes)
+ *
  * Replaces relfilenode and updates pg_class / gp_relation_node.
  * If the updating relation is gp_relation_node's index, the caller
  * should rebuild the index by index_build().
@@ -1464,27 +1441,20 @@
  * InvalidOid, an unused one is allocated.
  */
 Oid
-setNewRelfilenode(Relation relation)
-=======
- * The relation is marked with relfrozenxid=freezeXid (InvalidTransactionId
- * must be passed for indexes)
- */
-void
 setNewRelfilenode(Relation relation, TransactionId freezeXid)
->>>>>>> d13f41d2
 {
-	return setNewRelfilenodeToOid(relation, InvalidOid);
+	return setNewRelfilenodeToOid(relation, freezeXid, InvalidOid);
 }
 Oid
-setNewRelfilenodeToOid(Relation relation, Oid newrelfilenode)
+setNewRelfilenodeToOid(Relation relation, TransactionId freezeXid, Oid newrelfilenode)
 {
 	RelFileNode newrnode;
 	SMgrRelation srel;
 	Relation	pg_class;
+	Relation	gp_relation_node;
 	HeapTuple	tuple;
 	Form_pg_class rd_rel;
 	bool		isAppendOnly;
-	Relation	gp_relation_node;
 	bool		is_gp_relation_node_index;
 
 	/* Can't change relfilenode for nailed tables (indexes ok though) */
@@ -1532,16 +1502,17 @@
 			 RelationGetRelid(relation));
 	rd_rel = (Form_pg_class) GETSTRUCT(tuple);
 
-	/* schedule unlinking old relfilenode */
-	remove_gp_relation_node_and_schedule_drop(relation);
-
 	/* create another storage file. Is it a little ugly ? */
 	/* NOTE: any conflict in relfilenode value will be caught here */
 	newrnode = relation->rd_node;
 	newrnode.relNode = newrelfilenode;
 
-	isAppendOnly = (relation->rd_rel->relstorage == RELSTORAGE_AOROWS ||
+	/* schedule unlinking old relfilenode */
+	remove_gp_relation_node_and_schedule_drop(relation);
+
+	isAppendOnly = (relation->rd_rel->relstorage == RELSTORAGE_AOROWS || 
 					relation->rd_rel->relstorage == RELSTORAGE_AOCOLS);
+
 	if (!isAppendOnly)
 	{
 		PersistentFileSysRelStorageMgr localRelStorageMgr;
@@ -1601,11 +1572,13 @@
 			 ItemPointerToString(&relation->rd_segfile0_relationnodeinfo.persistentTid),
 			 relation->rd_segfile0_relationnodeinfo.persistentSerialNum);
 
-	/* Update GETSTRUCT fields of the pg_class row */
+	/* update the pg_class row */
 	rd_rel->relfilenode = newrelfilenode;
 	rd_rel->relpages = 0;		/* it's empty until further notice */
 	rd_rel->reltuples = 0;
-<<<<<<< HEAD
+	rd_rel->relfrozenxid = freezeXid;
+	simple_heap_update(pg_class, &tuple->t_self, tuple);
+	CatalogUpdateIndexes(pg_class, tuple);
 
 	/*
 	 * If the swapping relation is an index of gp_relation_node,
@@ -1626,31 +1599,19 @@
 						&relation->rd_segfile0_relationnodeinfo.persistentTid,
 						relation->rd_segfile0_relationnodeinfo.persistentSerialNum);
 
-=======
-	rd_rel->relfrozenxid = freezeXid;
->>>>>>> d13f41d2
-	simple_heap_update(pg_class, &tuple->t_self, tuple);
-	CatalogUpdateIndexes(pg_class, tuple);
-
 	heap_freetuple(tuple);
 
 	heap_close(pg_class, RowExclusiveLock);
 
-<<<<<<< HEAD
 	heap_close(gp_relation_node, RowExclusiveLock);
 
-=======
->>>>>>> d13f41d2
 	/* Make sure the relfilenode change is visible */
 	CommandCounterIncrement();
 
 	/* Mark the rel as having a new relfilenode in current transaction */
 	RelationCacheMarkNewRelfilenode(relation);
-<<<<<<< HEAD
 
 	return newrelfilenode;
-=======
->>>>>>> d13f41d2
 }
 
 
@@ -1721,8 +1682,6 @@
 	/* Restore userid and security context */
 	SetUserIdAndSecContext(save_userid, save_sec_context);
 
-<<<<<<< HEAD
-=======
 	/*
 	 * If we found any potentially broken HOT chains, mark the index as not
 	 * being usable until the current transaction is below the event horizon.
@@ -1774,7 +1733,6 @@
 		heap_close(pg_index, RowExclusiveLock);
 	}
 
->>>>>>> d13f41d2
 	/*
 	 * Update heap and index pg_class rows
 	 */
@@ -1842,32 +1800,19 @@
  * chain tip.
  */
 double
-<<<<<<< HEAD
 IndexBuildScan(Relation parentRelation,
 			   Relation indexRelation,
 			   struct IndexInfo *indexInfo,
+			   bool allow_sync,
 			   IndexBuildCallback callback,
 			   void *callback_state)
-=======
-IndexBuildHeapScan(Relation heapRelation,
-				   Relation indexRelation,
-				   IndexInfo *indexInfo,
-				   bool allow_sync,
-				   IndexBuildCallback callback,
-				   void *callback_state)
->>>>>>> d13f41d2
 {
+	double		reltuples;
 	TupleTableSlot *slot;
 	EState	   *estate;
 	ExprContext *econtext;
 	Snapshot	snapshot;
 	TransactionId OldestXmin;
-<<<<<<< HEAD
-	double reltuples = 0;
-=======
-	BlockNumber root_blkno = InvalidBlockNumber;
-	OffsetNumber root_offsets[MaxHeapTuplesPerPage];
->>>>>>> d13f41d2
 
 	/*
 	 * sanity checks
@@ -1911,20 +1856,19 @@
 	{
 		snapshot = SnapshotAny;
 		/* okay to ignore lazy VACUUMs here */
-		OldestXmin = GetOldestXmin(parentRelation->rd_rel->relisshared);
-	}
-
-<<<<<<< HEAD
+		OldestXmin = GetOldestXmin(parentRelation->rd_rel->relisshared, true);
+	}
+
 	if (RelationIsHeap(parentRelation))
 		reltuples = IndexBuildHeapScan(parentRelation,
 									   indexRelation,
 									   indexInfo,
+									   allow_sync,
 									   estate,
 									   snapshot,
 									   OldestXmin,
 									   callback,
 									   callback_state);
-	
 	else if (RelationIsAoRows(parentRelation))
 		reltuples = IndexBuildAppendOnlyRowScan(parentRelation,
 												indexRelation,
@@ -1941,6 +1885,12 @@
 												snapshot,
 												callback,
 												callback_state);
+	else
+	{
+		reltuples = 0; /* keep compiler quiet */
+		elog(ERROR, "unrecognized relation storage type: %c",
+			 parentRelation->rd_rel->relstorage);
+	}
 
 	ExecDropSingleTupleTableSlot(slot);
 	FreeExecutorState(estate);
@@ -1975,6 +1925,7 @@
 IndexBuildHeapScan(Relation heapRelation,
 				   Relation indexRelation,
 				   struct IndexInfo *indexInfo,
+				   bool allow_sync,
 				   EState *estate,
 				   Snapshot snapshot,
 				   TransactionId OldestXmin,
@@ -1991,6 +1942,8 @@
 	List	   *predicate = NIL;
 	ExprContext *econtext;
 	TupleTableSlot *slot;
+	BlockNumber root_blkno = InvalidBlockNumber;
+	OffsetNumber root_offsets[MaxHeapTuplesPerPage];
 
 	Assert(estate->es_per_tuple_exprcontext != NULL);
 	econtext = estate->es_per_tuple_exprcontext;
@@ -1998,20 +1951,15 @@
 
 	/* Set up execution state for predicate, if any. */
 	predicate = (List *)
-		ExecPrepareExpr((Expr *) indexInfo->ii_Predicate, estate);
-
-	scan = heap_beginscan(heapRelation, /* relation */
-						  snapshot,		/* seeself */
-						  0,	/* number of keys */
-						  NULL);	/* scan key */
-=======
+		ExecPrepareExpr((Expr *) indexInfo->ii_Predicate,
+						estate);
+
 	scan = heap_beginscan_strat(heapRelation,	/* relation */
 								snapshot,		/* snapshot */
 								0,				/* number of keys */
 								NULL,			/* scan key */
 								true,			/* buffer access strategy OK */
 								allow_sync);	/* syncscan OK? */
->>>>>>> d13f41d2
 
 	reltuples = 0;
 
@@ -2053,9 +2001,15 @@
 		{
 			Page		page = BufferGetPage(scan->rs_cbuf);
 
+			// -------- MirroredLock ----------
+			MIRROREDLOCK_BUFMGR_LOCK;
+
 			LockBuffer(scan->rs_cbuf, BUFFER_LOCK_SHARE);
 			heap_get_root_tuples(page, root_offsets);
 			LockBuffer(scan->rs_cbuf, BUFFER_LOCK_UNLOCK);
+
+			MIRROREDLOCK_BUFMGR_UNLOCK;
+			// -------- MirroredLock ----------
 
 			root_blkno = scan->rs_cblock;
 		}
@@ -2073,13 +2027,13 @@
 			 * be conservative about it.  (This remark is still correct even
 			 * with HOT-pruning: our pin on the buffer prevents pruning.)
 			 */
-			
+
 			// -------- MirroredLock ----------
 			MIRROREDLOCK_BUFMGR_LOCK;
 			
 			LockBuffer(scan->rs_cbuf, BUFFER_LOCK_SHARE);
 
-			switch (HeapTupleSatisfiesVacuum(heapTuple->t_data, OldestXmin,
+			switch (HeapTupleSatisfiesVacuum(heapRelation, heapTuple->t_data, OldestXmin,
 											 scan->rs_cbuf))
 			{
 				case HEAPTUPLE_DEAD:
@@ -2158,25 +2112,6 @@
 				case HEAPTUPLE_DELETE_IN_PROGRESS:
 
 					/*
-<<<<<<< HEAD
-					 * Since caller should hold ShareLock or better, we should
-					 * not see any tuples deleted by open transactions ---
-					 * unless it's our own transaction. (Consider DELETE
-					 * followed by CREATE INDEX within a transaction.)	An
-					 * exception occurs when reindexing a system catalog,
-					 * because we often release lock on system catalogs before
-					 * committing.
-					 *
-					 * XXX we also skip the check for any bitmap indexes.
-					 */
-					Assert(!(heapTuple->t_data->t_infomask & HEAP_XMAX_IS_MULTI));
-					if (!TransactionIdIsCurrentTransactionId(
-								   HeapTupleHeaderGetXmax(heapTuple->t_data))
-						&& !IsSystemRelation(heapRelation)
-						&& (!RelationIsBitmapIndex(indexRelation)))
-						elog(ERROR, "concurrent delete in progress");
-					indexIt = true;
-=======
 					 * As with INSERT_IN_PROGRESS case, this is unexpected
 					 * unless it's our own deletion or a system catalog.
 					 */
@@ -2184,6 +2119,21 @@
 					if (!TransactionIdIsCurrentTransactionId(
 								  HeapTupleHeaderGetXmax(heapTuple->t_data)))
 					{
+						/*
+						 * GPDB_83MERGE_FIXME:
+						 *
+						 * Before the 8.3 merge, we also didn't throw an error if
+						 * it was a bitmap index. The old comment didn't explain why,
+						 * however. I don't understand why bitmap indexes would behave
+						 * differently here; indexes contain no visibility information,
+						 * this is all about how the heap works.
+						 *
+						 * I'm leaving this as it's in upstream, with no special handling
+						 * for bitmap indexes, to see what breaks. But if someone reports
+						 * a "concurrent delete in progress" error while creating a bitmap
+						 * index on a heap table, then we possibly need to put that
+						 * exception back.
+						 */
 						if (!IsSystemRelation(heapRelation))
 							elog(ERROR, "concurrent delete in progress");
 						else
@@ -2227,7 +2177,6 @@
 						indexIt = true;
 					}
 					/* In any case, exclude the tuple from unique-checking */
->>>>>>> d13f41d2
 					tupleIsAlive = false;
 					break;
 				default:
@@ -2284,11 +2233,6 @@
 		 * pass the values[] and isnull[] arrays, instead.
 		 */
 
-<<<<<<< HEAD
-		/* Call the AM's callback routine to process the tuple */
-		callback(indexRelation, slot_get_ctid(slot),
-				 values, isnull, tupleIsAlive, callback_state);
-=======
 		if (HeapTupleIsHeapOnly(heapTuple))
 		{
 			/*
@@ -2307,16 +2251,15 @@
 									   root_offsets[offnum - 1]);
 
 			/* Call the AM's callback routine to process the tuple */
-			callback(indexRelation, &rootTuple, values, isnull, tupleIsAlive,
+			callback(indexRelation, &rootTuple.t_self, values, isnull, tupleIsAlive,
 					 callback_state);
 		}
 		else
 		{
 			/* Call the AM's callback routine to process the tuple */
-			callback(indexRelation, heapTuple, values, isnull, tupleIsAlive,
+			callback(indexRelation, &heapTuple->t_self, values, isnull, tupleIsAlive,
 					 callback_state);
 		}
->>>>>>> d13f41d2
 	}
 
 	heap_endscan(scan);
@@ -2705,12 +2648,9 @@
 	ivinfo.vacuum_full = false;
 	ivinfo.message_level = DEBUG2;
 	ivinfo.num_heap_tuples = -1;
-<<<<<<< HEAD
+	ivinfo.strategy = NULL;
 	ivinfo.extra_oids = NIL;
 	state.tuplesort = NULL;
-=======
-	ivinfo.strategy = NULL;
->>>>>>> d13f41d2
 
 	PG_TRY();
 	{
@@ -2909,9 +2849,15 @@
 		{
 			Page		page = BufferGetPage(scan->rs_cbuf);
 
+			// -------- MirroredLock ----------
+			MIRROREDLOCK_BUFMGR_LOCK;
+
 			LockBuffer(scan->rs_cbuf, BUFFER_LOCK_SHARE);
 			heap_get_root_tuples(page, root_offsets);
 			LockBuffer(scan->rs_cbuf, BUFFER_LOCK_UNLOCK);
+
+			MIRROREDLOCK_BUFMGR_UNLOCK;
+			// -------- MirroredLock ----------
 
 			memset(in_index, 0, sizeof(in_index));
 
@@ -2948,21 +2894,14 @@
 				if (ItemPointerGetBlockNumber(indexcursor) == root_blkno)
 					in_index[ItemPointerGetOffsetNumber(indexcursor) - 1] = true;
 				pfree(indexcursor);
-<<<<<<< HEAD
-
-			if(gp_enable_mk_sort)
+			}
+
+			if (gp_enable_mk_sort)
 				tuplesort_empty = !tuplesort_getdatum_mk((Tuplesortstate_mk *) state->tuplesort,
 						true, &ts_val, &ts_isnull);
 			else
 				tuplesort_empty = !tuplesort_getdatum((Tuplesortstate *) state->tuplesort,
 						true, &ts_val, &ts_isnull);
-
-=======
-			}
-
-			tuplesort_empty = !tuplesort_getdatum(state->tuplesort, true,
-												  &ts_val, &ts_isnull);
->>>>>>> d13f41d2
 			Assert(tuplesort_empty || !ts_isnull);
 			indexcursor = (ItemPointer) DatumGetPointer(ts_val);
 		}
@@ -3002,39 +2941,6 @@
 						   isnull);
 
 			/*
-<<<<<<< HEAD
-			 * If the tuple is already committed dead, we still have to put it
-			 * in the index (because some xacts might be able to see it), but
-			 * we might as well suppress uniqueness checking. This is just an
-			 * optimization because the index AM is not supposed to raise a
-			 * uniqueness failure anyway.
-			 */
-			if (indexInfo->ii_Unique)
-			{
-				
-				// -------- MirroredLock ----------
-				MIRROREDLOCK_BUFMGR_LOCK;
-				
-				/* must hold a buffer lock to call HeapTupleSatisfiesNow */
-				LockBuffer(scan->rs_cbuf, BUFFER_LOCK_SHARE);
-
-				if (HeapTupleSatisfiesNow(scan->rs_rd, heapTuple->t_data, scan->rs_cbuf))
-					check_unique = true;
-				else
-					check_unique = false;
-
-				LockBuffer(scan->rs_cbuf, BUFFER_LOCK_UNLOCK);
-				
-				MIRROREDLOCK_BUFMGR_UNLOCK;
-				// -------- MirroredLock ----------
-				
-			}
-			else
-				check_unique = false;
-
-			/*
-=======
->>>>>>> d13f41d2
 			 * You'd think we should go ahead and build the index tuple here,
 			 * but some index AMs want to do further processing on the data
 			 * first. So pass the values[] and isnull[] arrays, instead.
@@ -3267,8 +3173,6 @@
 	Form_pg_index	indexForm;
 	Oid				retrelfilenode;
 	Oid				namespaceId;
-	cqContext		cqc;
-	cqContext	   *pcqCtx;
 
 	Assert(OidIsValid(indexId));
 	Assert(extra_oids != NULL);
@@ -3354,15 +3258,14 @@
 			/*
 			 * We'll build a new physical relation for the index.
 			 */
-<<<<<<< HEAD
 			if (OidIsValid(newrelfilenode))
 			{
-				setNewRelfilenodeToOid(iRel, newrelfilenode);
+				setNewRelfilenodeToOid(iRel, InvalidTransactionId, newrelfilenode);
 				retrelfilenode = newrelfilenode;
 			}
 			else
 			{
-				retrelfilenode = setNewRelfilenode(iRel);
+				retrelfilenode = setNewRelfilenode(iRel, InvalidTransactionId);
 
 				Assert(*extra_oids == NULL);
 
@@ -3382,9 +3285,6 @@
 			createIndexInfoOpaque(*extra_oids,
 								  RelationIsBitmapIndex(iRel),
 								  indexInfo);
-=======
-			setNewRelfilenode(iRel, InvalidTransactionId);
->>>>>>> d13f41d2
 		}
 
 		/* Initialize the index and rebuild */
@@ -3417,14 +3317,9 @@
 	 */
 	pg_index = heap_open(IndexRelationId, RowExclusiveLock);
 
-	pcqCtx = caql_addrel(cqclr(&cqc), pg_index);
-
-	indexTuple = caql_getfirst(pcqCtx,
-							   cql("SELECT * FROM pg_index "
-								   " WHERE indexrelid = :1 "
-								   " FOR UPDATE ",
-								   ObjectIdGetDatum(indexId)));
-
+	indexTuple = SearchSysCacheCopy(INDEXRELID,
+									ObjectIdGetDatum(indexId),
+									0, 0, 0);
 	if (!HeapTupleIsValid(indexTuple))
 		elog(ERROR, "cache lookup failed for index %u", indexId);
 	indexForm = (Form_pg_index) GETSTRUCT(indexTuple);
@@ -3432,10 +3327,6 @@
 	if (!indexForm->indisvalid || !indexForm->indisready)
 	{
 		indexForm->indisvalid = true;
-<<<<<<< HEAD
-		caql_update_current(pcqCtx, indexTuple);
-		/* and Update indexes (implicit) */
-=======
 		indexForm->indisready = true;
 		simple_heap_update(pg_index, &indexTuple->t_self, indexTuple);
 		CatalogUpdateIndexes(pg_index, indexTuple);
@@ -3448,7 +3339,6 @@
 		 * on the table.
 		 */
 		CacheInvalidateRelcache(heapRelation);
->>>>>>> d13f41d2
 	}
 	heap_close(pg_index, RowExclusiveLock);
 
@@ -3489,7 +3379,6 @@
 							   "VACUUM", subtyp
 					);
 	}
-
 
 	/* Close rels, but keep locks */
 	index_close(iRel, NoLock);
