--- conflicted
+++ resolved
@@ -417,19 +417,11 @@
 T191	Referential action RESTRICT			NO	
 T201	Comparable data types for referential constraints			NO	
 T211	Basic trigger capability			NO	
-<<<<<<< HEAD
 T211	Basic trigger capability	01	Triggers activated on UPDATE, INSERT, or DELETE of one base table	NO	
 T211	Basic trigger capability	02	BEFORE triggers	NO	
 T211	Basic trigger capability	03	AFTER triggers	NO	
 T211	Basic trigger capability	04	FOR EACH ROW triggers	NO	
 T211	Basic trigger capability	05	Ability to specify a search condition that must be true before the trigger is invoked	NO	
-=======
-T211	Basic trigger capability	01	Triggers activated on UPDATE, INSERT, or DELETE of one base table	YES	
-T211	Basic trigger capability	02	BEFORE triggers	YES	
-T211	Basic trigger capability	03	AFTER triggers	YES	
-T211	Basic trigger capability	04	FOR EACH ROW triggers	YES	
-T211	Basic trigger capability	05	Ability to specify a search condition that must be true before the trigger is invoked	YES	
->>>>>>> 1084f317
 T211	Basic trigger capability	06	Support for run-time rules for the interaction of triggers and constraints	NO	
 T211	Basic trigger capability	07	TRIGGER privilege	YES	
 T211	Basic trigger capability	08	Multiple triggers for the same event are executed in the order in which they were created in the catalog	NO	intentionally omitted
