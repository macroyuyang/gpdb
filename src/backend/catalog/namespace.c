--- conflicted
+++ resolved
@@ -3191,7 +3191,6 @@
 	}
 
 	/*
-<<<<<<< HEAD
 	 * First use of this temp namespace in this database; create it. The
 	 * temp namespaces are always owned by the superuser.  We leave their
 	 * permissions at default --- i.e., no access except to superuser ---
@@ -3204,12 +3203,8 @@
 	CommandCounterIncrement();
 
 	/*
-	 * If the corresponding toast-table namespace doesn't exist yet, create it.
-	 * (We assume there is no need to clean it out if it does exist, since
-=======
 	 * If the corresponding toast-table namespace doesn't exist yet, create
 	 * it. (We assume there is no need to clean it out if it does exist, since
->>>>>>> 4d53a2f9
 	 * dropping a parent table should make its toast table go away.)
 	 * (in GPDB, though, we drop and recreate it anyway, to make sure it has
 	 * the same OID on master and segments.)
