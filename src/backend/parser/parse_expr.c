/*-------------------------------------------------------------------------
 *
 * parse_expr.c
 *	  handle expressions in parser
 *
 * Portions Copyright (c) 1996-2008, PostgreSQL Global Development Group
 * Portions Copyright (c) 1994, Regents of the University of California
 *
 *
 * IDENTIFICATION
 *	  $PostgreSQL: pgsql/src/backend/parser/parse_expr.c,v 1.226.2.5 2010/07/30 17:57:07 tgl Exp $
 *
 *-------------------------------------------------------------------------
 */

#include "postgres.h"

#include "catalog/namespace.h"
#include "catalog/pg_type.h"
#include "commands/dbcommands.h"
#include "mb/pg_wchar.h"
#include "miscadmin.h"
#include "nodes/makefuncs.h"
#include "nodes/nodeFuncs.h"
#include "nodes/plannodes.h"
#include "optimizer/clauses.h"
#include "optimizer/var.h"
#include "parser/analyze.h"
#include "parser/gramparse.h"
#include "parser/parse_agg.h"
#include "parser/parse_coerce.h"
#include "parser/parse_clause.h"
#include "parser/parse_expr.h"
#include "parser/parse_func.h"
#include "parser/parse_oper.h"
#include "parser/parse_relation.h"
#include "parser/parse_target.h"
#include "parser/parse_type.h"
#include "rewrite/rewriteManip.h"
#include "utils/builtins.h"
#include "utils/lsyscache.h"
#include "utils/xml.h"


bool		Transform_null_equals = false;

static Node *transformParamRef(ParseState *pstate, ParamRef *pref);
static Node *transformAExprOp(ParseState *pstate, A_Expr *a);
static Node *transformAExprAnd(ParseState *pstate, A_Expr *a);
static Node *transformAExprOr(ParseState *pstate, A_Expr *a);
static Node *transformAExprNot(ParseState *pstate, A_Expr *a);
static Node *transformAExprOpAny(ParseState *pstate, A_Expr *a);
static Node *transformAExprOpAll(ParseState *pstate, A_Expr *a);
static Node *transformAExprDistinct(ParseState *pstate, A_Expr *a);
static Node *transformAExprNullIf(ParseState *pstate, A_Expr *a);
static Node *transformAExprOf(ParseState *pstate, A_Expr *a);
static Node *transformAExprIn(ParseState *pstate, A_Expr *a);
static Node *transformFuncCall(ParseState *pstate, FuncCall *fn);
static Node *transformSubLink(ParseState *pstate, SubLink *sublink);
static Node *transformArrayExpr(ParseState *pstate, A_ArrayExpr *a,
                                  Oid array_type, Oid element_type, int32 typmod);
static Node *transformRowExpr(ParseState *pstate, RowExpr *r);
static Node *transformTableValueExpr(ParseState *pstate, TableValueExpr *t);
static Node *transformCoalesceExpr(ParseState *pstate, CoalesceExpr *c);
static Node *transformMinMaxExpr(ParseState *pstate, MinMaxExpr *m);
static Node *transformXmlExpr(ParseState *pstate, XmlExpr *x);
static Node *transformXmlSerialize(ParseState *pstate, XmlSerialize *xs);
static Node *transformBooleanTest(ParseState *pstate, BooleanTest *b);
static Node *transformCurrentOfExpr(ParseState *pstate, CurrentOfExpr *cexpr);
static Node *transformColumnRef(ParseState *pstate, ColumnRef *cref);
static Node *transformWholeRowRef(ParseState *pstate, char *schemaname,
					 char *relname, int location);
static Node *transformIndirection(ParseState *pstate, Node *basenode,
					 List *indirection);
static Node *transformGroupingFunc(ParseState *pstate, GroupingFunc *gf);
static Node *transformPercentileExpr(ParseState *pstate, PercentileExpr *p);
static Node *typecast_expression(ParseState *pstate, Node *expr,
					TypeName *typename);
static Node *make_row_comparison_op(ParseState *pstate, List *opname,
					   List *largs, List *rargs, int location);
static Node *make_row_distinct_op(ParseState *pstate, List *opname,
					 RowExpr *lrow, RowExpr *rrow, int location);
static Expr *make_distinct_op(ParseState *pstate, List *opname,
				 Node *ltree, Node *rtree, int location);
static bool isWhenIsNotDistinctFromExpr(Node *warg);
static char *percentileFuncString(PercentileExpr *p, Oid *argtypes, int arglen,
					 Oid *sorttypes, int sortlen);


/*
 * transformExpr -
 *	  Analyze and transform expressions. Type checking and type casting is
 *	  done here. The optimizer and the executor cannot handle the original
 *	  (raw) expressions collected by the parse tree. Hence the transformation
 *	  here.
 *
 * NOTE: there are various cases in which this routine will get applied to
 * an already-transformed expression.  Some examples:
 *	1. At least one construct (BETWEEN/AND) puts the same nodes
 *	into two branches of the parse tree; hence, some nodes
 *	are transformed twice.
 *	2. Another way it can happen is that coercion of an operator or
 *	function argument to the required type (via coerce_type())
 *	can apply transformExpr to an already-transformed subexpression.
 *	An example here is "SELECT count(*) + 1.0 FROM table".
 *	3. CREATE TABLE t1 (LIKE t2 INCLUDING INDEXES) can pass in
 *	already-transformed index expressions.
 * While it might be possible to eliminate these cases, the path of
 * least resistance so far has been to ensure that transformExpr() does
 * no damage if applied to an already-transformed tree.  This is pretty
 * easy for cases where the transformation replaces one node type with
 * another, such as A_Const => Const; we just do nothing when handed
 * a Const.  More care is needed for node types that are used as both
 * input and output of transformExpr; see SubLink for example.
 *
 * CDB: On return, pstate->breadcrumb.node points to the original 'expr' node.
 * This is intended to provide a default cursor location in case an error is
 * reported during further processing of the result, such as conversion to a
 * target type.
 */
Node *
transformExpr(ParseState *pstate, Node *expr)
{
	Node	   *result = NULL;

	if (expr == NULL)
		return NULL;

	/* Guard against stack overflow due to overly complex expressions */
	check_stack_depth();

	switch (nodeTag(expr))
	{
		case T_ColumnRef:
			result = transformColumnRef(pstate, (ColumnRef *) expr);
			break;

		case T_ParamRef:
			result = transformParamRef(pstate, (ParamRef *) expr);
			break;

		case T_A_Const:
			{
				A_Const    *con = (A_Const *) expr;
				Value	   *val = &con->val;

				result = (Node *) make_const(pstate, val, con->location);
				if (con->typname != NULL) {
					con->typname->location = con->location;
					result = typecast_expression(pstate, result,
												 con->typname);
				}
				break;
			}

		case T_A_Indirection:
			{
				A_Indirection *ind = (A_Indirection *) expr;

				result = transformExpr(pstate, ind->arg);
				result = transformIndirection(pstate, result,
											  ind->indirection);
				break;
			}

        case T_A_ArrayExpr:
            result = transformArrayExpr(pstate, (A_ArrayExpr *) expr,
                                        InvalidOid, InvalidOid, -1);
            break;

		case T_TypeCast:
			{
				TypeCast   *tc = (TypeCast *) expr;
				Node	   *arg = NULL;

				/*
				* If the subject of the typecast is an ARRAY[] construct
				* and the target type is an array type, we invoke
				* transformArrayExpr() directly so that we can pass down
				* the type information. This avoids some cases where
				* transformArrayExpr() might not infer the correct type
				*/
				if (IsA(tc->arg, A_ArrayExpr))
				{
					Oid	targetType;
					Oid	elementType;
					int32	targetTypmod;

					targetType = typenameTypeId(pstate, tc->typname);
					targetTypmod = typenameTypeMod(pstate, tc->typname, targetType);

					elementType = get_element_type(targetType);
					if (OidIsValid(elementType))
					{
						/*
						 * tranformArrayExpr doesn't know how to check domain
						 * constraints, so ask it to return the base type
						 * instead. transformTypeCast below will cast it to
						 * the domain. In the usual case that the target is
						 * not a domain, transformTypeCast is a no-op.
						 */
						targetType = getBaseTypeAndTypmod(targetType,
														 &targetTypmod);
						tc = copyObject(tc);
						tc->arg = transformArrayExpr(pstate,
													 (A_ArrayExpr *) tc->arg,
													 targetType,
													 elementType,
													 targetTypmod);
					}
				}

				arg = transformExpr(pstate, tc->arg);
				result = typecast_expression(pstate, arg, tc->typname);
				break;
			}

		case T_A_Expr:
			{
				A_Expr	   *a = (A_Expr *) expr;

				switch (a->kind)
				{
					case AEXPR_OP:
						result = transformAExprOp(pstate, a);
						break;
					case AEXPR_AND:
						result = transformAExprAnd(pstate, a);
						break;
					case AEXPR_OR:
						result = transformAExprOr(pstate, a);
						break;
					case AEXPR_NOT:
						result = transformAExprNot(pstate, a);
						break;
					case AEXPR_OP_ANY:
						result = transformAExprOpAny(pstate, a);
						break;
					case AEXPR_OP_ALL:
						result = transformAExprOpAll(pstate, a);
						break;
					case AEXPR_DISTINCT:
						result = transformAExprDistinct(pstate, a);
						break;
					case AEXPR_NULLIF:
						result = transformAExprNullIf(pstate, a);
						break;
					case AEXPR_OF:
						result = transformAExprOf(pstate, a);
						break;
					case AEXPR_IN:
						result = transformAExprIn(pstate, a);
						break;
					default:
						elog(ERROR, "unrecognized A_Expr kind: %d", a->kind);
				}
				break;
			}

		case T_FuncCall:
			result = transformFuncCall(pstate, (FuncCall *) expr);
			break;


		case T_SubLink:
			result = transformSubLink(pstate, (SubLink *) expr);
			break;

		case T_CaseExpr:
			result = transformCaseExpr(pstate, (CaseExpr *) expr);
			break;

		case T_RowExpr:
			result = transformRowExpr(pstate, (RowExpr *) expr);
			break;

		case T_TableValueExpr:
			result = transformTableValueExpr(pstate, (TableValueExpr *) expr);
			break;

		case T_CoalesceExpr:
			result = transformCoalesceExpr(pstate, (CoalesceExpr *) expr);
			break;

		case T_MinMaxExpr:
			result = transformMinMaxExpr(pstate, (MinMaxExpr *) expr);
			break;

		case T_XmlExpr:
			result = transformXmlExpr(pstate, (XmlExpr *) expr);
			break;

		case T_XmlSerialize:
			result = transformXmlSerialize(pstate, (XmlSerialize *) expr);
			break;

		case T_NullTest:
			{
				NullTest   *n = (NullTest *) expr;

				n->arg = (Expr *) transformExpr(pstate, (Node *) n->arg);
				/* the argument can be any type, so don't coerce it */
				result = expr;
				break;
			}

		case T_BooleanTest:
			result = transformBooleanTest(pstate, (BooleanTest *) expr);
			break;

		case T_CurrentOfExpr:
<<<<<<< HEAD
			{
				/*
				 * The target RTE must be simply updatable. If not, we error out
				 * early here to avoid having to deal with error cases later:
				 * rewriting/planning against views, for example.
				 */
				Assert(pstate->p_target_rangetblentry != NULL);
				if (!isSimplyUpdatableRelation(pstate->p_target_rangetblentry->relid))
					ereport(ERROR,
							(errcode(ERRCODE_FEATURE_NOT_SUPPORTED),
							 errmsg("\"%s\" is not simply updatable",
									pstate->p_target_relation->rd_rel->relname.data)));

				CurrentOfExpr *c = (CurrentOfExpr *) expr;
				int sublevels_up;
				c->cvarno = RTERangeTablePosn(pstate,
											  pstate->p_target_rangetblentry,
											  &sublevels_up);
				c->target_relid = pstate->p_target_rangetblentry->relid;
				Assert(sublevels_up == 0);
				result = expr;
				break;
			}

		case T_GroupingFunc:
			{
				GroupingFunc *gf = (GroupingFunc *)expr;
				result = transformGroupingFunc(pstate, gf);
				break;
			}

		case T_PartitionBoundSpec:
			{
				PartitionBoundSpec *in = (PartitionBoundSpec *)expr;
				PartitionRangeItem *ri;
				List *out = NIL;
				ListCell *lc;

				if (in->partStart)
				{
					ri = (PartitionRangeItem *)in->partStart;

					/* ALTER TABLE ... ADD PARTITION might feed
					 * "pre-cooked" expressions into the boundspec for
					 * range items (which are Lists) 
					 */
					{
						Assert(IsA(in->partStart, PartitionRangeItem));

						foreach(lc, ri->partRangeVal)
						{
							Node *n = lfirst(lc);
							out = lappend(out, transformExpr(pstate, n));
						}
						ri->partRangeVal = out;
						out = NIL;
					}
				}
				if (in->partEnd)
				{
					ri = (PartitionRangeItem *)in->partEnd;

					/* ALTER TABLE ... ADD PARTITION might feed
					 * "pre-cooked" expressions into the boundspec for
					 * range items (which are Lists) 
					 */
					{
						Assert(IsA(in->partEnd, PartitionRangeItem));
						foreach(lc, ri->partRangeVal)
						{
							Node *n = lfirst(lc);
							out = lappend(out, transformExpr(pstate, n));
						}
						ri->partRangeVal = out;
						out = NIL;
					}
				}
				if (in->partEvery)
				{
					ri = (PartitionRangeItem *)in->partEvery;
					Assert(IsA(in->partEvery, PartitionRangeItem));
					foreach(lc, ri->partRangeVal)
					{
						Node *n = lfirst(lc);
						out = lappend(out, transformExpr(pstate, n));
					}
					ri->partRangeVal = out;
				}

				result = (Node *)in;
			}
			break;

		case T_PercentileExpr:
			result = transformPercentileExpr(pstate, (PercentileExpr *) expr);
=======
			result = transformCurrentOfExpr(pstate, (CurrentOfExpr *) expr);
>>>>>>> d13f41d2
			break;

			/*********************************************
			 * Quietly accept node types that may be presented when we are
			 * called on an already-transformed tree.
			 *
			 * Do any other node types need to be accepted?  For now we are
			 * taking a conservative approach, and only accepting node
			 * types that are demonstrably necessary to accept.
			 *********************************************/
		case T_Var:
		case T_Const:
		case T_Param:
		case T_Aggref:
		case T_ArrayRef:
		case T_FuncExpr:
		case T_OpExpr:
		case T_DistinctExpr:
		case T_ScalarArrayOpExpr:
		case T_NullIfExpr:
		case T_BoolExpr:
		case T_FieldSelect:
		case T_FieldStore:
		case T_RelabelType:
<<<<<<< HEAD
		case T_ArrayCoerceExpr:
		case T_CoerceViaIO:
=======
		case T_CoerceViaIO:
		case T_ArrayCoerceExpr:
>>>>>>> d13f41d2
		case T_ConvertRowtypeExpr:
		case T_CaseTestExpr:
		case T_ArrayExpr:
		case T_CoerceToDomain:
		case T_CoerceToDomainValue:
		case T_SetToDefault:
		case T_GroupId:
		case T_Integer:
			{
				result = (Node *) expr;
				break;
			}

		default:
			/* should not reach here */
			elog(ERROR, "unrecognized node type: %d", (int) nodeTag(expr));
			break;
	}

	return result;
}


/*
 * parse_expr_location
 *
 * Looks for a node with a 'location' field in the given parse tree expression.
 * Returns the location (the byte offset of a token within the source string),
 * or -1 if unknown.
 *
 * NB: For best results, expr should be an untransformed expression, because
 * after transformExpr() most nodes have no 'location' field.
 */
int
parse_expr_location(Expr *expr)
{
    int         loc;
    ListCell   *cell;

    if (expr == NULL)
         return -1;

    switch (nodeTag(expr))
    {
        case T_ColumnRef:
            loc = ((ColumnRef *)expr)->location;
            break;

        case T_ParamRef:
            loc = ((ParamRef *)expr)->location;
            break;

        case T_A_Const:
            loc = ((A_Const *)expr)->location;
            break;

        case T_A_Indirection:
        {
            A_Indirection  *ind = (A_Indirection *)expr;

            loc = parse_expr_location((Expr *)ind->arg);
            if (loc < 0)
                loc = parse_expr_location((Expr *)ind->indirection);
            break;
        }

        case T_TypeCast:
        {
            TypeCast   *typecast = (TypeCast *)expr;

            loc = parse_expr_location((Expr *)typecast->arg);
            if (loc < 0)
                loc = parse_expr_location((Expr *)typecast->typname);
            break;
        }

        case T_A_Expr:
            loc = ((A_Expr *)expr)->location;
            break;

        case T_FuncCall:
            loc = ((FuncCall *)expr)->location;
            break;

        case T_SubLink:
            loc = ((SubLink *)expr)->location;
            break;

        case T_CaseExpr:
        {
            CaseExpr   *caseexpr = (CaseExpr *)expr;
            CaseWhen   *casewhen;

            loc = parse_expr_location(caseexpr->arg);
            foreach(cell, caseexpr->args)
            {
                if (loc >= 0)
                    break;
                casewhen = (CaseWhen *)lfirst(cell);
                loc = parse_expr_location(casewhen->expr);
                if (loc < 0)
                    loc = parse_expr_location(casewhen->result);
            }
            if (loc < 0)
                loc = parse_expr_location(caseexpr->defresult);
            break;
        }

        case T_ArrayExpr:
            loc = parse_expr_location((Expr *)((ArrayExpr *)expr)->elements);
            break;

        case T_RowExpr:
            loc = parse_expr_location((Expr *)((RowExpr *)expr)->args);
            break;

        case T_CoalesceExpr:
            loc = parse_expr_location((Expr *)((CoalesceExpr *)expr)->args);
            break;

        case T_MinMaxExpr:
            loc = parse_expr_location((Expr *)((MinMaxExpr *)expr)->args);
            break;

        case T_NullTest:
            loc = parse_expr_location(((NullTest *)expr)->arg);
            break;

        case T_BooleanTest:
            loc = parse_expr_location(((BooleanTest *)expr)->arg);
            break;

        case T_GroupingFunc:
            loc = parse_expr_location((Expr *)((GroupingFunc *)expr)->args);
            break;

        /* Above nodes taken from transformExpr().  Additional nodes below. */

        case T_JoinExpr:
            loc = parse_expr_location((Expr *)((JoinExpr *)expr)->rarg);
            break;

        case T_List:
            loc = -1;
            foreach(cell, (List *)expr)
            {
                loc = parse_expr_location((Expr *)lfirst(cell));
                if (loc >= 0)
                    break;
            }
            break;

        case T_RangeFunction:
            loc = parse_expr_location((Expr *)((RangeFunction *)expr)->funccallnode);
            break;

        case T_RangeSubselect:
            loc = parse_expr_location((Expr *)((RangeSubselect *)expr)->subquery);
            break;

        case T_RangeVar:
            loc = ((RangeVar *)expr)->location;
            break;

        case T_ResTarget:
            loc = ((ResTarget *)expr)->location;
            break;

        case T_SelectStmt:
        {
            SelectStmt *ss = (SelectStmt *)expr;

            if (ss->larg)
                loc = parse_expr_location((Expr *)ss->larg);        /* set op */
            else if (ss->valuesLists)
                loc = parse_expr_location((Expr *)ss->valuesLists); /* VALUES */
            else
                loc = parse_expr_location((Expr *)ss->targetList);  /* SELECT */
            break;
        }

        case T_TypeName:
            loc = ((TypeName *)expr)->location;
            break;

        case T_WindowSpec:
            loc = ((WindowSpec *)expr)->location;
            break;

		case T_PercentileExpr:
			loc = ((PercentileExpr *) expr)->location;
			break;

        default:
            loc = -1;
    }
    return loc;
}                               /* parse_expr_location */


static Node *
transformIndirection(ParseState *pstate, Node *basenode, List *indirection)
{
	Node	   *result = basenode;
	List	   *subscripts = NIL;
	ListCell   *i;

	/*
	 * We have to split any field-selection operations apart from
	 * subscripting.  Adjacent A_Indices nodes have to be treated as a single
	 * multidimensional subscript operation.
	 */
	foreach(i, indirection)
	{
		Node	   *n = lfirst(i);

		if (IsA(n, A_Indices))
			subscripts = lappend(subscripts, n);
		else
		{
			Assert(IsA(n, String));

			/* process subscripts before this field selection */
			if (subscripts)
				result = (Node *) transformArraySubscripts(pstate,
														   result,
														   exprType(result),
														   InvalidOid,
														   exprTypmod(result),
														   subscripts,
														   NULL);
			subscripts = NIL;

			result = ParseFuncOrColumn(pstate,
									   list_make1(n),
									   list_make1(result),
                                       NIL, false, false, false, true,
                                       NULL, -1, NULL);
		}
	}
	/* process trailing subscripts, if any */
	if (subscripts)
		result = (Node *) transformArraySubscripts(pstate,
												   result,
												   exprType(result),
												   InvalidOid,
												   exprTypmod(result),
												   subscripts,
												   NULL);

	return result;
}

static Node *
transformColumnRef(ParseState *pstate, ColumnRef *cref)
{
	int			numnames = list_length(cref->fields);
	Node	   *node;
	int			levels_up;

	/*----------
	 * The allowed syntaxes are:
	 *
	 * A		First try to resolve as unqualified column name;
	 *			if no luck, try to resolve as unqualified table name (A.*).
	 * A.B		A is an unqualified table name; B is either a
	 *			column or function name (trying column name first).
	 * A.B.C	schema A, table B, col or func name C.
	 * A.B.C.D	catalog A, schema B, table C, col or func D.
	 * A.*		A is an unqualified table name; means whole-row value.
	 * A.B.*	whole-row value of table B in schema A.
	 * A.B.C.*	whole-row value of table C in schema B in catalog A.
	 *
	 * We do not need to cope with bare "*"; that will only be accepted by
	 * the grammar at the top level of a SELECT list, and transformTargetList
	 * will take care of it before it ever gets here.  Also, "A.*" etc will
	 * be expanded by transformTargetList if they appear at SELECT top level,
	 * so here we are only going to see them as function or operator inputs.
	 *
	 * Currently, if a catalog name is given then it must equal the current
	 * database name; we check it here and then discard it.
	 *----------
	 */
	switch (numnames)
	{
		case 1:
			{
				char	   *name = strVal(linitial(cref->fields));

				/* Try to identify as an unqualified column */
				node = colNameToVar(pstate, name, false, cref->location);

				if (node == NULL)
				{
					/*
					 * Not known as a column of any range-table entry.
					 *
					 * Consider the possibility that it's VALUE in a domain
					 * check expression.  (We handle VALUE as a name, not a
					 * keyword, to avoid breaking a lot of applications that
					 * have used VALUE as a column name in the past.)
					 */
					if (pstate->p_value_substitute != NULL &&
						strcmp(name, "value") == 0)
					{
						node = (Node *) copyObject(pstate->p_value_substitute);
						break;
					}

					/*
					 * Try to find the name as a relation.	Note that only
					 * relations already entered into the rangetable will be
					 * recognized.
					 *
					 * This is a hack for backwards compatibility with
					 * PostQUEL-inspired syntax.  The preferred form now is
					 * "rel.*".
					 */
					if (refnameRangeTblEntry(pstate, NULL, name, cref->location,
											 &levels_up) != NULL)
						node = transformWholeRowRef(pstate, NULL, name,
													cref->location);
					else
						ereport(ERROR,
								(errcode(ERRCODE_UNDEFINED_COLUMN),
								 errmsg("column \"%s\" does not exist",
										name),
								 parser_errposition(pstate, cref->location)));
				}
				break;
			}
		case 2:
			{
				char	   *name1 = strVal(linitial(cref->fields));
				char	   *name2 = strVal(lsecond(cref->fields));

				/* Whole-row reference? */
				if (strcmp(name2, "*") == 0)
				{
					node = transformWholeRowRef(pstate, NULL, name1,
												cref->location);
					break;
				}

				/* Try to identify as a once-qualified column */
				node = qualifiedNameToVar(pstate, NULL, name1, name2, true,
										  cref->location);
				if (node == NULL)
				{
					/*
					 * Not known as a column of any range-table entry, so try
					 * it as a function call.  Here, we will create an
					 * implicit RTE for tables not already entered.
					 */
					node = transformWholeRowRef(pstate, NULL, name1,
												cref->location);
					node = ParseFuncOrColumn(pstate,
											 list_make1(makeString(name2)),
											 list_make1(node),
											 NIL, false, false, false, true, NULL,
											 cref->location, NULL);
				}
				break;
			}
		case 3:
			{
				char	   *name1 = strVal(linitial(cref->fields));
				char	   *name2 = strVal(lsecond(cref->fields));
				char	   *name3 = strVal(lthird(cref->fields));

				/* Whole-row reference? */
				if (strcmp(name3, "*") == 0)
				{
					node = transformWholeRowRef(pstate, name1, name2,
												cref->location);
					break;
				}

				/* Try to identify as a twice-qualified column */
				node = qualifiedNameToVar(pstate, name1, name2, name3, true,
										  cref->location);
				if (node == NULL)
				{
					/* Try it as a function call */
					node = transformWholeRowRef(pstate, name1, name2,
												cref->location);
					node = ParseFuncOrColumn(pstate,
											 list_make1(makeString(name3)),
											 list_make1(node),
											 NIL, false, false, false, true, NULL,
											 cref->location, NULL);
				}
				break;
			}
		case 4:
			{
				char	   *name1 = strVal(linitial(cref->fields));
				char	   *name2 = strVal(lsecond(cref->fields));
				char	   *name3 = strVal(lthird(cref->fields));
				char	   *name4 = strVal(lfourth(cref->fields));

				/*
				 * We check the catalog name and then ignore it.
				 */
				if (strcmp(name1, get_database_name(MyDatabaseId)) != 0)
					ereport(ERROR,
							(errcode(ERRCODE_FEATURE_NOT_SUPPORTED),
							 errmsg("cross-database references are not implemented: %s",
									NameListToString(cref->fields)),
							 parser_errposition(pstate, cref->location)));

				/* Whole-row reference? */
				if (strcmp(name4, "*") == 0)
				{
					node = transformWholeRowRef(pstate, name2, name3,
												cref->location);
					break;
				}

				/* Try to identify as a twice-qualified column */
				node = qualifiedNameToVar(pstate, name2, name3, name4, true,
										  cref->location);
				if (node == NULL)
				{
					/* Try it as a function call */
					node = transformWholeRowRef(pstate, name2, name3,
												cref->location);
					node = ParseFuncOrColumn(pstate,
											 list_make1(makeString(name4)),
											 list_make1(node),
											 NIL, false, false, false, true, NULL,
											 cref->location, NULL);
				}
				break;
			}
		default:
			ereport(ERROR,
					(errcode(ERRCODE_SYNTAX_ERROR),
				errmsg("improper qualified name (too many dotted names): %s",
					   NameListToString(cref->fields)),
					 parser_errposition(pstate, cref->location)));
			node = NULL;		/* keep compiler quiet */
			break;
	}

	return node;
}

/*
 * Locate the parameter type info for the given parameter number, and
 * return a pointer to it.
 */
static Oid *
find_param_type(ParseState *pstate, int paramno)
{
<<<<<<< HEAD
	int			paramno = pref->number;
	ParseState *toppstate;
	Param	   *param;
	int			location = pref->location;
=======
	Oid		   *result;
>>>>>>> d13f41d2

	/*
	 * Find topmost ParseState, which is where paramtype info lives.
	 */
	while (pstate->parentParseState != NULL)
		pstate = pstate->parentParseState;

	/* Check parameter number is in range */
	if (paramno <= 0)			/* probably can't happen? */
		ereport(ERROR,
				(errcode(ERRCODE_UNDEFINED_PARAMETER),
<<<<<<< HEAD
				 errmsg("there is no parameter $%d", paramno),
				 parser_errposition(pstate, location)));
	if (paramno > toppstate->p_numparams)
=======
				 errmsg("there is no parameter $%d", paramno)));
	if (paramno > pstate->p_numparams)
>>>>>>> d13f41d2
	{
		if (!pstate->p_variableparams)
			ereport(ERROR,
					(errcode(ERRCODE_UNDEFINED_PARAMETER),
					 errmsg("there is no parameter $%d", paramno),
					 parser_errposition(pstate, location)));
		/* Okay to enlarge param array */
		if (pstate->p_paramtypes)
			pstate->p_paramtypes = (Oid *) repalloc(pstate->p_paramtypes,
													paramno * sizeof(Oid));
		else
			pstate->p_paramtypes = (Oid *) palloc(paramno * sizeof(Oid));
		/* Zero out the previously-unreferenced slots */
		MemSet(pstate->p_paramtypes + pstate->p_numparams,
			   0,
			   (paramno - pstate->p_numparams) * sizeof(Oid));
		pstate->p_numparams = paramno;
	}

	result = &pstate->p_paramtypes[paramno - 1];

	if (pstate->p_variableparams)
	{
		/* If not seen before, initialize to UNKNOWN type */
		if (*result == InvalidOid)
			*result = UNKNOWNOID;
	}

	return result;
}

static Node *
transformParamRef(ParseState *pstate, ParamRef *pref)
{
	int			paramno = pref->number;
	Oid		   *pptype = find_param_type(pstate, paramno);
	Param	   *param;

	param = makeNode(Param);
	param->paramkind = PARAM_EXTERN;
	param->paramid = paramno;
	param->paramtype = *pptype;
	param->paramtypmod = -1;
	param->location = pref->location;

	return (Node *) param;
}

/* Test whether an a_expr is a plain NULL constant or not */
static bool
exprIsNullConstant(Node *arg)
{
	if (arg && IsA(arg, A_Const))
	{
		A_Const    *con = (A_Const *) arg;

		if (con->val.type == T_Null &&
			con->typename == NULL)
			return true;
	}
	return false;
}

static Node *
transformAExprOp(ParseState *pstate, A_Expr *a)
{
	Node	   *lexpr = a->lexpr;
	Node	   *rexpr = a->rexpr;
	Node	   *result;

	/*
	 * Special-case "foo = NULL" and "NULL = foo" for compatibility with
	 * standards-broken products (like Microsoft's).  Turn these into IS NULL
	 * exprs. (If either side is a CaseTestExpr, then the expression was
	 * generated internally from a CASE-WHEN expression, and
	 * transform_null_equals does not apply.)
	 */
	if (Transform_null_equals &&
		list_length(a->name) == 1 &&
		strcmp(strVal(linitial(a->name)), "=") == 0 &&
		(exprIsNullConstant(lexpr) || exprIsNullConstant(rexpr)) &&
		(!IsA(lexpr, CaseTestExpr) && !IsA(rexpr, CaseTestExpr)))
	{
		NullTest   *n = makeNode(NullTest);

		n->nulltesttype = IS_NULL;

		if (exprIsNullConstant(lexpr))
			n->arg = (Expr *) rexpr;
		else
			n->arg = (Expr *) lexpr;

		result = transformExpr(pstate, (Node *) n);
	}
	else if (lexpr && IsA(lexpr, RowExpr) &&
			 rexpr && IsA(rexpr, SubLink) &&
			 ((SubLink *) rexpr)->subLinkType == EXPR_SUBLINK)
	{
		/*
		 * Convert "row op subselect" into a ROWCOMPARE sublink. Formerly the
		 * grammar did this, but now that a row construct is allowed anywhere
		 * in expressions, it's easier to do it here.
		 */
		SubLink    *s = (SubLink *) rexpr;

		s->subLinkType = ROWCOMPARE_SUBLINK;
		s->testexpr = lexpr;
		s->operName = a->name;
		result = transformExpr(pstate, (Node *) s);
	}
	else if (lexpr && IsA(lexpr, RowExpr) &&
			 rexpr && IsA(rexpr, RowExpr))
	{
		/* "row op row" */
		lexpr = transformExpr(pstate, lexpr);
		rexpr = transformExpr(pstate, rexpr);
		Assert(IsA(lexpr, RowExpr));
		Assert(IsA(rexpr, RowExpr));

		result = make_row_comparison_op(pstate,
										a->name,
										((RowExpr *) lexpr)->args,
										((RowExpr *) rexpr)->args,
										a->location);
	}
	else
	{
		/* Ordinary scalar operator */
		lexpr = transformExpr(pstate, lexpr);
		rexpr = transformExpr(pstate, rexpr);

		result = (Node *) make_op(pstate,
								  a->name,
								  lexpr,
								  rexpr,
								  a->location);
	}

	return result;
}

static Node *
transformAExprAnd(ParseState *pstate, A_Expr *a)
{
	Node	   *lexpr = transformExpr(pstate, a->lexpr);
	Node	   *rexpr = transformExpr(pstate, a->rexpr);

	lexpr = coerce_to_boolean(pstate, lexpr, "AND");
	rexpr = coerce_to_boolean(pstate, rexpr, "AND");

	return (Node *) makeBoolExpr(AND_EXPR,
								 list_make2(lexpr, rexpr), a->location);
}

static Node *
transformAExprOr(ParseState *pstate, A_Expr *a)
{
	Node	   *lexpr = transformExpr(pstate, a->lexpr);
	Node	   *rexpr = transformExpr(pstate, a->rexpr);

	lexpr = coerce_to_boolean(pstate, lexpr, "OR");
	rexpr = coerce_to_boolean(pstate, rexpr, "OR");

	return (Node *) makeBoolExpr(OR_EXPR,
								 list_make2(lexpr, rexpr), a->location);
}

static Node *
transformAExprNot(ParseState *pstate, A_Expr *a)
{
	Node	   *rexpr = transformExpr(pstate, a->rexpr);

	rexpr = coerce_to_boolean(pstate, rexpr, "NOT");

	return (Node *) makeBoolExpr(NOT_EXPR,
								 list_make1(rexpr), a->location);
}

static Node *
transformAExprOpAny(ParseState *pstate, A_Expr *a)
{
	Node	   *lexpr = transformExpr(pstate, a->lexpr);
	Node	   *rexpr = transformExpr(pstate, a->rexpr);

	return (Node *) make_scalar_array_op(pstate,
										 a->name,
										 true,
										 lexpr,
										 rexpr,
										 a->location);
}

static Node *
transformAExprOpAll(ParseState *pstate, A_Expr *a)
{
	Node	   *lexpr = transformExpr(pstate, a->lexpr);
	Node	   *rexpr = transformExpr(pstate, a->rexpr);

	return (Node *) make_scalar_array_op(pstate,
										 a->name,
										 false,
										 lexpr,
										 rexpr,
										 a->location);
}

static Node *
transformAExprDistinct(ParseState *pstate, A_Expr *a)
{
	Node	   *lexpr = transformExpr(pstate, a->lexpr);
	Node	   *rexpr = transformExpr(pstate, a->rexpr);

	if (lexpr && IsA(lexpr, RowExpr) &&
		rexpr && IsA(rexpr, RowExpr))
	{
		/* "row op row" */
		return make_row_distinct_op(pstate, a->name,
									(RowExpr *) lexpr,
									(RowExpr *) rexpr,
									a->location);
	}
	else
	{
		/* Ordinary scalar operator */
		return (Node *) make_distinct_op(pstate,
										 a->name,
										 lexpr,
										 rexpr,
										 a->location);
	}
}

static Node *
transformAExprNullIf(ParseState *pstate, A_Expr *a)
{
	Node	   *lexpr = transformExpr(pstate, a->lexpr);
	Node	   *rexpr = transformExpr(pstate, a->rexpr);
	Node	   *result;

	result = (Node *) make_op(pstate,
							  a->name,
							  lexpr,
							  rexpr,
							  a->location);
	if (((OpExpr *) result)->opresulttype != BOOLOID)
		ereport(ERROR,
				(errcode(ERRCODE_DATATYPE_MISMATCH),
				 errmsg("NULLIF requires = operator to yield boolean"),
				 parser_errposition(pstate, a->location)));

	/*
	 * We rely on NullIfExpr and OpExpr being the same struct
	 */
	NodeSetTag(result, T_NullIfExpr);

	return result;
}

static Node *
transformAExprOf(ParseState *pstate, A_Expr *a)
{
	/*
	 * Checking an expression for match to a list of type names. Will result
	 * in a boolean constant node.
	 */
	Node	   *lexpr = transformExpr(pstate, a->lexpr);
	ListCell   *telem;
	Oid			ltype,
				rtype;
	bool		matched = false;

	ltype = exprType(lexpr);
	foreach(telem, (List *) a->rexpr)
	{
		rtype = typenameTypeId(pstate, lfirst(telem), NULL);
		matched = (rtype == ltype);
		if (matched)
			break;
	}

	/*
	 * We have two forms: equals or not equals. Flip the sense of the result
	 * for not equals.
	 */
	if (strcmp(strVal(linitial(a->name)), "<>") == 0)
		matched = (!matched);

	return makeBoolConst(matched, false);
}

static Node *
transformAExprIn(ParseState *pstate, A_Expr *a)
{
	Node	   *result = NULL;
	Node	   *lexpr;
	List	   *rexprs;
	List	   *rvars;
	List	   *rnonvars;
	List	   *typeids;
	bool		useOr;
	bool		haveRowExpr;
	ListCell   *l;

	/*
	 * If the operator is <>, combine with AND not OR.
	 */
	if (strcmp(strVal(linitial(a->name)), "<>") == 0)
		useOr = false;
	else
		useOr = true;

	/*
	 * We try to generate a ScalarArrayOpExpr from IN/NOT IN, but this is only
	 * possible if the inputs are all scalars (no RowExprs) and there is a
	 * suitable array type available.  If not, we fall back to a boolean
	 * condition tree with multiple copies of the lefthand expression.
	 * Also, any IN-list items that contain Vars are handled as separate
	 * boolean conditions, because that gives the planner more scope for
	 * optimization on such clauses.
	 *
	 * First step: transform all the inputs, and detect whether any are
	 * RowExprs or contain Vars.
	 */
	lexpr = transformExpr(pstate, a->lexpr);
	haveRowExpr = (lexpr && IsA(lexpr, RowExpr));
	typeids = list_make1_oid(exprType(lexpr));
	rexprs = rvars = rnonvars = NIL;
	foreach(l, (List *) a->rexpr)
	{
		Node	   *rexpr = transformExpr(pstate, lfirst(l));

		haveRowExpr |= (rexpr && IsA(rexpr, RowExpr));
		rexprs = lappend(rexprs, rexpr);
		if (contain_vars_of_level(rexpr, 0))
			rvars = lappend(rvars, rexpr);
		else
		{
			rnonvars = lappend(rnonvars, rexpr);
			typeids = lappend_oid(typeids, exprType(rexpr));
		}
	}

	/*
	 * ScalarArrayOpExpr is only going to be useful if there's more than
	 * one non-Var righthand item.  Also, it won't work for RowExprs.
	 */
	if (!haveRowExpr && list_length(rnonvars) > 1)
	{
		Oid			scalar_type;
		Oid			array_type;

		/*
		 * Try to select a common type for the array elements.  Note that
		 * since the LHS' type is first in the list, it will be preferred when
		 * there is doubt (eg, when all the RHS items are unknown literals).
		 */
		scalar_type = select_common_type(typeids, NULL);

		/* Do we have an array type to use? */
		if (OidIsValid(scalar_type))
			array_type = get_array_type(scalar_type);
		else
			array_type = InvalidOid;
		if (array_type != InvalidOid)
		{
			/*
			 * OK: coerce all the right-hand non-Var inputs to the common type
			 * and build an ArrayExpr for them.
			 */
			List	   *aexprs;
			ArrayExpr  *newa;

			aexprs = NIL;
			foreach(l, rnonvars)
			{
				Node	   *rexpr = (Node *) lfirst(l);

				rexpr = coerce_to_common_type(pstate, rexpr,
											  scalar_type,
											  "IN");
				aexprs = lappend(aexprs, rexpr);
			}
			newa = makeNode(ArrayExpr);
			newa->array_typeid = array_type;
			newa->element_typeid = scalar_type;
			newa->elements = aexprs;
			newa->multidims = false;
			newa->location = -1;

			result = (Node *) make_scalar_array_op(pstate,
												   a->name,
												   useOr,
												   lexpr,
												   (Node *) newa,
												   a->location);

			/* Consider only the Vars (if any) in the loop below */
			rexprs = rvars;
		}
	}

	/*
	 * Must do it the hard way, ie, with a boolean expression tree.
	 */
	foreach(l, rexprs)
	{
		Node	   *rexpr = (Node *) lfirst(l);
		Node	   *cmp;

		if (haveRowExpr)
		{
			if (!IsA(lexpr, RowExpr) ||
				!IsA(rexpr, RowExpr))
				ereport(ERROR,
						(errcode(ERRCODE_SYNTAX_ERROR),
				   errmsg("arguments of row IN must all be row expressions"),
						 parser_errposition(pstate, a->location)));
			cmp = make_row_comparison_op(pstate,
										 a->name,
							  (List *) copyObject(((RowExpr *) lexpr)->args),
										 ((RowExpr *) rexpr)->args,
										 a->location);
		}
		else
			cmp = (Node *) make_op(pstate,
								   a->name,
								   copyObject(lexpr),
								   rexpr,
								   a->location);

		cmp = coerce_to_boolean(pstate, cmp, "IN");
		if (result == NULL)
			result = cmp;
		else
			result = (Node *) makeBoolExpr(useOr ? OR_EXPR : AND_EXPR,
										   list_make2(result, cmp), a->location);
	}

	return result;
}

static Node *
transformFuncCall(ParseState *pstate, FuncCall *fn)
{
	List	   *targs;
	ListCell   *args;

	/*
	 * Transform the list of arguments.
	 */
	targs = NIL;
	foreach(args, fn->args)
	{
		targs = lappend(targs, transformExpr(pstate,
											 (Node *) lfirst(args)));
	}
    
	return ParseFuncOrColumn(pstate,
							 fn->funcname,
							 targs,
                             fn->agg_order,
							 fn->agg_star,
							 fn->agg_distinct,
							 fn->func_variadic,
							 false,
							 (WindowSpec *)fn->over,
							 fn->location, 
							 fn->agg_filter);
}

/*
 * Check if this is CASE x WHEN IS NOT DISTINCT FROM y:
 * From the raw grammar output, we produce AEXPR_NOT expression
 * 		which has the rhs = AEXPR_DISTINCT expression which has its lhs = NULL
 */
static bool
isWhenIsNotDistinctFromExpr(Node *warg)
{
	if (IsA(warg, A_Expr))
	{
		A_Expr *top = (A_Expr *) warg;
		if (top->kind == AEXPR_NOT && IsA(top->rexpr, A_Expr))
		{
			A_Expr *expr = (A_Expr *) top->rexpr;
			if (expr->kind == AEXPR_DISTINCT && expr->lexpr == NULL)
				return true;
		}
	}
	return false;
}

Node *
transformCaseExpr(ParseState *pstate, CaseExpr *c)
{
	CaseExpr   *newc;
	Node	   *arg;
	CaseTestExpr *placeholder;
	List	   *newargs;
	List	   *typeids;
	ListCell   *l;
	Node	   *defresult;
	Oid			ptype;

	/* If we already transformed this node, do nothing */
	if (OidIsValid(c->casetype))
		return (Node *) c;

	newc = makeNode(CaseExpr);

	/* transform the test expression, if any */
	arg = transformExpr(pstate, (Node *) c->arg);

	/* generate placeholder for test expression */
	if (arg)
	{
		/*
		 * If test expression is an untyped literal, force it to text. We have
		 * to do something now because we won't be able to do this coercion on
		 * the placeholder.  This is not as flexible as what was done in 7.4
		 * and before, but it's good enough to handle the sort of silly coding
		 * commonly seen.
		 */
		if (exprType(arg) == UNKNOWNOID)
			arg = coerce_to_common_type(pstate, arg, TEXTOID, "CASE");

		placeholder = makeNode(CaseTestExpr);
		placeholder->typeId = exprType(arg);
		placeholder->typeMod = exprTypmod(arg);
	}
	else
		placeholder = NULL;

	newc->arg = (Expr *) arg;

	/* transform the list of arguments */
	newargs = NIL;
	typeids = NIL;
	foreach(l, c->args)
	{
		CaseWhen   *w = (CaseWhen *) lfirst(l);
		CaseWhen   *neww = makeNode(CaseWhen);
		Node	   *warg;

		Assert(IsA(w, CaseWhen));

		warg = (Node *) w->expr;
		if (placeholder)
		{
			/* 
			 * CASE placeholder WHEN IS NOT DISTINCT FROM warg:
			 * 		set: warg->rhs->lhs = placeholder
			 */
			if (isWhenIsNotDistinctFromExpr(warg))
			{
				/*
				 * Make a copy before we change warg.
				 * In transformation we don't want to change source (CaseExpr* Node).
				 * Always create new node and do the transformation
				 */
				warg = copyObject(warg);
				A_Expr *top  = (A_Expr *) warg;
				A_Expr *expr = (A_Expr *) top->rexpr;
				expr->lexpr = (Node *) placeholder;
			}
			else
				warg = (Node *) makeSimpleA_Expr(AEXPR_OP, "=",
													(Node *) placeholder,
													 warg,
													 -1);
		}
		else
		{
			if (isWhenIsNotDistinctFromExpr(warg))
				ereport(ERROR,
						(errcode(ERRCODE_SYNTAX_ERROR),
						 errmsg("syntax error at or near \"NOT\""),
						 errhint("Missing <operand> for \"CASE <operand> WHEN IS NOT DISTINCT FROM ...\""),
						 parser_errposition(pstate, exprLocation((Node *) warg))));
		}
		neww->expr = (Expr *) transformExpr(pstate, warg);

		neww->expr = (Expr *) coerce_to_boolean(pstate,
												(Node *) neww->expr,
												"CASE/WHEN");

		warg = (Node *) w->result;
		neww->result = (Expr *) transformExpr(pstate, warg);

		newargs = lappend(newargs, neww);
		typeids = lappend_oid(typeids, exprType((Node *) neww->result));
	}

	newc->args = newargs;

	/* transform the default clause */
	defresult = (Node *) c->defresult;
	if (defresult == NULL)
	{
		A_Const    *n = makeNode(A_Const);

		n->val.type = T_Null;
		defresult = (Node *) n;
	}
	newc->defresult = (Expr *) transformExpr(pstate, defresult);

	/*
	 * Note: default result is considered the most significant type in
	 * determining preferred type. This is how the code worked before, but it
	 * seems a little bogus to me --- tgl
	 */
	typeids = lcons_oid(exprType((Node *) newc->defresult), typeids);

	ptype = select_common_type(typeids, "CASE");
	Assert(OidIsValid(ptype));
	newc->casetype = ptype;

	/* Convert default result clause, if necessary */
	newc->defresult = (Expr *)
		coerce_to_common_type(pstate,
							  (Node *) newc->defresult,
							  ptype,
							  "CASE/ELSE");

	/* Convert when-clause results, if necessary */
	foreach(l, newc->args)
	{
		CaseWhen   *w = (CaseWhen *) lfirst(l);

		w->result = (Expr *)
			coerce_to_common_type(pstate,
								  (Node *) w->result,
								  ptype,
								  "CASE/WHEN");
	}

	return (Node *) newc;
}

static Node *
transformSubLink(ParseState *pstate, SubLink *sublink)
{
	Node	   *result = (Node *) sublink;
	Query	   *qtree;

	/* If we already transformed this node, do nothing */
	if (IsA(sublink->subselect, Query))
		return result;

	pstate->p_hasSubLinks = true;
<<<<<<< HEAD
	qtrees = parse_sub_analyze(sublink->subselect, pstate);

	/*
	 * Check that we got something reasonable.	Many of these conditions are
	 * impossible given restrictions of the grammar, but check 'em anyway.
	 */
	Insist(list_length(qtrees) == 1);
	qtree = (Query *) linitial(qtrees);
	if (!IsA(qtree, Query) ||
		qtree->commandType != CMD_SELECT ||
		qtree->utilityStmt != NULL)
		elog(ERROR, "unexpected non-SELECT command in SubLink");
	if (qtree->intoClause)
		ereport(ERROR,
				(errcode(ERRCODE_SYNTAX_ERROR),
				 errmsg("subquery cannot have SELECT INTO")));

=======
	qtree = parse_sub_analyze(sublink->subselect, pstate);
	if (qtree->commandType != CMD_SELECT ||
		qtree->utilityStmt != NULL ||
		qtree->intoClause != NULL)
		elog(ERROR, "bad query in sub-select");
>>>>>>> d13f41d2
	sublink->subselect = (Node *) qtree;

	if (sublink->subLinkType == EXISTS_SUBLINK)
	{
		/*
		 * EXISTS needs no test expression or combining operator. These fields
		 * should be null already, but make sure.
		 */
		sublink->testexpr = NULL;
		sublink->operName = NIL;
	}
	else if (sublink->subLinkType == EXPR_SUBLINK ||
			 sublink->subLinkType == ARRAY_SUBLINK)
	{
		ListCell   *tlist_item = list_head(qtree->targetList);

		/*
		 * Make sure the subselect delivers a single column (ignoring resjunk
		 * targets).
		 */
		if (tlist_item == NULL ||
			((TargetEntry *) lfirst(tlist_item))->resjunk)
			ereport(ERROR,
					(errcode(ERRCODE_SYNTAX_ERROR),
					 errmsg("subquery must return a column")));
		while ((tlist_item = lnext(tlist_item)) != NULL)
		{
			if (!((TargetEntry *) lfirst(tlist_item))->resjunk)
				ereport(ERROR,
						(errcode(ERRCODE_SYNTAX_ERROR),
						 errmsg("subquery must return only one column"),
						 parser_errposition(pstate, exprLocation((Node *) sublink))));
		}

		/*
		 * EXPR and ARRAY need no test expression or combining operator. These
		 * fields should be null already, but make sure.
		 */
		sublink->testexpr = NULL;
		sublink->operName = NIL;
	}
	else
	{
		/* ALL, ANY, or ROWCOMPARE: generate row-comparing expression */
		Node	   *lefthand;
		List	   *left_list;
		List	   *right_list;
		ListCell   *l;

		/*
		 * Transform lefthand expression, and convert to a list
		 */
		lefthand = transformExpr(pstate, sublink->testexpr);
		if (lefthand && IsA(lefthand, RowExpr))
			left_list = ((RowExpr *) lefthand)->args;
		else
			left_list = list_make1(lefthand);

		/*
		 * Build a list of PARAM_SUBLINK nodes representing the output columns
		 * of the subquery.
		 */
		right_list = NIL;
		foreach(l, qtree->targetList)
		{
			TargetEntry *tent = (TargetEntry *) lfirst(l);
			Param	   *param;

			if (tent->resjunk)
				continue;

			param = makeNode(Param);
			param->paramkind = PARAM_SUBLINK;
			param->paramid = tent->resno;
			param->paramtype = exprType((Node *) tent->expr);
			param->paramtypmod = exprTypmod((Node *) tent->expr);

			right_list = lappend(right_list, param);
		}

		/*
		 * We could rely on make_row_comparison_op to complain if the list
		 * lengths differ, but we prefer to generate a more specific error
		 * message.
		 */
		if (list_length(left_list) < list_length(right_list))
			ereport(ERROR,
					(errcode(ERRCODE_SYNTAX_ERROR),
					 errmsg("subquery has too many columns")));
		if (list_length(left_list) > list_length(right_list))
			ereport(ERROR,
					(errcode(ERRCODE_SYNTAX_ERROR),
					 errmsg("subquery has too few columns")));

		/*
		 * Identify the combining operator(s) and generate a suitable
		 * row-comparison expression.
		 */
		sublink->testexpr = make_row_comparison_op(pstate,
												   sublink->operName,
												   left_list,
												   right_list,
												   -1);
	}

	return result;
}

static Node *
transformArrayExpr(ParseState *pstate, A_ArrayExpr *a,
                   Oid array_type, Oid element_type, int32 typmod)
{
	ArrayExpr  *newa = makeNode(ArrayExpr);
	List	   *newelems = NIL;
	List	   *newcoercedelems = NIL;
	List	   *typeids = NIL;
	ListCell   *element;
	Oid			coerce_type;
	bool		coerce_hard;

	/*
	 * Transform the element expressions
	 *
	 * Assume that the array is one-dimensional unless we find an array-type
	 * element expression.
	 */
    newa->multidims = false;
	foreach(element, a->elements)
	{
		Node	   *e = (Node *) lfirst(element);
		Node	   *newe;
		Oid			newe_type;

		/*
		 * If an element is itself an A_ArrayExpr, resurse directly so that
		 * we can pass down any target type we were given.
		 */
		if (IsA(e, A_ArrayExpr))
		{
			newe = transformArrayExpr(pstate,
									 (A_ArrayExpr *) e,
									 array_type,
									 element_type,
									 typmod);
			newe_type = exprType(newe);
			/* we certainly have an array here */
			Assert(array_type == InvalidOid || array_type == newe_type);
			newa->multidims = true;
		}
		else
		{
			newe = transformExpr(pstate, e);
			newe_type = exprType(newe);
			/*
			 * Check for sub-array expressions, if we haven't already
			 * found one.
			 */
			if (!newa->multidims && is_array_type(newe_type))
				newa->multidims = true;
		}

		newelems = lappend(newelems, newe);
		typeids = lappend_oid(typeids, newe_type);
	}

	/*
	 * Select a target type for the elements.
	 *
	 * If we haven't been given a target array type, we must try to deduce a
	 * common type based on the types of the individual elements present.
	 */
	if (OidIsValid(array_type))
	{
		/* Caller must ensure array_type matches element_type */
		Assert(OidIsValid(element_type));
		coerce_type = (newa->multidims ? array_type : element_type);
		coerce_hard = true;
	}
	else
	{
		/* Can't handle an empty array without a target type */
		if (typeids == NIL)
			ereport(ERROR,
					(errcode(ERRCODE_INDETERMINATE_DATATYPE),
					 errmsg("cannot determine type of empty array"),
					 errhint("Explicitly cast to the desired type, "
							"for example ARRAY[]::integer[].")));

		/* Select a common type for the elements */
		coerce_type = select_common_type(typeids, "ARRAY");

		if (newa->multidims)
		{
			array_type = coerce_type;
			element_type = get_element_type(array_type);
			if (!OidIsValid(element_type))
				ereport(ERROR,
						(errcode(ERRCODE_UNDEFINED_OBJECT),
						 errmsg("could not find element type for data type %s",
								format_type_be(array_type))));
		}
		else
		{
			element_type = coerce_type;
			array_type = get_array_type(element_type);
			if (!OidIsValid(array_type))
				ereport(ERROR,
						(errcode(ERRCODE_UNDEFINED_OBJECT),
						 errmsg("could not find array type for data type %s",
								format_type_be(element_type)),
						 parser_errposition(pstate, a->location)));
		}
		coerce_hard = false;
	}

	/*
	 * Coerce elements to target type
	 *
	 * If the array has been explicitly cast, then the elements are in turn
	 * explicitly coerced.
	 *
	 * If the array's type was merely derived from the common type of its
	 * elements, then the elements are implicitly coerced to the common type.
	 * This is consistent with other uses of select_common_type().
	 */

	foreach(element, newelems)
	{
		Node	   *e = (Node *) lfirst(element);
		Node	   *newe;

		if (coerce_hard)
		{
			newe = coerce_to_target_type(pstate, e,
										 exprType(e),
										 coerce_type,
										 typmod,
										 COERCION_EXPLICIT,
										 COERCE_EXPLICIT_CAST,-1);
		
			if (newe == NULL)
				ereport(ERROR,
						(errcode(ERRCODE_CANNOT_COERCE),
						 errmsg("cannot cast type %s to %s",
								format_type_be(exprType(e)),
								format_type_be(coerce_type)),
						 parser_errposition(pstate, exprLocation(e))));
		}
		else
			newe = coerce_to_common_type(pstate, e,
										 coerce_type,
										 "ARRAY");
		newcoercedelems = lappend(newcoercedelems, newe);
	}

	newa->array_typeid = array_type;
	newa->element_typeid = element_type;
	newa->elements = newcoercedelems;
	newa->location = a->location;

	return (Node *) newa;
}

static Node *
transformRowExpr(ParseState *pstate, RowExpr *r)
{
	RowExpr    *newr;

	/* If we already transformed this node, do nothing */
	if (OidIsValid(r->row_typeid))
		return (Node *) r;

	newr = makeNode(RowExpr);

	/* Transform the field expressions */
	newr->args = transformExpressionList(pstate, r->args);

	/* Barring later casting, we consider the type RECORD */
	newr->row_typeid = RECORDOID;
	newr->row_format = COERCE_IMPLICIT_CAST;
	newr->location = r->location;

	return (Node *) newr;
}

static Node *
transformTableValueExpr(ParseState *pstate, TableValueExpr *t)
{
	List		*parsetrees;
	Query		*query;

	/* If we already transformed this node, do nothing */
	if (IsA(t->subquery, Query))
		return (Node*) t;

	/* 
	 * Table Value Expressions are subselects that can occur as parameters to
	 * functions.  One result of this is that this code shares a lot with
	 * transformRangeSubselect due to the nature of subquery resolution.
	 */
	pstate->p_hasTblValueExpr = true;

	/* Analyze and transform the subquery */
	parsetrees = parse_sub_analyze(t->subquery, pstate);

	/* 
	 * Check that we got something reasonable.  Most of these conditions
	 * are probably impossible given restrictions in the grammar.
	 */
	Insist(list_length(parsetrees) == 1);
	query = (Query *) linitial(parsetrees);
	if (query == NULL || !IsA(query, Query))
		elog(ERROR, "unexpected non-SELECT command in TableValueExpr");
	if (query->commandType != CMD_SELECT)
		elog(ERROR, "unexpected non-SELECT command in TableValueExpr");
	if (query->intoClause != NULL)
		ereport(ERROR,
				(errcode(ERRCODE_SYNTAX_ERROR),
				 errmsg("subquery in TABLE value expression cannot have SELECT INTO"),
				 parser_errposition(pstate, t->location)));
	t->subquery = (Node*) query;

	/*
	 * Insist that the TABLE value expression does not contain references to the outer
	 * range table, this would be an unsupported correlated TABLE value expression.
	 */
	if (contain_vars_of_level_or_above((Node *) query, 1))
		ereport(ERROR,
				(errcode(ERRCODE_INVALID_COLUMN_REFERENCE),
				 errmsg("subquery in TABLE value expression may not refer "
						"to relation of another query level"),
				 parser_errposition(pstate, t->location)));

	return (Node*) t;
}

static Node *
transformCoalesceExpr(ParseState *pstate, CoalesceExpr *c)
{
	CoalesceExpr *newc = makeNode(CoalesceExpr);
	List	   *newargs = NIL;
	List	   *newcoercedargs = NIL;
	List	   *typeids = NIL;
	ListCell   *args;

	foreach(args, c->args)
	{
		Node	   *e = (Node *) lfirst(args);
		Node	   *newe;

		newe = transformExpr(pstate, e);
		newargs = lappend(newargs, newe);
		typeids = lappend_oid(typeids, exprType(newe));
	}

	newc->coalescetype = select_common_type(typeids, "COALESCE");

	/* Convert arguments if necessary */
	foreach(args, newargs)
	{
		Node	   *e = (Node *) lfirst(args);
		Node	   *newe;

		newe = coerce_to_common_type(pstate, e,
									 newc->coalescetype,
									 "COALESCE");
		newcoercedargs = lappend(newcoercedargs, newe);
	}

	newc->args = newcoercedargs;
	return (Node *) newc;
}

static Node *
transformMinMaxExpr(ParseState *pstate, MinMaxExpr *m)
{
	MinMaxExpr *newm = makeNode(MinMaxExpr);
	List	   *newargs = NIL;
	List	   *newcoercedargs = NIL;
	List	   *typeids = NIL;
	ListCell   *args;

	newm->op = m->op;
	foreach(args, m->args)
	{
		Node	   *e = (Node *) lfirst(args);
		Node	   *newe;

		newe = transformExpr(pstate, e);
		newargs = lappend(newargs, newe);
		typeids = lappend_oid(typeids, exprType(newe));
	}

	newm->minmaxtype = select_common_type(typeids, "GREATEST/LEAST");

	/* Convert arguments if necessary */
	foreach(args, newargs)
	{
		Node	   *e = (Node *) lfirst(args);
		Node	   *newe;

		newe = coerce_to_common_type(pstate, e,
									 newm->minmaxtype,
									 "GREATEST/LEAST");
		newcoercedargs = lappend(newcoercedargs, newe);
	}

	newm->args = newcoercedargs;
	return (Node *) newm;
}

static Node *
transformBooleanTest(ParseState *pstate, BooleanTest *b)
{
	const char *clausename;

	switch (b->booltesttype)
	{
		case IS_TRUE:
			clausename = "IS TRUE";
			break;
		case IS_NOT_TRUE:
			clausename = "IS NOT TRUE";
			break;
		case IS_FALSE:
			clausename = "IS FALSE";
			break;
		case IS_NOT_FALSE:
			clausename = "IS NOT FALSE";
			break;
		case IS_UNKNOWN:
			clausename = "IS UNKNOWN";
			break;
		case IS_NOT_UNKNOWN:
			clausename = "IS NOT UNKNOWN";
			break;
		default:
			elog(ERROR, "unrecognized booltesttype: %d",
				 (int) b->booltesttype);
			clausename = NULL;	/* keep compiler quiet */
	}

	b->arg = (Expr *) transformExpr(pstate, (Node *) b->arg);

	b->arg = (Expr *) coerce_to_boolean(pstate,
										(Node *) b->arg,
										clausename);

	return (Node *) b;
}

static Node *
transformXmlExpr(ParseState *pstate, XmlExpr *x)
{
	XmlExpr    *newx;
	ListCell   *lc;
	int			i;

	/* If we already transformed this node, do nothing */
	if (OidIsValid(x->type))
		return (Node *) x;

	newx = makeNode(XmlExpr);
	newx->op = x->op;
	if (x->name)
		newx->name = map_sql_identifier_to_xml_name(x->name, false, false);
	else
		newx->name = NULL;
<<<<<<< HEAD
	newx->xmloption = x->xmloption;
	newx->type = XMLOID;		/* this just marks the node as transformed */
	newx->typmod = -1;
	newx->location = x->location;
=======
	newx->type = XMLOID;		/* this just marks the node as transformed */
	newx->typmod = -1;
>>>>>>> d13f41d2

	/*
	 * gram.y built the named args as a list of ResTarget.	Transform each,
	 * and break the names out as a separate list.
	 */
	newx->named_args = NIL;
	newx->arg_names = NIL;

	foreach(lc, x->named_args)
	{
		ResTarget  *r = (ResTarget *) lfirst(lc);
		Node	   *expr;
		char	   *argname;

		Assert(IsA(r, ResTarget));

		expr = transformExpr(pstate, r->val);

		if (r->name)
			argname = map_sql_identifier_to_xml_name(r->name, false, false);
		else if (IsA(r->val, ColumnRef))
			argname = map_sql_identifier_to_xml_name(FigureColname(r->val),
													 true, false);
		else
		{
			ereport(ERROR,
					(errcode(ERRCODE_SYNTAX_ERROR),
					 x->op == IS_XMLELEMENT
			? errmsg("unnamed XML attribute value must be a column reference")
<<<<<<< HEAD
			: errmsg("unnamed XML element value must be a column reference"),
					 parser_errposition(pstate, r->location)));
=======
					 : errmsg("unnamed XML element value must be a column reference")));
>>>>>>> d13f41d2
			argname = NULL;		/* keep compiler quiet */
		}

		/* reject duplicate argnames in XMLELEMENT only */
		if (x->op == IS_XMLELEMENT)
		{
			ListCell   *lc2;

			foreach(lc2, newx->arg_names)
			{
				if (strcmp(argname, strVal(lfirst(lc2))) == 0)
					ereport(ERROR,
							(errcode(ERRCODE_SYNTAX_ERROR),
					errmsg("XML attribute name \"%s\" appears more than once",
						   argname),
							 parser_errposition(pstate, r->location)));
			}
		}

		newx->named_args = lappend(newx->named_args, expr);
		newx->arg_names = lappend(newx->arg_names, makeString(argname));
	}

	/* The other arguments are of varying types depending on the function */
	newx->args = NIL;
	i = 0;
	foreach(lc, x->args)
	{
		Node	   *e = (Node *) lfirst(lc);
		Node	   *newe;

		newe = transformExpr(pstate, e);
		switch (x->op)
		{
			case IS_XMLCONCAT:
				newe = coerce_to_specific_type(pstate, newe, XMLOID,
											   "XMLCONCAT");
				break;
			case IS_XMLELEMENT:
				/* no coercion necessary */
				break;
			case IS_XMLFOREST:
				newe = coerce_to_specific_type(pstate, newe, XMLOID,
											   "XMLFOREST");
				break;
			case IS_XMLPARSE:
				if (i == 0)
					newe = coerce_to_specific_type(pstate, newe, TEXTOID,
												   "XMLPARSE");
				else
					newe = coerce_to_boolean(pstate, newe, "XMLPARSE");
				break;
			case IS_XMLPI:
				newe = coerce_to_specific_type(pstate, newe, TEXTOID,
											   "XMLPI");
				break;
			case IS_XMLROOT:
				if (i == 0)
					newe = coerce_to_specific_type(pstate, newe, XMLOID,
												   "XMLROOT");
				else if (i == 1)
					newe = coerce_to_specific_type(pstate, newe, TEXTOID,
												   "XMLROOT");
				else
					newe = coerce_to_specific_type(pstate, newe, INT4OID,
												   "XMLROOT");
				break;
			case IS_XMLSERIALIZE:
				/* not handled here */
				Assert(false);
				break;
			case IS_DOCUMENT:
				newe = coerce_to_specific_type(pstate, newe, XMLOID,
											   "IS DOCUMENT");
				break;
		}
		newx->args = lappend(newx->args, newe);
		i++;
	}

	return (Node *) newx;
}

static Node *
transformXmlSerialize(ParseState *pstate, XmlSerialize *xs)
{
	Node	   *result;
	XmlExpr    *xexpr;
	Oid			targetType;
	int32		targetTypmod;

	xexpr = makeNode(XmlExpr);
	xexpr->op = IS_XMLSERIALIZE;
	xexpr->args = list_make1(coerce_to_specific_type(pstate,
											 transformExpr(pstate, xs->expr),
													 XMLOID,
													 "XMLSERIALIZE"));

<<<<<<< HEAD
	targetType = typenameTypeId(pstate, xs->typeName);
	/*
	 * 83MERGE_FIXME: use -1, until we merge the 8.3 patch to support typmods
	 * for user-defined types.
	 */
	targetTypmod = -1;
=======
	targetType = typenameTypeId(pstate, xs->typename, &targetTypmod);
>>>>>>> d13f41d2

	xexpr->xmloption = xs->xmloption;
	xexpr->location = xs->location;
	/* We actually only need these to be able to parse back the expression. */
	xexpr->type = targetType;
	xexpr->typmod = targetTypmod;

	/*
	 * The actual target type is determined this way.  SQL allows char and
	 * varchar as target types.  We allow anything that can be cast implicitly
	 * from text.  This way, user-defined text-like data types automatically
	 * fit in.
	 */
	result = coerce_to_target_type(pstate, (Node *) xexpr,
								   TEXTOID, targetType, targetTypmod,
<<<<<<< HEAD
								   COERCION_IMPLICIT, COERCE_IMPLICIT_CAST,
								   xexpr->location);
=======
								   COERCION_IMPLICIT, COERCE_IMPLICIT_CAST);
>>>>>>> d13f41d2
	if (result == NULL)
		ereport(ERROR,
				(errcode(ERRCODE_CANNOT_COERCE),
				 errmsg("cannot cast XMLSERIALIZE result to %s",
<<<<<<< HEAD
						format_type_be(targetType)),
				 parser_errposition(pstate, xexpr->location)));
	return result;
=======
						format_type_be(targetType))));
	return result;
}

static Node *
transformBooleanTest(ParseState *pstate, BooleanTest *b)
{
	const char *clausename;

	switch (b->booltesttype)
	{
		case IS_TRUE:
			clausename = "IS TRUE";
			break;
		case IS_NOT_TRUE:
			clausename = "IS NOT TRUE";
			break;
		case IS_FALSE:
			clausename = "IS FALSE";
			break;
		case IS_NOT_FALSE:
			clausename = "IS NOT FALSE";
			break;
		case IS_UNKNOWN:
			clausename = "IS UNKNOWN";
			break;
		case IS_NOT_UNKNOWN:
			clausename = "IS NOT UNKNOWN";
			break;
		default:
			elog(ERROR, "unrecognized booltesttype: %d",
				 (int) b->booltesttype);
			clausename = NULL;	/* keep compiler quiet */
	}

	b->arg = (Expr *) transformExpr(pstate, (Node *) b->arg);

	b->arg = (Expr *) coerce_to_boolean(pstate,
										(Node *) b->arg,
										clausename);

	return (Node *) b;
>>>>>>> d13f41d2
}

static Node *
transformCurrentOfExpr(ParseState *pstate, CurrentOfExpr *cexpr)
{
	int			sublevels_up;

	/* CURRENT OF can only appear at top level of UPDATE/DELETE */
	Assert(pstate->p_target_rangetblentry != NULL);
	cexpr->cvarno = RTERangeTablePosn(pstate,
									  pstate->p_target_rangetblentry,
									  &sublevels_up);
	Assert(sublevels_up == 0);

	/* If a parameter is used, it must be of type REFCURSOR */
	if (cexpr->cursor_name == NULL)
	{
		Oid		   *pptype = find_param_type(pstate, cexpr->cursor_param);

		if (pstate->p_variableparams && *pptype == UNKNOWNOID)
		{
			/* resolve unknown param type as REFCURSOR */
			*pptype = REFCURSOROID;
		}
		else if (*pptype != REFCURSOROID)
		{
			ereport(ERROR,
					(errcode(ERRCODE_AMBIGUOUS_PARAMETER),
					 errmsg("inconsistent types deduced for parameter $%d",
							cexpr->cursor_param),
					 errdetail("%s versus %s",
							   format_type_be(*pptype),
							   format_type_be(REFCURSOROID))));
		}
	}

	return (Node *) cexpr;
}

/*
 * Construct a whole-row reference to represent the notation "relation.*".
 *
 * A whole-row reference is a Var with varno set to the correct range
 * table entry, and varattno == 0 to signal that it references the whole
 * tuple.  (Use of zero here is unclean, since it could easily be confused
 * with error cases, but it's not worth changing now.)  The vartype indicates
 * a rowtype; either a named composite type, or RECORD.
 */
static Node *
transformWholeRowRef(ParseState *pstate, char *schemaname, char *relname,
					 int location)
{
	Node	   *result;
	RangeTblEntry *rte;
	int			vnum;
	int			sublevels_up;
	Oid			toid;

	/* Look up the referenced RTE, creating it if needed */

	rte = refnameRangeTblEntry(pstate, schemaname, relname, location,
							   &sublevels_up);

	if (rte == NULL)
		rte = addImplicitRTE(pstate, makeRangeVar(schemaname, relname, location));

	vnum = RTERangeTablePosn(pstate, rte, &sublevels_up);

	/* Build the appropriate referencing node */

	switch (rte->rtekind)
	{
		case RTE_RELATION:
			/* relation: the rowtype is a named composite type */
			toid = get_rel_type_id(rte->relid);
			if (!OidIsValid(toid))
				elog(ERROR, "could not find type OID for relation %u",
					 rte->relid);
			result = (Node *) makeVar(vnum,
									  InvalidAttrNumber,
									  toid,
									  -1,
									  sublevels_up);
			break;
		case RTE_TABLEFUNCTION:
		case RTE_FUNCTION:
			toid = exprType(rte->funcexpr);
			if (type_is_rowtype(toid))
			{
				/* func returns composite; same as relation case */
				result = (Node *) makeVar(vnum,
										  InvalidAttrNumber,
										  toid,
										  -1,
										  sublevels_up);
			}
			else
			{
				/*
				 * func returns scalar; instead of making a whole-row Var,
				 * just reference the function's scalar output.  (XXX this
				 * seems a tad inconsistent, especially if "f.*" was
				 * explicitly written ...)
				 */
				result = (Node *) makeVar(vnum,
										  1,
										  toid,
										  -1,
										  sublevels_up);
			}
			break;
		case RTE_VALUES:
			toid = RECORDOID;
			/* returns composite; same as relation case */
			result = (Node *) makeVar(vnum,
									  InvalidAttrNumber,
									  toid,
									  -1,
									  sublevels_up);
			break;
		default:

			/*
			 * RTE is a join or subselect.	We represent this as a whole-row
			 * Var of RECORD type.	(Note that in most cases the Var will be
			 * expanded to a RowExpr during planning, but that is not our
			 * concern here.)
			 */
			result = (Node *) makeVar(vnum,
									  InvalidAttrNumber,
									  RECORDOID,
									  -1,
									  sublevels_up);
			break;
	}

	return result;
}

static Node *
transformGroupingFunc(ParseState *pstate, GroupingFunc *gf)
{
	List *targs = NIL;
	ListCell *lc;
	GroupingFunc *new_gf;

	new_gf = makeNode(GroupingFunc);

	/*
	 * Transform the list of arguments.
	 */
	foreach (lc, gf->args)
		targs = lappend(targs, transformExpr(pstate, (Node *)lfirst(lc)));

	new_gf->args = targs;

	new_gf->ngrpcols = gf->ngrpcols;

	return (Node *)new_gf;
}

/*
 * Returns string which represents percentile signature.
 * sorttypes and sortlen can be omitted if they are unknown.
 */
static char *
percentileFuncString(PercentileExpr *p, Oid *argtypes, int arglen,
					 Oid *sorttypes, int sortlen)
{
	StringInfoData	buf;
	char		   *funcname = NULL;
	int				i;

	if (p->perckind == PERC_MEDIAN)
		funcname = "median";
	else if (p->perckind == PERC_CONT)
		funcname = "percentile_cont";
	else if (p->perckind == PERC_DISC)
		funcname = "percentile_disc";
	else
		elog(ERROR, "unexpected perckind: %d", (int) p->perckind);

	initStringInfo(&buf);
	if (p->perckind == PERC_MEDIAN)
		appendStringInfo(&buf, "%s",
				func_signature_string(list_make1(makeString(funcname)),
				sortlen, sorttypes));
	else
	{
		appendStringInfo(&buf, "%s",
				func_signature_string(list_make1(makeString(funcname)),
				arglen, argtypes));
		if (sortlen > 0)
		{
			appendStringInfo(&buf, " ORDER BY (");
			for (i = 0 ; i < sortlen; i++)
			{
				appendStringInfo(&buf, "%s", format_type_be(sorttypes[i]));
				if (i != sortlen - 1)
					appendStringInfo(&buf, ", ");
			}
			appendStringInfo(&buf, ")");
		}
	}

	return pstrdup(buf.data);
}

/*
 * transformPercentileExpr
 *
 * Its argument expression and ORDER BY clause are transformed.
 * Various syntax checks are also done here.
 */
static Node *
transformPercentileExpr(ParseState *pstate, PercentileExpr *p)
{
	Node	   *arg;
	Oid			argtype;
	AttrNumber	save_next_resno;

	/* args should be one for the moment, but can be extended later. */
	Assert(list_length(p->args) == 1);

	arg = transformExpr(pstate, linitial(p->args));
	argtype = exprType(arg);
	if (!IsBinaryCoercible(argtype, FLOAT8OID))
	{
		arg = coerce_to_target_type(pstate, arg, argtype,
									FLOAT8OID, -1, COERCION_EXPLICIT,
									COERCE_EXPLICIT_CALL, p->location);

		/*
		 * The argument cannot be cast to the desired type.
		 */
		if (!arg)
			ereport(ERROR,
					(errcode(ERRCODE_UNDEFINED_FUNCTION),
					 errmsg("function \"%s\" does not exist",
						 percentileFuncString(p, &argtype, 1, NULL, 0)),
					 errhint("No function matches the given name and argument types. "
							 "You might need to add explicit type casts."),
					 parser_errposition(pstate, p->location)));
	}
	argtype = FLOAT8OID;

	/*
	 * The argument check is almost same as LIMIT clause.
	 */
	if (contain_vars_of_level(arg, 0))
		ereport(ERROR,
				(errcode(ERRCODE_INVALID_COLUMN_REFERENCE),
				 errmsg("argument of percentile function must not contain variables"),
				 parser_errposition(pstate,
									locate_var_of_level(arg, 0))));
	if (checkExprHasAggs(arg))
		ereport(ERROR,
				(errcode(ERRCODE_GROUPING_ERROR),
				 errmsg("argument of percentile function must not contain aggregates"),
				 parser_errposition(pstate,
									locate_agg_of_level(arg, 0))));
	if (checkExprHasWindFuncs(arg))
		ereport(ERROR,
				(errcode(ERRCODE_GROUPING_ERROR),
				 errmsg("argument of percentile function must not contain window functions"),
				 parser_errposition(pstate, exprLocation(arg))));
	if (checkExprHasGroupExtFuncs(arg))
		ereport(ERROR,
				(errcode(ERRCODE_GROUPING_ERROR),
				 errmsg("argument of percentile function must not contain grouping(), or group_id()"),
				 parser_errposition(pstate, exprLocation(arg))));
	/*
	 * The argument should be stable within a group.  We don't know what is the
	 * right behavior for the volatile argument.  Simply erroring out for now.
	 */
	if (contain_volatile_functions(arg))
		ereport(ERROR,
				(errcode(ERRCODE_GROUPING_ERROR),
				 errmsg("argument of percentile function must not contain volatile functions"),
				 parser_errposition(pstate, exprLocation(arg))));
	/*
	 * It might be possible to support SubLink in the argument, but the limitation
	 * here is as LIMIT clause.  Erroring out for now.
	 */
	if (checkExprHasSubLink(arg))
		ereport(ERROR,
				(errcode(ERRCODE_FEATURE_NOT_SUPPORTED),
				 errmsg("argument of percentile function must not contain subqueries"),
				 parser_errposition(pstate, exprLocation(arg))));
	/*
	 * Percentile functions support only one sort key.
	 */
	if (p->sortClause == NIL)
	{
		/* grammar doesn't allow this, but check to be safe */
		elog(ERROR, "percentile function must contain ORDER BY");
	}
	if (list_length(p->sortClause) > 1)
		ereport(ERROR,
				(errcode(ERRCODE_SYNTAX_ERROR),
				 errmsg("function \"%s\" cannot accept more than one expression in ORDER BY",
						percentileFuncString(p, &argtype, 1, NULL, 0)),
				 parser_errposition(pstate, exprLocation(lsecond(p->sortClause)))));

	p->args = list_make1(arg);

	/*
	 * sortClause should not be transformed twice, and !sortTargets is
	 * not a good test to know if it's done, but it's ok for now.
	 */
	if (!p->sortTargets)
	{
		List		   *tlist = NIL, *sortlist = NIL, *pre_tlist = NIL;
		ListCell	   *l;
		int				i;
		int				min_varlevel;
		int				sortlen;
		Oid			   *sorttypes;
		struct _FuncCandidateList	float8_sig,
									timestamp_sig,
									timestamptz_sig,
									interval_sig,
									*candidates;
		int		ncandidates;

		/*
		 * This part is similar to transformSortClause(), but there is a reason
		 * we are not able to use it;  each expression should be coerced to
		 * the type this function desires, as the argument expressions are treated.
		 * Also, another task is function resolution by input types.
		 * As we consider ORDER BY clause as arguments, the resolution process
		 * is different from normal func_get_detail().  Though, some parts
		 * can be shared without reinventing.
		 *
		 * Save resno and start from 1 for only this part of transformation.
		 */
		save_next_resno = pstate->p_next_resno;
		pstate->p_next_resno = 1;

		sortlen = list_length(p->sortClause);
		sorttypes = (Oid *) palloc0(sizeof(Oid) * sortlen);
		foreach_with_count (l, p->sortClause, i)
		{
			SortBy		   *sortby = lfirst(l);
			Node		   *expr;
			TargetEntry	   *tle;
			Oid				sorttype;

			expr = transformExpr(pstate, sortby->node);
			tle = transformTargetEntry(pstate, sortby->node, expr, NULL, true);

			sorttype = exprType((Node *) tle->expr);
			sorttypes[i] = sorttype;
			pre_tlist = lappend(pre_tlist, tle);
		}

		/*
		 * The logic for function resolution is same as the normal case except
		 * that we look for candidates by ORDER BY clause.  Because PercentileExpr
		 * supports limited number of data types, we write possible types here manually.
		 * The code should look similar to func_get_detail().
		 */
		float8_sig.nargs = 1;
		float8_sig.args[0] = FLOAT8OID;
		timestamp_sig.nargs = 1;
		timestamp_sig.args[0] = TIMESTAMPOID;
		timestamptz_sig.nargs = 1;
		timestamptz_sig.args[0] = TIMESTAMPTZOID;
		interval_sig.nargs = 1;
		interval_sig.args[0] = INTERVALOID;
		float8_sig.next = &timestamp_sig;
		timestamp_sig.next = &timestamptz_sig;
		timestamptz_sig.next = &interval_sig;
		interval_sig.next = NULL;

		ncandidates = func_match_argtypes(sortlen, sorttypes, &float8_sig, &candidates);

		/*
		 * Multiple candidates? then better decide or throw an error...
		 */
		if (ncandidates > 1)
		{
			candidates = func_select_candidate(sortlen, sorttypes, candidates);
			if (!candidates)
				ereport(ERROR,
						(errcode(ERRCODE_AMBIGUOUS_FUNCTION),
						 errmsg("function \"%s\" is not unique",
							percentileFuncString(p, &argtype, 1, sorttypes, sortlen)),
						 errhint("Could not choose a best candidate function. "
								 "You might need to add explicit type casts."),
						 parser_errposition(pstate, p->location)));
		}
		else if (ncandidates == 0)
		{
			ereport(ERROR,
					(errcode(ERRCODE_UNDEFINED_FUNCTION),
					 errmsg("function \"%s\" does not exist",
						percentileFuncString(p, &argtype, 1, sorttypes, sortlen)),
					 errhint("No function matches the given name and argument types. "
							 "You might need to add explicit type casts."),
					 parser_errposition(pstate, p->location)));
		}

		p->perctype = candidates->args[0];

		/*
		 * Coerce each of ORDER BY clause to the types which this function desires.
		 */
		foreach_with_count (l, pre_tlist, i)
		{
			TargetEntry	   *tle = lfirst(l);
			Oid				sorttype = sorttypes[i];
			Oid				candtype = candidates->args[i];
			SortBy		   *sortby = list_nth(p->sortClause, i);

			if (!IsBinaryCoercible(sorttype, candtype))
			{
				tle->expr = (Expr *) coerce_to_target_type(pstate,
														   (Node *) tle->expr,
														   sorttype,
														   candtype,
														   -1,
														   COERCION_EXPLICIT,
														   COERCE_EXPLICIT_CALL,
														   p->location);
				/*
				 * Cast should succeed as we checked above.
				 */
				Assert(tle->expr);
			}

			tlist = lappend(tlist, tle);
			/*
			 * Now we can add this target entry to the list.
			 */
			sortlist = addTargetToSortList(pstate, tle,
										   sortlist, tlist,
										   sortby, true);

		}
		p->sortClause = sortlist;
		p->sortTargets = tlist;
		pfree(sorttypes);
		/*
		 * Restore back the saved resno.
		 */
		pstate->p_next_resno = save_next_resno;

		/*
		 * Although its argument is not allowed to refer to any Var,
		 * ORDER BY is allowed.  Since PercentileExpr is semantically Aggref,
		 * when it refers to outer vars, the whole expression should be
		 * treated as an outer var.  However, it is too invasive to do it
		 * for PercentileExpr, and as we plan to integrate it Aggref, we
		 * just disallow such cases for now.  Revisit later.
		 */
		min_varlevel = find_minimum_var_level((Node *) p->sortTargets);
		if (min_varlevel > 0)
			ereport(ERROR,
					(errcode(ERRCODE_FEATURE_NOT_SUPPORTED),
					 errmsg("percentile functions cannot reference columns from outer queries"),
					 parser_errposition(pstate,
										locate_var_of_level((Node *) p->sortTargets, min_varlevel))));
		if (checkExprHasAggs((Node *) p->sortTargets))
			ereport(ERROR,
					(errcode(ERRCODE_GROUPING_ERROR),
					 errmsg("argument of percentile function must not contain aggregates"),
					 parser_errposition(pstate,
										locate_agg_of_level((Node *) p->sortTargets, 0))));
		if (checkExprHasWindFuncs((Node *) p->sortTargets))
			ereport(ERROR,
					(errcode(ERRCODE_GROUPING_ERROR),
					 errmsg("argument of percentile function must not contain window functions"),
					 parser_errposition(pstate, exprLocation((Node *) p->sortTargets))));
		if (checkExprHasGroupExtFuncs((Node *) p->sortTargets))
			ereport(ERROR,
					(errcode(ERRCODE_GROUPING_ERROR),
					 errmsg("argument of percentile function must not contain grouping(), or group_id()"),
					 parser_errposition(pstate, exprLocation((Node *) p->sortTargets))));
	}

	/* Percentiles are actually aggregates. */
	pstate->p_hasAggs = true;

	return (Node *) p;
}

/*
 *	exprType -
 *	  returns the Oid of the type of the expression. (Used for typechecking.)
 */
Oid
exprType(Node *expr)
{
	Oid			type;

	if (!expr)
		return InvalidOid;

	switch (nodeTag(expr))
	{
		case T_Var:
			type = ((Var *) expr)->vartype;
			break;
		case T_Const:
			type = ((Const *) expr)->consttype;
			break;
		case T_Param:
			type = ((Param *) expr)->paramtype;
			break;
		case T_Aggref:
			type = ((Aggref *) expr)->aggtype;
			break;
		case T_WindowRef:
			type = ((WindowRef *) expr)->restype;
			break;
		case T_ArrayRef:
			{
				ArrayRef   *arrayref = (ArrayRef *) expr;

				/* slice and/or store operations yield the array type */
				if (arrayref->reflowerindexpr || arrayref->refassgnexpr)
					type = arrayref->refarraytype;
				else
					type = arrayref->refelemtype;
			}
			break;
		case T_FuncExpr:
			type = ((FuncExpr *) expr)->funcresulttype;
			break;
		case T_OpExpr:
			type = ((OpExpr *) expr)->opresulttype;
			break;
		case T_DistinctExpr:
			type = ((DistinctExpr *) expr)->opresulttype;
			break;
		case T_ScalarArrayOpExpr:
			type = BOOLOID;
			break;
		case T_BoolExpr:
			type = BOOLOID;
			break;
		case T_SubLink:
			{
				SubLink    *sublink = (SubLink *) expr;

				if (sublink->subLinkType == EXPR_SUBLINK ||
					sublink->subLinkType == ARRAY_SUBLINK)
				{
					/* get the type of the subselect's first target column */
					Query	   *qtree = (Query *) sublink->subselect;
					TargetEntry *tent;

					if (!qtree || !IsA(qtree, Query))
						elog(ERROR, "cannot get type for untransformed sublink");
					tent = (TargetEntry *) linitial(qtree->targetList);
					Assert(IsA(tent, TargetEntry));
					Assert(!tent->resjunk);
					type = exprType((Node *) tent->expr);
					if (sublink->subLinkType == ARRAY_SUBLINK)
					{
						type = get_array_type(type);
						if (!OidIsValid(type))
							ereport(ERROR,
									(errcode(ERRCODE_UNDEFINED_OBJECT),
									 errmsg("could not find array type for data type %s",
							format_type_be(exprType((Node *) tent->expr)))));
					}
				}
				else
				{
					/* for all other sublink types, result is boolean */
					type = BOOLOID;
				}
			}
			break;
		case T_SubPlan:
			{
				/*
				 * Although the parser does not ever deal with already-planned
				 * expression trees, we support SubPlan nodes in this routine
				 * for the convenience of ruleutils.c.
				 */
				SubPlan    *subplan = (SubPlan *) expr;

				if (subplan->subLinkType == EXPR_SUBLINK ||
					subplan->subLinkType == ARRAY_SUBLINK)
				{
					/* get the type of the subselect's first target column */
<<<<<<< HEAD
					Oid itemtype = subplan->firstColType;
					type = itemtype;
=======
					type = subplan->firstColType;
>>>>>>> d13f41d2
					if (subplan->subLinkType == ARRAY_SUBLINK)
					{
						type = get_array_type(itemtype);
						if (!OidIsValid(type))
							ereport(ERROR,
									(errcode(ERRCODE_UNDEFINED_OBJECT),
									 errmsg("could not find array type for data type %s",
<<<<<<< HEAD
							format_type_be(itemtype))));
=======
									format_type_be(subplan->firstColType))));
>>>>>>> d13f41d2
					}
				}
				else
				{
					/* for all other subplan types, result is boolean */
					type = BOOLOID;
				}
			}
			break;
		case T_FieldSelect:
			type = ((FieldSelect *) expr)->resulttype;
			break;
		case T_FieldStore:
			type = ((FieldStore *) expr)->resulttype;
			break;
		case T_RelabelType:
			type = ((RelabelType *) expr)->resulttype;
			break;
		case T_CoerceViaIO:
			type = ((CoerceViaIO *) expr)->resulttype;
			break;
		case T_ArrayCoerceExpr:
			type = ((ArrayCoerceExpr *) expr)->resulttype;
			break;
		case T_ConvertRowtypeExpr:
			type = ((ConvertRowtypeExpr *) expr)->resulttype;
			break;
		case T_CaseExpr:
			type = ((CaseExpr *) expr)->casetype;
			break;
		case T_CaseTestExpr:
			type = ((CaseTestExpr *) expr)->typeId;
			break;
		case T_ArrayExpr:
			type = ((ArrayExpr *) expr)->array_typeid;
			break;
		case T_RowExpr:
			type = ((RowExpr *) expr)->row_typeid;
			break;
		case T_TableValueExpr:
			type = ANYTABLEOID;  /* MULTISET values are a special pseudotype */
			break;
		case T_RowCompareExpr:
			type = BOOLOID;
			break;
		case T_CoalesceExpr:
			type = ((CoalesceExpr *) expr)->coalescetype;
			break;
		case T_MinMaxExpr:
			type = ((MinMaxExpr *) expr)->minmaxtype;
			break;
		case T_NullIfExpr:
			type = exprType((Node *) linitial(((NullIfExpr *) expr)->args));
			break;
		case T_NullTest:
			type = BOOLOID;
			break;
		case T_BooleanTest:
			type = BOOLOID;
			break;
		case T_XmlExpr:
			if (((XmlExpr *) expr)->op == IS_DOCUMENT)
				type = BOOLOID;
			else if (((XmlExpr *) expr)->op == IS_XMLSERIALIZE)
				type = TEXTOID;
			else
				type = XMLOID;
			break;
		case T_CoerceToDomain:
			type = ((CoerceToDomain *) expr)->resulttype;
			break;
		case T_CoerceToDomainValue:
			type = ((CoerceToDomainValue *) expr)->typeId;
			break;
		case T_SetToDefault:
			type = ((SetToDefault *) expr)->typeId;
			break;
		case T_CurrentOfExpr:
			type = BOOLOID;
			break;
<<<<<<< HEAD
		case T_GroupingFunc:
			type = INT8OID;
			break;
		case T_Grouping:
			type = INT8OID;
			break;
		case T_GroupId:
			type = INT4OID;
			break;
		case T_PercentileExpr:
			type = ((PercentileExpr *) expr)->perctype;
			break;
		case T_DMLActionExpr:
			type = INT4OID;
			break;
		case T_PartOidExpr:
			type = OIDOID;
			break;
		case T_PartDefaultExpr:
			type = BOOLOID;
			break;
		case T_PartBoundExpr:
			type = ((PartBoundExpr *) expr)->boundType;
			break;
		case T_PartBoundInclusionExpr:
			type = BOOLOID;
			break;
		case T_PartBoundOpenExpr:
			type = BOOLOID;
			break;
=======
>>>>>>> d13f41d2
		default:
			elog(ERROR, "unrecognized node type: %d", (int) nodeTag(expr));
			type = InvalidOid;	/* keep compiler quiet */
			break;
	}
	return type;
}

/*
 *	exprTypmod -
 *	  returns the type-specific attrmod of the expression, if it can be
 *	  determined.  In most cases, it can't and we return -1.
 */
int32
exprTypmod(Node *expr)
{
	if (!expr)
		return -1;

	switch (nodeTag(expr))
	{
		case T_Var:
			return ((Var *) expr)->vartypmod;
		case T_Const:
			return ((Const *) expr)->consttypmod;
		case T_Param:
			return ((Param *) expr)->paramtypmod;
		case T_ArrayRef:
			/* typmod is the same for array or element */
			return ((ArrayRef *) expr)->reftypmod;
		case T_FuncExpr:
			{
				int32		coercedTypmod;

				/* Be smart about length-coercion functions... */
				if (exprIsLengthCoercion(expr, &coercedTypmod))
					return coercedTypmod;
			}
			break;
		case T_SubLink:
			{
				SubLink    *sublink = (SubLink *) expr;

				if (sublink->subLinkType == EXPR_SUBLINK ||
					sublink->subLinkType == ARRAY_SUBLINK)
				{
					/* get the typmod of the subselect's first target column */
					Query	   *qtree = (Query *) sublink->subselect;
					TargetEntry *tent;

					if (!qtree || !IsA(qtree, Query))
						elog(ERROR, "cannot get type for untransformed sublink");
					tent = (TargetEntry *) linitial(qtree->targetList);
					Assert(IsA(tent, TargetEntry));
					Assert(!tent->resjunk);
					return exprTypmod((Node *) tent->expr);
					/* note we don't need to care if it's an array */
				}
			}
			break;
		case T_FieldSelect:
			return ((FieldSelect *) expr)->resulttypmod;
		case T_RelabelType:
			return ((RelabelType *) expr)->resulttypmod;
		case T_ArrayCoerceExpr:
			return ((ArrayCoerceExpr *) expr)->resulttypmod;
		case T_CaseExpr:
			{
				/*
				 * If all the alternatives agree on type/typmod, return that
				 * typmod, else use -1
				 */
				CaseExpr   *cexpr = (CaseExpr *) expr;
				Oid			casetype = cexpr->casetype;
				int32		typmod;
				ListCell   *arg;

				if (!cexpr->defresult)
					return -1;
				if (exprType((Node *) cexpr->defresult) != casetype)
					return -1;
				typmod = exprTypmod((Node *) cexpr->defresult);
				if (typmod < 0)
					return -1;	/* no point in trying harder */
				foreach(arg, cexpr->args)
				{
					CaseWhen   *w = (CaseWhen *) lfirst(arg);

					Assert(IsA(w, CaseWhen));
					if (exprType((Node *) w->result) != casetype)
						return -1;
					if (exprTypmod((Node *) w->result) != typmod)
						return -1;
				}
				return typmod;
			}
			break;
		case T_CaseTestExpr:
			return ((CaseTestExpr *) expr)->typeMod;
		case T_ArrayExpr:
			{
				/*
				 * If all the elements agree on type/typmod, return that
				 * typmod, else use -1
				 */
				ArrayExpr  *arrayexpr = (ArrayExpr *) expr;
				Oid			commontype;
				int32		typmod;
				ListCell   *elem;

				if (arrayexpr->elements == NIL)
					return -1;
				typmod = exprTypmod((Node *) linitial(arrayexpr->elements));
				if (typmod < 0)
					return -1;	/* no point in trying harder */
				if (arrayexpr->multidims)
					commontype = arrayexpr->array_typeid;
				else
					commontype = arrayexpr->element_typeid;
				foreach(elem, arrayexpr->elements)
				{
					Node	   *e = (Node *) lfirst(elem);

					if (exprType(e) != commontype)
						return -1;
					if (exprTypmod(e) != typmod)
						return -1;
				}
				return typmod;
			}
			break;
		case T_CoalesceExpr:
			{
				/*
				 * If all the alternatives agree on type/typmod, return that
				 * typmod, else use -1
				 */
				CoalesceExpr *cexpr = (CoalesceExpr *) expr;
				Oid			coalescetype = cexpr->coalescetype;
				int32		typmod;
				ListCell   *arg;

				if (exprType((Node *) linitial(cexpr->args)) != coalescetype)
					return -1;
				typmod = exprTypmod((Node *) linitial(cexpr->args));
				if (typmod < 0)
					return -1;	/* no point in trying harder */
				for_each_cell(arg, lnext(list_head(cexpr->args)))
				{
					Node	   *e = (Node *) lfirst(arg);

					if (exprType(e) != coalescetype)
						return -1;
					if (exprTypmod(e) != typmod)
						return -1;
				}
				return typmod;
			}
			break;
		case T_MinMaxExpr:
			{
				/*
				 * If all the alternatives agree on type/typmod, return that
				 * typmod, else use -1
				 */
				MinMaxExpr *mexpr = (MinMaxExpr *) expr;
				Oid			minmaxtype = mexpr->minmaxtype;
				int32		typmod;
				ListCell   *arg;

				if (exprType((Node *) linitial(mexpr->args)) != minmaxtype)
					return -1;
				typmod = exprTypmod((Node *) linitial(mexpr->args));
				if (typmod < 0)
					return -1;	/* no point in trying harder */
				for_each_cell(arg, lnext(list_head(mexpr->args)))
				{
					Node	   *e = (Node *) lfirst(arg);

					if (exprType(e) != minmaxtype)
						return -1;
					if (exprTypmod(e) != typmod)
						return -1;
				}
				return typmod;
			}
			break;
		case T_NullIfExpr:
			{
				NullIfExpr *nexpr = (NullIfExpr *) expr;

				return exprTypmod((Node *) linitial(nexpr->args));
			}
			break;
		case T_CoerceToDomain:
			return ((CoerceToDomain *) expr)->resulttypmod;
		case T_CoerceToDomainValue:
			return ((CoerceToDomainValue *) expr)->typeMod;
		case T_SetToDefault:
			return ((SetToDefault *) expr)->typeMod;
		default:
			break;
	}
	return -1;
}

/*
 * exprIsLengthCoercion
 *		Detect whether an expression tree is an application of a datatype's
 *		typmod-coercion function.  Optionally extract the result's typmod.
 *
 * If coercedTypmod is not NULL, the typmod is stored there if the expression
 * is a length-coercion function, else -1 is stored there.
 *
 * Note that a combined type-and-length coercion will be treated as a
 * length coercion by this routine.
 */
bool
exprIsLengthCoercion(Node *expr, int32 *coercedTypmod)
{
	if (coercedTypmod != NULL)
		*coercedTypmod = -1;	/* default result on failure */

	/*
<<<<<<< HEAD
	 * Scalar-type length coercions are FuncExprs, array-type length
	 * coercions are ArrayCoerceExprs
=======
	 * Scalar-type length coercions are FuncExprs, array-type length coercions
	 * are ArrayCoerceExprs
>>>>>>> d13f41d2
	 */
	if (expr && IsA(expr, FuncExpr))
	{
		FuncExpr   *func = (FuncExpr *) expr;
<<<<<<< HEAD
		int		 nargs;
		Const	  *second_arg;
=======
		int			nargs;
		Const	   *second_arg;
>>>>>>> d13f41d2

		/*
		 * If it didn't come from a coercion context, reject.
		 */
		if (func->funcformat != COERCE_EXPLICIT_CAST &&
			func->funcformat != COERCE_IMPLICIT_CAST)
			return false;

		/*
		 * If it's not a two-argument or three-argument function with the
		 * second argument being an int4 constant, it can't have been created
		 * from a length coercion (it must be a type coercion, instead).
		 */
		nargs = list_length(func->args);
		if (nargs < 2 || nargs > 3)
			return false;

		second_arg = (Const *) lsecond(func->args);
		if (!IsA(second_arg, Const) ||
			second_arg->consttype != INT4OID ||
			second_arg->constisnull)
			return false;

		/*
		 * OK, it is indeed a length-coercion function.
		 */
		if (coercedTypmod != NULL)
			*coercedTypmod = DatumGetInt32(second_arg->constvalue);

		return true;
	}
<<<<<<< HEAD
=======

	if (expr && IsA(expr, ArrayCoerceExpr))
	{
		ArrayCoerceExpr *acoerce = (ArrayCoerceExpr *) expr;

		/* It's not a length coercion unless there's a nondefault typmod */
		if (acoerce->resulttypmod < 0)
			return false;

		/*
		 * OK, it is indeed a length-coercion expression.
		 */
		if (coercedTypmod != NULL)
			*coercedTypmod = acoerce->resulttypmod;

		return true;
	}
>>>>>>> d13f41d2

	return false;
}

/*
 * Handle an explicit CAST construct.
 *
 * The given expr has already been transformed, but we need to lookup
 * the type name and then apply any necessary coercion function(s).
 */
static Node *
typecast_expression(ParseState *pstate, Node *expr, TypeName *typename)
{
	Oid			inputType = exprType(expr);
	Oid			targetType;
	int32		targetTypmod;

	targetType = typenameTypeId(pstate, typename, &targetTypmod);

	if (inputType == InvalidOid)
		return expr;			/* do nothing if NULL input */

	expr = coerce_to_target_type(pstate, expr, inputType,
								 targetType, targetTypmod,
								 COERCION_EXPLICIT,
								 COERCE_EXPLICIT_CAST,
								 typename->location);
	if (expr == NULL)
		ereport(ERROR,
				(errcode(ERRCODE_CANNOT_COERCE),
				 errmsg("cannot cast type %s to %s",
						format_type_be(inputType),
						format_type_be(targetType)),
				 parser_errposition(pstate, typename->location)));

	return expr;
}

/*
 * Transform a "row compare-op row" construct
 *
 * The inputs are lists of already-transformed expressions.
 * As with coerce_type, pstate may be NULL if no special unknown-Param
 * processing is wanted.
 *
 * The output may be a single OpExpr, an AND or OR combination of OpExprs,
 * or a RowCompareExpr.  In all cases it is guaranteed to return boolean.
 * The AND, OR, and RowCompareExpr cases further imply things about the
 * behavior of the operators (ie, they behave as =, <>, or < <= > >=).
 */
static Node *
make_row_comparison_op(ParseState *pstate, List *opname,
					   List *largs, List *rargs, int location)
{
	RowCompareExpr *rcexpr;
	RowCompareType rctype;
	List	   *opexprs;
	List	   *opnos;
	List	   *opfamilies;
	ListCell   *l,
			   *r;
	List	  **opfamily_lists;
	List	  **opstrat_lists;
	Bitmapset  *strats;
	int			nopers;
	int			i;

	nopers = list_length(largs);
	if (nopers != list_length(rargs))
		ereport(ERROR,
				(errcode(ERRCODE_SYNTAX_ERROR),
				 errmsg("unequal number of entries in row expressions"),
				 parser_errposition(pstate, location)));

	/*
	 * We can't compare zero-length rows because there is no principled basis
	 * for figuring out what the operator is.
	 */
	if (nopers == 0)
		ereport(ERROR,
				(errcode(ERRCODE_FEATURE_NOT_SUPPORTED),
				 errmsg("cannot compare rows of zero length"),
				 parser_errposition(pstate, location)));

	/*
	 * Identify all the pairwise operators, using make_op so that behavior is
	 * the same as in the simple scalar case.
	 */
	opexprs = NIL;
	forboth(l, largs, r, rargs)
	{
		Node	   *larg = (Node *) lfirst(l);
		Node	   *rarg = (Node *) lfirst(r);
		OpExpr	   *cmp;

		cmp = (OpExpr *) make_op(pstate, opname, larg, rarg, location);
		Assert(IsA(cmp, OpExpr));

		/*
		 * We don't use coerce_to_boolean here because we insist on the
		 * operator yielding boolean directly, not via coercion.  If it
		 * doesn't yield bool it won't be in any index opfamilies...
		 */
		if (cmp->opresulttype != BOOLOID)
			ereport(ERROR,
					(errcode(ERRCODE_DATATYPE_MISMATCH),
				   errmsg("row comparison operator must yield type boolean, "
						  "not type %s",
						  format_type_be(cmp->opresulttype)),
					 parser_errposition(pstate, location)));
		if (expression_returns_set((Node *) cmp))
			ereport(ERROR,
					(errcode(ERRCODE_DATATYPE_MISMATCH),
					 errmsg("row comparison operator must not return a set"),
					 parser_errposition(pstate, location)));
		opexprs = lappend(opexprs, cmp);
	}

	/*
	 * If rows are length 1, just return the single operator.  In this case we
	 * don't insist on identifying btree semantics for the operator (but we
	 * still require it to return boolean).
	 */
	if (nopers == 1)
		return (Node *) linitial(opexprs);

	/*
	 * Now we must determine which row comparison semantics (= <> < <= > >=)
	 * apply to this set of operators.	We look for btree opfamilies
	 * containing the operators, and see which interpretations (strategy
	 * numbers) exist for each operator.
	 */
	opfamily_lists = (List **) palloc(nopers * sizeof(List *));
	opstrat_lists = (List **) palloc(nopers * sizeof(List *));
	strats = NULL;
	i = 0;
	foreach(l, opexprs)
	{
		Oid			opno = ((OpExpr *) lfirst(l))->opno;
		Bitmapset  *this_strats;
		ListCell   *j;

		get_op_btree_interpretation(opno,
									&opfamily_lists[i], &opstrat_lists[i]);

		/*
		 * convert strategy number list to a Bitmapset to make the
		 * intersection calculation easy.
		 */
		this_strats = NULL;
		foreach(j, opstrat_lists[i])
		{
			this_strats = bms_add_member(this_strats, lfirst_int(j));
		}
		if (i == 0)
			strats = this_strats;
		else
			strats = bms_int_members(strats, this_strats);
		i++;
	}

	/*
	 * If there are multiple common interpretations, we may use any one of
	 * them ... this coding arbitrarily picks the lowest btree strategy
	 * number.
	 */
	i = bms_first_member(strats);
	if (i < 0)
	{
		/* No common interpretation, so fail */
		ereport(ERROR,
				(errcode(ERRCODE_FEATURE_NOT_SUPPORTED),
				 errmsg("could not determine interpretation of row comparison operator %s",
						strVal(llast(opname))),
				 errhint("Row comparison operators must be associated with btree operator families."),
				 parser_errposition(pstate, location)));
	}
	rctype = (RowCompareType) i;

	/*
	 * For = and <> cases, we just combine the pairwise operators with AND or
	 * OR respectively.
	 *
	 * Note: this is presently the only place where the parser generates
	 * BoolExpr with more than two arguments.  Should be OK since the rest of
	 * the system thinks BoolExpr is N-argument anyway.
	 */
	if (rctype == ROWCOMPARE_EQ)
		return (Node *) makeBoolExpr(AND_EXPR, opexprs, location);
	if (rctype == ROWCOMPARE_NE)
		return (Node *) makeBoolExpr(OR_EXPR, opexprs, location);

	/*
	 * Otherwise we need to choose exactly which opfamily to associate with
	 * each operator.
	 */
	opfamilies = NIL;
	for (i = 0; i < nopers; i++)
	{
		Oid			opfamily = InvalidOid;

		forboth(l, opfamily_lists[i], r, opstrat_lists[i])
		{
			int			opstrat = lfirst_int(r);

			if (opstrat == rctype)
			{
				opfamily = lfirst_oid(l);
				break;
			}
		}
		if (OidIsValid(opfamily))
			opfamilies = lappend_oid(opfamilies, opfamily);
		else	/* should not happen */
			ereport(ERROR,
					(errcode(ERRCODE_FEATURE_NOT_SUPPORTED),
					 errmsg("could not determine interpretation of row comparison operator %s",
							strVal(llast(opname))),
			   errdetail("There are multiple equally-plausible candidates."),
					 parser_errposition(pstate, location)));
	}

	/*
	 * Now deconstruct the OpExprs and create a RowCompareExpr.
	 *
	 * Note: can't just reuse the passed largs/rargs lists, because of
	 * possibility that make_op inserted coercion operations.
	 */
	opnos = NIL;
	largs = NIL;
	rargs = NIL;
	foreach(l, opexprs)
	{
		OpExpr	   *cmp = (OpExpr *) lfirst(l);

		opnos = lappend_oid(opnos, cmp->opno);
		largs = lappend(largs, linitial(cmp->args));
		rargs = lappend(rargs, lsecond(cmp->args));
	}

	rcexpr = makeNode(RowCompareExpr);
	rcexpr->rctype = rctype;
	rcexpr->opnos = opnos;
	rcexpr->opfamilies = opfamilies;
	rcexpr->largs = largs;
	rcexpr->rargs = rargs;

	return (Node *) rcexpr;
}

/*
 * Transform a "row IS DISTINCT FROM row" construct
 *
 * The input RowExprs are already transformed
 */
static Node *
make_row_distinct_op(ParseState *pstate, List *opname,
					 RowExpr *lrow, RowExpr *rrow,
					 int location)
{
	Node	   *result = NULL;
	List	   *largs = lrow->args;
	List	   *rargs = rrow->args;
	ListCell   *l,
			   *r;

	if (list_length(largs) != list_length(rargs))
		ereport(ERROR,
				(errcode(ERRCODE_SYNTAX_ERROR),
				 errmsg("unequal number of entries in row expressions"),
				 parser_errposition(pstate, location)));

	forboth(l, largs, r, rargs)
	{
		Node	   *larg = (Node *) lfirst(l);
		Node	   *rarg = (Node *) lfirst(r);
		Node	   *cmp;

		cmp = (Node *) make_distinct_op(pstate, opname, larg, rarg, location);
		if (result == NULL)
			result = cmp;
		else
			result = (Node *) makeBoolExpr(OR_EXPR,
										   list_make2(result, cmp), location);
	}

	if (result == NULL)
	{
		/* zero-length rows?  Generate constant FALSE */
		result = makeBoolConst(false, false);
	}

	return result;
}

/*
 * make the node for an IS DISTINCT FROM operator
 */
static Expr *
make_distinct_op(ParseState *pstate, List *opname, Node *ltree, Node *rtree,
				 int location)
{
	Expr	   *result;

	result = make_op(pstate, opname, ltree, rtree, location);
	if (((OpExpr *) result)->opresulttype != BOOLOID)
		ereport(ERROR,
				(errcode(ERRCODE_DATATYPE_MISMATCH),
			 errmsg("IS DISTINCT FROM requires = operator to yield boolean"),
				 parser_errposition(pstate, location)));

	/*
	 * We rely on DistinctExpr and OpExpr being same struct
	 */
	NodeSetTag(result, T_DistinctExpr);

	return result;
}<|MERGE_RESOLUTION|>--- conflicted
+++ resolved
@@ -186,8 +186,7 @@
 					Oid	elementType;
 					int32	targetTypmod;
 
-					targetType = typenameTypeId(pstate, tc->typname);
-					targetTypmod = typenameTypeMod(pstate, tc->typname, targetType);
+					targetType = typenameTypeId(pstate, tc->typname, &targetTypmod);
 
 					elementType = get_element_type(targetType);
 					if (OidIsValid(elementType))
@@ -309,30 +308,8 @@
 			break;
 
 		case T_CurrentOfExpr:
-<<<<<<< HEAD
-			{
-				/*
-				 * The target RTE must be simply updatable. If not, we error out
-				 * early here to avoid having to deal with error cases later:
-				 * rewriting/planning against views, for example.
-				 */
-				Assert(pstate->p_target_rangetblentry != NULL);
-				if (!isSimplyUpdatableRelation(pstate->p_target_rangetblentry->relid))
-					ereport(ERROR,
-							(errcode(ERRCODE_FEATURE_NOT_SUPPORTED),
-							 errmsg("\"%s\" is not simply updatable",
-									pstate->p_target_relation->rd_rel->relname.data)));
-
-				CurrentOfExpr *c = (CurrentOfExpr *) expr;
-				int sublevels_up;
-				c->cvarno = RTERangeTablePosn(pstate,
-											  pstate->p_target_rangetblentry,
-											  &sublevels_up);
-				c->target_relid = pstate->p_target_rangetblentry->relid;
-				Assert(sublevels_up == 0);
-				result = expr;
-				break;
-			}
+			result = transformCurrentOfExpr(pstate, (CurrentOfExpr *) expr);
+			break;
 
 		case T_GroupingFunc:
 			{
@@ -405,9 +382,6 @@
 
 		case T_PercentileExpr:
 			result = transformPercentileExpr(pstate, (PercentileExpr *) expr);
-=======
-			result = transformCurrentOfExpr(pstate, (CurrentOfExpr *) expr);
->>>>>>> d13f41d2
 			break;
 
 			/*********************************************
@@ -432,13 +406,8 @@
 		case T_FieldSelect:
 		case T_FieldStore:
 		case T_RelabelType:
-<<<<<<< HEAD
-		case T_ArrayCoerceExpr:
-		case T_CoerceViaIO:
-=======
 		case T_CoerceViaIO:
 		case T_ArrayCoerceExpr:
->>>>>>> d13f41d2
 		case T_ConvertRowtypeExpr:
 		case T_CaseTestExpr:
 		case T_ArrayExpr:
@@ -892,16 +861,9 @@
  * return a pointer to it.
  */
 static Oid *
-find_param_type(ParseState *pstate, int paramno)
-{
-<<<<<<< HEAD
-	int			paramno = pref->number;
-	ParseState *toppstate;
-	Param	   *param;
-	int			location = pref->location;
-=======
+find_param_type(ParseState *pstate, int paramno, int location)
+{
 	Oid		   *result;
->>>>>>> d13f41d2
 
 	/*
 	 * Find topmost ParseState, which is where paramtype info lives.
@@ -913,14 +875,9 @@
 	if (paramno <= 0)			/* probably can't happen? */
 		ereport(ERROR,
 				(errcode(ERRCODE_UNDEFINED_PARAMETER),
-<<<<<<< HEAD
 				 errmsg("there is no parameter $%d", paramno),
 				 parser_errposition(pstate, location)));
-	if (paramno > toppstate->p_numparams)
-=======
-				 errmsg("there is no parameter $%d", paramno)));
 	if (paramno > pstate->p_numparams)
->>>>>>> d13f41d2
 	{
 		if (!pstate->p_variableparams)
 			ereport(ERROR,
@@ -956,7 +913,7 @@
 transformParamRef(ParseState *pstate, ParamRef *pref)
 {
 	int			paramno = pref->number;
-	Oid		   *pptype = find_param_type(pstate, paramno);
+	Oid		   *pptype = find_param_type(pstate, paramno, pref->location);
 	Param	   *param;
 
 	param = makeNode(Param);
@@ -978,7 +935,7 @@
 		A_Const    *con = (A_Const *) arg;
 
 		if (con->val.type == T_Null &&
-			con->typename == NULL)
+			con->typname == NULL)
 			return true;
 	}
 	return false;
@@ -1570,15 +1527,13 @@
 		return result;
 
 	pstate->p_hasSubLinks = true;
-<<<<<<< HEAD
-	qtrees = parse_sub_analyze(sublink->subselect, pstate);
+
+	qtree = parse_sub_analyze(sublink->subselect, pstate);
 
 	/*
 	 * Check that we got something reasonable.	Many of these conditions are
 	 * impossible given restrictions of the grammar, but check 'em anyway.
 	 */
-	Insist(list_length(qtrees) == 1);
-	qtree = (Query *) linitial(qtrees);
 	if (!IsA(qtree, Query) ||
 		qtree->commandType != CMD_SELECT ||
 		qtree->utilityStmt != NULL)
@@ -1588,13 +1543,6 @@
 				(errcode(ERRCODE_SYNTAX_ERROR),
 				 errmsg("subquery cannot have SELECT INTO")));
 
-=======
-	qtree = parse_sub_analyze(sublink->subselect, pstate);
-	if (qtree->commandType != CMD_SELECT ||
-		qtree->utilityStmt != NULL ||
-		qtree->intoClause != NULL)
-		elog(ERROR, "bad query in sub-select");
->>>>>>> d13f41d2
 	sublink->subselect = (Node *) qtree;
 
 	if (sublink->subLinkType == EXISTS_SUBLINK)
@@ -1752,7 +1700,7 @@
 			 * Check for sub-array expressions, if we haven't already
 			 * found one.
 			 */
-			if (!newa->multidims && is_array_type(newe_type))
+			if (!newa->multidims && type_is_array(newe_type))
 				newa->multidims = true;
 		}
 
@@ -1883,7 +1831,6 @@
 static Node *
 transformTableValueExpr(ParseState *pstate, TableValueExpr *t)
 {
-	List		*parsetrees;
 	Query		*query;
 
 	/* If we already transformed this node, do nothing */
@@ -1898,14 +1845,12 @@
 	pstate->p_hasTblValueExpr = true;
 
 	/* Analyze and transform the subquery */
-	parsetrees = parse_sub_analyze(t->subquery, pstate);
+	query = parse_sub_analyze(t->subquery, pstate);
 
 	/* 
 	 * Check that we got something reasonable.  Most of these conditions
 	 * are probably impossible given restrictions in the grammar.
 	 */
-	Insist(list_length(parsetrees) == 1);
-	query = (Query *) linitial(parsetrees);
 	if (query == NULL || !IsA(query, Query))
 		elog(ERROR, "unexpected non-SELECT command in TableValueExpr");
 	if (query->commandType != CMD_SELECT)
@@ -2007,46 +1952,6 @@
 }
 
 static Node *
-transformBooleanTest(ParseState *pstate, BooleanTest *b)
-{
-	const char *clausename;
-
-	switch (b->booltesttype)
-	{
-		case IS_TRUE:
-			clausename = "IS TRUE";
-			break;
-		case IS_NOT_TRUE:
-			clausename = "IS NOT TRUE";
-			break;
-		case IS_FALSE:
-			clausename = "IS FALSE";
-			break;
-		case IS_NOT_FALSE:
-			clausename = "IS NOT FALSE";
-			break;
-		case IS_UNKNOWN:
-			clausename = "IS UNKNOWN";
-			break;
-		case IS_NOT_UNKNOWN:
-			clausename = "IS NOT UNKNOWN";
-			break;
-		default:
-			elog(ERROR, "unrecognized booltesttype: %d",
-				 (int) b->booltesttype);
-			clausename = NULL;	/* keep compiler quiet */
-	}
-
-	b->arg = (Expr *) transformExpr(pstate, (Node *) b->arg);
-
-	b->arg = (Expr *) coerce_to_boolean(pstate,
-										(Node *) b->arg,
-										clausename);
-
-	return (Node *) b;
-}
-
-static Node *
 transformXmlExpr(ParseState *pstate, XmlExpr *x)
 {
 	XmlExpr    *newx;
@@ -2063,15 +1968,10 @@
 		newx->name = map_sql_identifier_to_xml_name(x->name, false, false);
 	else
 		newx->name = NULL;
-<<<<<<< HEAD
 	newx->xmloption = x->xmloption;
 	newx->type = XMLOID;		/* this just marks the node as transformed */
 	newx->typmod = -1;
 	newx->location = x->location;
-=======
-	newx->type = XMLOID;		/* this just marks the node as transformed */
-	newx->typmod = -1;
->>>>>>> d13f41d2
 
 	/*
 	 * gram.y built the named args as a list of ResTarget.	Transform each,
@@ -2101,12 +2001,8 @@
 					(errcode(ERRCODE_SYNTAX_ERROR),
 					 x->op == IS_XMLELEMENT
 			? errmsg("unnamed XML attribute value must be a column reference")
-<<<<<<< HEAD
 			: errmsg("unnamed XML element value must be a column reference"),
 					 parser_errposition(pstate, r->location)));
-=======
-					 : errmsg("unnamed XML element value must be a column reference")));
->>>>>>> d13f41d2
 			argname = NULL;		/* keep compiler quiet */
 		}
 
@@ -2205,16 +2101,7 @@
 													 XMLOID,
 													 "XMLSERIALIZE"));
 
-<<<<<<< HEAD
-	targetType = typenameTypeId(pstate, xs->typeName);
-	/*
-	 * 83MERGE_FIXME: use -1, until we merge the 8.3 patch to support typmods
-	 * for user-defined types.
-	 */
-	targetTypmod = -1;
-=======
-	targetType = typenameTypeId(pstate, xs->typename, &targetTypmod);
->>>>>>> d13f41d2
+	targetType = typenameTypeId(pstate, xs->typeName, &targetTypmod);
 
 	xexpr->xmloption = xs->xmloption;
 	xexpr->location = xs->location;
@@ -2230,22 +2117,14 @@
 	 */
 	result = coerce_to_target_type(pstate, (Node *) xexpr,
 								   TEXTOID, targetType, targetTypmod,
-<<<<<<< HEAD
 								   COERCION_IMPLICIT, COERCE_IMPLICIT_CAST,
 								   xexpr->location);
-=======
-								   COERCION_IMPLICIT, COERCE_IMPLICIT_CAST);
->>>>>>> d13f41d2
 	if (result == NULL)
 		ereport(ERROR,
 				(errcode(ERRCODE_CANNOT_COERCE),
 				 errmsg("cannot cast XMLSERIALIZE result to %s",
-<<<<<<< HEAD
 						format_type_be(targetType)),
 				 parser_errposition(pstate, xexpr->location)));
-	return result;
-=======
-						format_type_be(targetType))));
 	return result;
 }
 
@@ -2287,13 +2166,20 @@
 										clausename);
 
 	return (Node *) b;
->>>>>>> d13f41d2
 }
 
 static Node *
 transformCurrentOfExpr(ParseState *pstate, CurrentOfExpr *cexpr)
 {
 	int			sublevels_up;
+
+	/*
+	 * The target RTE must be simply updatable. If not, we error out
+	 * early here to avoid having to deal with error cases later:
+	 * rewriting/planning against views, for example.
+	 */
+	Assert(pstate->p_target_rangetblentry != NULL);
+	(void) isSimplyUpdatableRelation(pstate->p_target_rangetblentry->relid, false);
 
 	/* CURRENT OF can only appear at top level of UPDATE/DELETE */
 	Assert(pstate->p_target_rangetblentry != NULL);
@@ -2302,10 +2188,12 @@
 									  &sublevels_up);
 	Assert(sublevels_up == 0);
 
+	cexpr->target_relid = pstate->p_target_rangetblentry->relid;
+
 	/* If a parameter is used, it must be of type REFCURSOR */
 	if (cexpr->cursor_name == NULL)
 	{
-		Oid		   *pptype = find_param_type(pstate, cexpr->cursor_param);
+		Oid		   *pptype = find_param_type(pstate, cexpr->cursor_param, -1);
 
 		if (pstate->p_variableparams && *pptype == UNKNOWNOID)
 		{
@@ -2877,24 +2765,15 @@
 					subplan->subLinkType == ARRAY_SUBLINK)
 				{
 					/* get the type of the subselect's first target column */
-<<<<<<< HEAD
-					Oid itemtype = subplan->firstColType;
-					type = itemtype;
-=======
 					type = subplan->firstColType;
->>>>>>> d13f41d2
 					if (subplan->subLinkType == ARRAY_SUBLINK)
 					{
-						type = get_array_type(itemtype);
+						type = get_array_type(subplan->firstColType);
 						if (!OidIsValid(type))
 							ereport(ERROR,
 									(errcode(ERRCODE_UNDEFINED_OBJECT),
 									 errmsg("could not find array type for data type %s",
-<<<<<<< HEAD
-							format_type_be(itemtype))));
-=======
 									format_type_be(subplan->firstColType))));
->>>>>>> d13f41d2
 					}
 				}
 				else
@@ -2975,7 +2854,6 @@
 		case T_CurrentOfExpr:
 			type = BOOLOID;
 			break;
-<<<<<<< HEAD
 		case T_GroupingFunc:
 			type = INT8OID;
 			break;
@@ -3006,8 +2884,6 @@
 		case T_PartBoundOpenExpr:
 			type = BOOLOID;
 			break;
-=======
->>>>>>> d13f41d2
 		default:
 			elog(ERROR, "unrecognized node type: %d", (int) nodeTag(expr));
 			type = InvalidOid;	/* keep compiler quiet */
@@ -3232,24 +3108,14 @@
 		*coercedTypmod = -1;	/* default result on failure */
 
 	/*
-<<<<<<< HEAD
 	 * Scalar-type length coercions are FuncExprs, array-type length
 	 * coercions are ArrayCoerceExprs
-=======
-	 * Scalar-type length coercions are FuncExprs, array-type length coercions
-	 * are ArrayCoerceExprs
->>>>>>> d13f41d2
 	 */
 	if (expr && IsA(expr, FuncExpr))
 	{
 		FuncExpr   *func = (FuncExpr *) expr;
-<<<<<<< HEAD
-		int		 nargs;
-		Const	  *second_arg;
-=======
 		int			nargs;
 		Const	   *second_arg;
->>>>>>> d13f41d2
 
 		/*
 		 * If it didn't come from a coercion context, reject.
@@ -3281,8 +3147,6 @@
 
 		return true;
 	}
-<<<<<<< HEAD
-=======
 
 	if (expr && IsA(expr, ArrayCoerceExpr))
 	{
@@ -3300,7 +3164,6 @@
 
 		return true;
 	}
->>>>>>> d13f41d2
 
 	return false;
 }
