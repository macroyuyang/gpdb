# $PostgreSQL: pgsql/src/nls-global.mk,v 1.16 2009/01/02 15:15:42 petere Exp $

# Common rules for Native Language Support (NLS)
#
# If some subdirectory of the source tree wants to provide NLS, it
# needs to contain a file 'nls.mk' with the following make variable
# assignments:
#
# CATALOG_NAME		-- name of the message catalog (xxx.po); probably
#			   name of the program
# AVAIL_LANGUAGES	-- list of languages that are provided/supported
# GETTEXT_FILES		-- list of source files that contain message strings
# GETTEXT_TRIGGERS	-- (optional) list of functions that contain
#                          translatable strings
#
# That's all, the rest is done here, if --enable-nls was specified.
#
# The only user-visible targets here are 'init-po', to make an initial
# "blank" catalog from program sources, and 'update-po', which is to
# be called if the messages in the program source have changed, in
# order to merge the changes into the existing .po files.


# existence checked by Makefile.global; otherwise we won't get here
include $(srcdir)/nls.mk

# If user specified the languages he wants in --enable-nls=LANGUAGES,
# filter out the rest.  Else use all available ones.
ifdef WANTED_LANGUAGES
LANGUAGES = $(filter $(WANTED_LANGUAGES), $(AVAIL_LANGUAGES))
else
LANGUAGES = $(AVAIL_LANGUAGES)
endif

PO_FILES = $(addprefix po/, $(addsuffix .po, $(LANGUAGES)))
MO_FILES = $(addprefix po/, $(addsuffix .mo, $(LANGUAGES)))

ifdef XGETTEXT
<<<<<<< HEAD
XGETTEXT += -ctranslator --copyright-holder='Greenplum Project' --msgid-bugs-address=bugs@greenplum.org
=======
XGETTEXT += -ctranslator --copyright-holder='PostgreSQL Global Development Group' --msgid-bugs-address=pgsql-bugs@postgresql.org
>>>>>>> b0a6ad70
endif


all-po: $(MO_FILES)

%.mo: %.po
	$(MSGFMT) -o $@ $<

ifdef XGETTEXT
ifeq ($(word 1,$(GETTEXT_FILES)),+)
po/$(CATALOG_NAME).pot: $(word 2, $(GETTEXT_FILES)) $(MAKEFILE_LIST)
	$(XGETTEXT) -D $(srcdir) -n $(addprefix -k, $(GETTEXT_TRIGGERS)) -f $<
else
po/$(CATALOG_NAME).pot: $(GETTEXT_FILES) $(MAKEFILE_LIST)
# Change to srcdir explicitly, don't rely on $^.  That way we get
# consistent #: file references in the po files.
	$(XGETTEXT) -D $(srcdir) -n $(addprefix -k, $(GETTEXT_TRIGGERS)) $(GETTEXT_FILES)
endif
<<<<<<< HEAD
	@$(MKDIR_P) $(dir $@)
=======
	@$(mkinstalldirs) $(dir $@)
>>>>>>> b0a6ad70
	sed -e '1,18 { s/SOME DESCRIPTIVE TITLE./LANGUAGE message translation file for $(CATALOG_NAME)/;s/PACKAGE/PostgreSQL/g;s/VERSION/$(MAJORVERSION)/g;s/YEAR/'`date +%Y`'/g; }' messages.po >$@
	rm messages.po
else # not XGETTEXT
	@echo "You don't have 'xgettext'."; exit 1
endif # not XGETTEXT


# catalog name extentions must match behavior of PG_TEXTDOMAIN() in c.h
install-po: all-po installdirs-po
ifneq (,$(LANGUAGES))
	for lang in $(LANGUAGES); do \
	  $(INSTALL_DATA) po/$$lang.mo '$(DESTDIR)$(localedir)'/$$lang/LC_MESSAGES/$(CATALOG_NAME)$(SO_MAJOR_VERSION)-$(MAJORVERSION).mo || exit 1; \
	done
endif

installdirs-po:
	$(MKDIR_P) $(foreach lang, $(LANGUAGES), '$(DESTDIR)$(localedir)'/$(lang)/LC_MESSAGES)

uninstall-po:
	rm -f $(foreach lang, $(LANGUAGES), '$(DESTDIR)$(localedir)'/$(lang)/LC_MESSAGES/$(CATALOG_NAME)$(SO_MAJOR_VERSION)-$(MAJORVERSION).mo)


clean-po:
	$(if $(MO_FILES),rm -f $(MO_FILES))
	@$(if $(wildcard po/*.po.new),rm -f po/*.po.new)
	rm -f po/$(CATALOG_NAME).pot


maintainer-check-po: $(PO_FILES)
	for file in $^; do \
	  $(MSGFMT) -c -v -o /dev/null $$file || exit 1; \
	done


init-po: po/$(CATALOG_NAME).pot


# For performance reasons, only calculate these when the user actually
# requested update-po or a specific file.
ifneq (,$(filter update-po %.po.new,$(MAKECMDGOALS)))
ALL_LANGUAGES := $(shell find $(top_srcdir) -name '*.po' -print | sed 's,^.*/\([^/]*\).po$$,\1,' | sort -u)
all_compendia := $(shell find $(top_srcdir) -name '*.po' -print)
else
ALL_LANGUAGES = $(AVAIL_LANGUAGES)
all_compendia = FORCE
FORCE:
endif

ifdef WANTED_LANGUAGES
ALL_LANGUAGES := $(filter $(WANTED_LANGUAGES), $(ALL_LANGUAGES))
endif

update-po: $(ALL_LANGUAGES:%=po/%.po.new)

$(AVAIL_LANGUAGES:%=po/%.po.new): po/%.po.new: po/%.po po/$(CATALOG_NAME).pot $(all_compendia)
	$(MSGMERGE) $(word 1, $^) $(word 2,$^) -o $@ $(addprefix --compendium=,$(filter %/$*.po,$(wordlist 3,$(words $^),$^)))

# For languages not yet available, merge against oneself, to pick
# up translations from the compendia.  (Merging against /dev/null
# doesn't work so well; it inserts the headers from the first-named
# compendium.)
po/%.po.new: po/$(CATALOG_NAME).pot $(all_compendia)
	$(MSGMERGE) $(word 1,$^) $(word 1,$^) -o $@ $(addprefix --compendium=,$(filter %/$*.po,$(wordlist 2,$(words $^),$^)))


all: all-po
install: install-po
installdirs: installdirs-po
uninstall: uninstall-po
clean distclean maintainer-clean: clean-po
maintainer-check: maintainer-check-po

.PHONY: all-po install-po installdirs-po uninstall-po clean-po \
        maintainer-check-po init-po update-po
.SILENT: installdirs-po<|MERGE_RESOLUTION|>--- conflicted
+++ resolved
@@ -36,11 +36,7 @@
 MO_FILES = $(addprefix po/, $(addsuffix .mo, $(LANGUAGES)))
 
 ifdef XGETTEXT
-<<<<<<< HEAD
 XGETTEXT += -ctranslator --copyright-holder='Greenplum Project' --msgid-bugs-address=bugs@greenplum.org
-=======
-XGETTEXT += -ctranslator --copyright-holder='PostgreSQL Global Development Group' --msgid-bugs-address=pgsql-bugs@postgresql.org
->>>>>>> b0a6ad70
 endif
 
 
@@ -59,11 +55,7 @@
 # consistent #: file references in the po files.
 	$(XGETTEXT) -D $(srcdir) -n $(addprefix -k, $(GETTEXT_TRIGGERS)) $(GETTEXT_FILES)
 endif
-<<<<<<< HEAD
 	@$(MKDIR_P) $(dir $@)
-=======
-	@$(mkinstalldirs) $(dir $@)
->>>>>>> b0a6ad70
 	sed -e '1,18 { s/SOME DESCRIPTIVE TITLE./LANGUAGE message translation file for $(CATALOG_NAME)/;s/PACKAGE/PostgreSQL/g;s/VERSION/$(MAJORVERSION)/g;s/YEAR/'`date +%Y`'/g; }' messages.po >$@
 	rm messages.po
 else # not XGETTEXT
