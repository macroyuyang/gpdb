/*-------------------------------------------------------------------------
 *
 * tsearch2.c
 *		Backwards-compatibility package for old contrib/tsearch2 API
 *
 * Portions Copyright (c) 1996-2008, PostgreSQL Global Development Group
 *
 *
 * IDENTIFICATION
<<<<<<< HEAD
 *	  $PostgreSQL: pgsql/contrib/tsearch2/tsearch2.c,v 1.5.2.1 2009/01/28 18:32:55 teodor Exp $
=======
 *	  $PostgreSQL: pgsql/contrib/tsearch2/tsearch2.c,v 1.6 2008/03/25 22:42:42 tgl Exp $
>>>>>>> f260edb1
 *
 *-------------------------------------------------------------------------
 */
#include "postgres.h"

#include "catalog/namespace.h"
#include "catalog/pg_type.h"
#include "commands/trigger.h"
#include "fmgr.h"
#include "tsearch/ts_utils.h"
#include "utils/builtins.h"
#include "utils/guc.h"
#include "utils/syscache.h"

PG_MODULE_MAGIC;

static Oid	current_dictionary_oid = InvalidOid;
static Oid	current_parser_oid = InvalidOid;

/* insert given value at argument position 0 */
#define INSERT_ARGUMENT0(argument, isnull)				\
	do {												\
		int i;											\
		for (i = fcinfo->nargs; i > 0; i--)				\
		{												\
			fcinfo->arg[i] = fcinfo->arg[i-1];			\
			fcinfo->argnull[i] = fcinfo->argnull[i-1];	\
		}												\
		fcinfo->arg[0] = (argument);					\
		fcinfo->argnull[0] = (isnull);					\
		fcinfo->nargs++;								\
	} while (0)

#define TextGetObjectId(infunction, text) \
	DatumGetObjectId(DirectFunctionCall1(infunction, \
					 CStringGetDatum(text_to_cstring(text))))

#define UNSUPPORTED_FUNCTION(name)						\
	Datum name(PG_FUNCTION_ARGS);						\
	Datum												\
	name(PG_FUNCTION_ARGS)								\
	{													\
		ereport(ERROR,									\
				(errcode(ERRCODE_FEATURE_NOT_SUPPORTED),\
				 errmsg("function %s is no longer supported", \
						format_procedure(fcinfo->flinfo->fn_oid)), \
				 errhint("Switch to new tsearch functionality."))); \
		/* keep compiler quiet */						\
		PG_RETURN_NULL();								\
	}													\
	PG_FUNCTION_INFO_V1(name)

static Oid	GetCurrentDict(void);
static Oid	GetCurrentParser(void);

Datum		tsa_lexize_byname(PG_FUNCTION_ARGS);
Datum		tsa_lexize_bycurrent(PG_FUNCTION_ARGS);
Datum		tsa_set_curdict(PG_FUNCTION_ARGS);
Datum		tsa_set_curdict_byname(PG_FUNCTION_ARGS);
Datum		tsa_token_type_current(PG_FUNCTION_ARGS);
Datum		tsa_set_curprs(PG_FUNCTION_ARGS);
Datum		tsa_set_curprs_byname(PG_FUNCTION_ARGS);
Datum		tsa_parse_current(PG_FUNCTION_ARGS);
Datum		tsa_set_curcfg(PG_FUNCTION_ARGS);
Datum		tsa_set_curcfg_byname(PG_FUNCTION_ARGS);
Datum		tsa_to_tsvector_name(PG_FUNCTION_ARGS);
Datum		tsa_to_tsquery_name(PG_FUNCTION_ARGS);
Datum		tsa_plainto_tsquery_name(PG_FUNCTION_ARGS);
Datum		tsa_headline_byname(PG_FUNCTION_ARGS);
Datum		tsa_ts_stat(PG_FUNCTION_ARGS);
Datum		tsa_tsearch2(PG_FUNCTION_ARGS);
Datum		tsa_rewrite_accum(PG_FUNCTION_ARGS);
Datum		tsa_rewrite_finish(PG_FUNCTION_ARGS);

PG_FUNCTION_INFO_V1(tsa_lexize_byname);
PG_FUNCTION_INFO_V1(tsa_lexize_bycurrent);
PG_FUNCTION_INFO_V1(tsa_set_curdict);
PG_FUNCTION_INFO_V1(tsa_set_curdict_byname);
PG_FUNCTION_INFO_V1(tsa_token_type_current);
PG_FUNCTION_INFO_V1(tsa_set_curprs);
PG_FUNCTION_INFO_V1(tsa_set_curprs_byname);
PG_FUNCTION_INFO_V1(tsa_parse_current);
PG_FUNCTION_INFO_V1(tsa_set_curcfg);
PG_FUNCTION_INFO_V1(tsa_set_curcfg_byname);
PG_FUNCTION_INFO_V1(tsa_to_tsvector_name);
PG_FUNCTION_INFO_V1(tsa_to_tsquery_name);
PG_FUNCTION_INFO_V1(tsa_plainto_tsquery_name);
PG_FUNCTION_INFO_V1(tsa_headline_byname);
PG_FUNCTION_INFO_V1(tsa_ts_stat);
PG_FUNCTION_INFO_V1(tsa_tsearch2);
PG_FUNCTION_INFO_V1(tsa_rewrite_accum);
PG_FUNCTION_INFO_V1(tsa_rewrite_finish);


/*
 * List of unsupported functions
 *
 * The parser and dictionary functions are defined only so that the former
 * contents of pg_ts_parser and pg_ts_dict can be loaded into the system,
 * for ease of reference while creating the new tsearch configuration.
 */

UNSUPPORTED_FUNCTION(tsa_dex_init);
UNSUPPORTED_FUNCTION(tsa_dex_lexize);

UNSUPPORTED_FUNCTION(tsa_snb_en_init);
UNSUPPORTED_FUNCTION(tsa_snb_lexize);
UNSUPPORTED_FUNCTION(tsa_snb_ru_init_koi8);
UNSUPPORTED_FUNCTION(tsa_snb_ru_init_utf8);
UNSUPPORTED_FUNCTION(tsa_snb_ru_init);

UNSUPPORTED_FUNCTION(tsa_spell_init);
UNSUPPORTED_FUNCTION(tsa_spell_lexize);

UNSUPPORTED_FUNCTION(tsa_syn_init);
UNSUPPORTED_FUNCTION(tsa_syn_lexize);

UNSUPPORTED_FUNCTION(tsa_thesaurus_init);
UNSUPPORTED_FUNCTION(tsa_thesaurus_lexize);

UNSUPPORTED_FUNCTION(tsa_prsd_start);
UNSUPPORTED_FUNCTION(tsa_prsd_getlexeme);
UNSUPPORTED_FUNCTION(tsa_prsd_end);
UNSUPPORTED_FUNCTION(tsa_prsd_lextype);
UNSUPPORTED_FUNCTION(tsa_prsd_headline);

UNSUPPORTED_FUNCTION(tsa_reset_tsearch);
UNSUPPORTED_FUNCTION(tsa_get_covers);


/*
 * list of redefined functions
 */

/* lexize(text, text) */
Datum
tsa_lexize_byname(PG_FUNCTION_ARGS)
{
	text	   *dictname = PG_GETARG_TEXT_PP(0);
	Datum		arg1 = PG_GETARG_DATUM(1);

	return DirectFunctionCall2(ts_lexize,
				ObjectIdGetDatum(TextGetObjectId(regdictionaryin, dictname)),
							   arg1);
}

/* lexize(text) */
Datum
tsa_lexize_bycurrent(PG_FUNCTION_ARGS)
{
	Datum		arg0 = PG_GETARG_DATUM(0);
	Oid			id = GetCurrentDict();

	return DirectFunctionCall2(ts_lexize,
							   ObjectIdGetDatum(id),
							   arg0);
}

/* set_curdict(int) */
Datum
tsa_set_curdict(PG_FUNCTION_ARGS)
{
	Oid			dict_oid = PG_GETARG_OID(0);

	if (!SearchSysCacheExists(TSDICTOID,
							  ObjectIdGetDatum(dict_oid),
							  0, 0, 0))
		elog(ERROR, "cache lookup failed for text search dictionary %u",
			 dict_oid);

	current_dictionary_oid = dict_oid;

	PG_RETURN_VOID();
}

/* set_curdict(text) */
Datum
tsa_set_curdict_byname(PG_FUNCTION_ARGS)
{
	text	   *name = PG_GETARG_TEXT_PP(0);
	Oid			dict_oid;

	dict_oid = TSDictionaryGetDictid(stringToQualifiedNameList(text_to_cstring(name)), false);

	current_dictionary_oid = dict_oid;

	PG_RETURN_VOID();
}

/* token_type() */
Datum
tsa_token_type_current(PG_FUNCTION_ARGS)
{
	INSERT_ARGUMENT0(ObjectIdGetDatum(GetCurrentParser()), false);
	return ts_token_type_byid(fcinfo);
}

/* set_curprs(int) */
Datum
tsa_set_curprs(PG_FUNCTION_ARGS)
{
	Oid			parser_oid = PG_GETARG_OID(0);

	if (!SearchSysCacheExists(TSPARSEROID,
							  ObjectIdGetDatum(parser_oid),
							  0, 0, 0))
		elog(ERROR, "cache lookup failed for text search parser %u",
			 parser_oid);

	current_parser_oid = parser_oid;

	PG_RETURN_VOID();
}

/* set_curprs(text) */
Datum
tsa_set_curprs_byname(PG_FUNCTION_ARGS)
{
	text	   *name = PG_GETARG_TEXT_PP(0);
	Oid			parser_oid;

	parser_oid = TSParserGetPrsid(stringToQualifiedNameList(text_to_cstring(name)), false);

	current_parser_oid = parser_oid;

	PG_RETURN_VOID();
}

/* parse(text) */
Datum
tsa_parse_current(PG_FUNCTION_ARGS)
{
	INSERT_ARGUMENT0(ObjectIdGetDatum(GetCurrentParser()), false);
	return ts_parse_byid(fcinfo);
}

/* set_curcfg(int) */
Datum
tsa_set_curcfg(PG_FUNCTION_ARGS)
{
	Oid			arg0 = PG_GETARG_OID(0);
	char	   *name;

	name = DatumGetCString(DirectFunctionCall1(regconfigout,
											   ObjectIdGetDatum(arg0)));

	set_config_option("default_text_search_config", name,
					  PGC_USERSET,
					  PGC_S_SESSION,
					  GUC_ACTION_SET,
					  true);

	PG_RETURN_VOID();
}

/* set_curcfg(text) */
Datum
tsa_set_curcfg_byname(PG_FUNCTION_ARGS)
{
	text	   *arg0 = PG_GETARG_TEXT_PP(0);
	char	   *name;

	name = text_to_cstring(arg0);

	set_config_option("default_text_search_config", name,
					  PGC_USERSET,
					  PGC_S_SESSION,
					  GUC_ACTION_SET,
					  true);

	PG_RETURN_VOID();
}

/* to_tsvector(text, text) */
Datum
tsa_to_tsvector_name(PG_FUNCTION_ARGS)
{
	text	   *cfgname = PG_GETARG_TEXT_PP(0);
	Datum		arg1 = PG_GETARG_DATUM(1);
	Oid			config_oid;

	config_oid = TextGetObjectId(regconfigin, cfgname);

	return DirectFunctionCall2(to_tsvector_byid,
							   ObjectIdGetDatum(config_oid), arg1);
}

/* to_tsquery(text, text) */
Datum
tsa_to_tsquery_name(PG_FUNCTION_ARGS)
{
	text	   *cfgname = PG_GETARG_TEXT_PP(0);
	Datum		arg1 = PG_GETARG_DATUM(1);
	Oid			config_oid;

	config_oid = TextGetObjectId(regconfigin, cfgname);

	return DirectFunctionCall2(to_tsquery_byid,
							   ObjectIdGetDatum(config_oid), arg1);
}


/* plainto_tsquery(text, text) */
Datum
tsa_plainto_tsquery_name(PG_FUNCTION_ARGS)
{
	text	   *cfgname = PG_GETARG_TEXT_PP(0);
	Datum		arg1 = PG_GETARG_DATUM(1);
	Oid			config_oid;

	config_oid = TextGetObjectId(regconfigin, cfgname);

	return DirectFunctionCall2(plainto_tsquery_byid,
							   ObjectIdGetDatum(config_oid), arg1);
}

/* headline(text, text, tsquery [,text]) */
Datum
tsa_headline_byname(PG_FUNCTION_ARGS)
{
	Datum		arg0 = PG_GETARG_DATUM(0);
	Datum		arg1 = PG_GETARG_DATUM(1);
	Datum		arg2 = PG_GETARG_DATUM(2);
	Datum		result;
	Oid			config_oid;

	/* first parameter has to be converted to oid */
	config_oid = DatumGetObjectId(DirectFunctionCall1(regconfigin,
								CStringGetDatum(TextDatumGetCString(arg0))));

	if (PG_NARGS() == 3)
		result = DirectFunctionCall3(ts_headline_byid,
								   ObjectIdGetDatum(config_oid), arg1, arg2);
	else
	{
		Datum		arg3 = PG_GETARG_DATUM(3);

		result = DirectFunctionCall4(ts_headline_byid_opt,
									 ObjectIdGetDatum(config_oid),
									 arg1, arg2, arg3);
	}

	return result;
}

/*
 * tsearch2 version of update trigger
 *
 * We pass this on to the core trigger after inserting the default text
 * search configuration name as the second argument.  Note that this isn't
 * a complete implementation of the original functionality; tsearch2 allowed
 * transformation function names to be included in the list.  However, that
 * is deliberately removed as being a security risk.
 */
Datum
tsa_tsearch2(PG_FUNCTION_ARGS)
{
	TriggerData *trigdata;
	Trigger    *trigger;
	char	  **tgargs, 
			  **tgargs_old;
	int			i;
	Datum		res;

	/* Check call context */
	if (!CALLED_AS_TRIGGER(fcinfo))		/* internal error */
		elog(ERROR, "tsvector_update_trigger: not fired by trigger manager");

	trigdata = (TriggerData *) fcinfo->context;
	trigger = trigdata->tg_trigger;

	if (trigger->tgnargs < 2)
		elog(ERROR, "TSearch: format tsearch2(tsvector_field, text_field1,...)");

	/* create space for configuration name */
	tgargs = (char **) palloc((trigger->tgnargs + 1) * sizeof(char *));
	tgargs[0] = trigger->tgargs[0];
	for (i = 1; i < trigger->tgnargs; i++)
		tgargs[i + 1] = trigger->tgargs[i];

	tgargs[1] = pstrdup(GetConfigOptionByName("default_text_search_config",
											  NULL));
	tgargs_old = trigger->tgargs;
	trigger->tgargs = tgargs;
	trigger->tgnargs++;

	res = tsvector_update_trigger_byid(fcinfo);

	/* restore old trigger data */
	trigger->tgargs = tgargs_old;
	trigger->tgnargs--;

	pfree(tgargs[1]);
	pfree(tgargs);

	return res;
}


Datum
tsa_rewrite_accum(PG_FUNCTION_ARGS)
{
	TSQuery		acc;
	ArrayType  *qa;
	TSQuery		q;
	QTNode	   *qex = NULL,
			   *subs = NULL,
			   *acctree = NULL;
	bool		isfind = false;
	Datum	   *elemsp;
	int			nelemsp;
	MemoryContext aggcontext;
	MemoryContext oldcontext;

	aggcontext = ((AggState *) fcinfo->context)->aggcontext;

	if (PG_ARGISNULL(0) || PG_GETARG_POINTER(0) == NULL)
	{
		acc = (TSQuery) MemoryContextAlloc(aggcontext, HDRSIZETQ);
		SET_VARSIZE(acc, HDRSIZETQ);
		acc->size = 0;
	}
	else
		acc = PG_GETARG_TSQUERY(0);

	if (PG_ARGISNULL(1) || PG_GETARG_POINTER(1) == NULL)
		PG_RETURN_TSQUERY(acc);
	else
		qa = PG_GETARG_ARRAYTYPE_P_COPY(1);

	if (ARR_NDIM(qa) != 1)
		elog(ERROR, "array must be one-dimensional, not %d dimensions",
			 ARR_NDIM(qa));
	if (ArrayGetNItems(ARR_NDIM(qa), ARR_DIMS(qa)) != 3)
		elog(ERROR, "array must have three elements");
	if (ARR_ELEMTYPE(qa) != TSQUERYOID)
		elog(ERROR, "array must contain tsquery elements");

	deconstruct_array(qa, TSQUERYOID, -1, false, 'i', &elemsp, NULL, &nelemsp);

	q = DatumGetTSQuery(elemsp[0]);
	if (q->size == 0)
	{
		pfree(elemsp);
		PG_RETURN_POINTER(acc);
	}

	if (!acc->size)
	{
		if (VARSIZE(acc) > HDRSIZETQ)
		{
			pfree(elemsp);
			PG_RETURN_POINTER(acc);
		}
		else
			acctree = QT2QTN(GETQUERY(q), GETOPERAND(q));
	}
	else
		acctree = QT2QTN(GETQUERY(acc), GETOPERAND(acc));

	QTNTernary(acctree);
	QTNSort(acctree);

	q = DatumGetTSQuery(elemsp[1]);
	if (q->size == 0)
	{
		pfree(elemsp);
		PG_RETURN_POINTER(acc);
	}
	qex = QT2QTN(GETQUERY(q), GETOPERAND(q));
	QTNTernary(qex);
	QTNSort(qex);

	q = DatumGetTSQuery(elemsp[2]);
	if (q->size)
		subs = QT2QTN(GETQUERY(q), GETOPERAND(q));

	acctree = findsubquery(acctree, qex, subs, &isfind);

	if (isfind || !acc->size)
	{
		/* pfree( acc ); do not pfree(p), because nodeAgg.c will */
		if (acctree)
		{
			QTNBinary(acctree);
			oldcontext = MemoryContextSwitchTo(aggcontext);
			acc = QTN2QT(acctree);
			MemoryContextSwitchTo(oldcontext);
		}
		else
		{
			acc = (TSQuery) MemoryContextAlloc(aggcontext, HDRSIZETQ);
			SET_VARSIZE(acc, HDRSIZETQ);
			acc->size = 0;
		}
	}

	pfree(elemsp);
	QTNFree(qex);
	QTNFree(subs);
	QTNFree(acctree);

	PG_RETURN_TSQUERY(acc);
}

Datum
tsa_rewrite_finish(PG_FUNCTION_ARGS)
{
	TSQuery		acc = PG_GETARG_TSQUERY(0);
	TSQuery		rewrited;

	if (acc == NULL || PG_ARGISNULL(0) || acc->size == 0)
	{
		rewrited = (TSQuery) palloc(HDRSIZETQ);
		SET_VARSIZE(rewrited, HDRSIZETQ);
		rewrited->size = 0;
	}
	else
	{
		rewrited = (TSQuery) palloc(VARSIZE(acc));
		memcpy(rewrited, acc, VARSIZE(acc));
		pfree(acc);
	}

	PG_RETURN_POINTER(rewrited);
}


/*
 * Get Oid of current dictionary
 */
static Oid
GetCurrentDict(void)
{
	if (current_dictionary_oid == InvalidOid)
		ereport(ERROR,
				(errcode(ERRCODE_INVALID_PARAMETER_VALUE),
				 errmsg("no current dictionary"),
				 errhint("Execute SELECT set_curdict(...).")));

	return current_dictionary_oid;
}

/*
 * Get Oid of current parser
 *
 * Here, it seems reasonable to select the "default" parser if none has been
 * set.
 */
static Oid
GetCurrentParser(void)
{
	if (current_parser_oid == InvalidOid)
		current_parser_oid = TSParserGetPrsid(stringToQualifiedNameList("pg_catalog.default"), false);
	return current_parser_oid;
}<|MERGE_RESOLUTION|>--- conflicted
+++ resolved
@@ -7,11 +7,7 @@
  *
  *
  * IDENTIFICATION
-<<<<<<< HEAD
- *	  $PostgreSQL: pgsql/contrib/tsearch2/tsearch2.c,v 1.5.2.1 2009/01/28 18:32:55 teodor Exp $
-=======
  *	  $PostgreSQL: pgsql/contrib/tsearch2/tsearch2.c,v 1.6 2008/03/25 22:42:42 tgl Exp $
->>>>>>> f260edb1
  *
  *-------------------------------------------------------------------------
  */
