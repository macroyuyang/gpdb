<<<<<<< HEAD
--
-- first, define the datatype.  Turn off echoing so that expected file
-- does not depend on contents of hstore.sql.
--
SET client_min_messages = warning;
\set ECHO none
psql:hstore.sql:234: WARNING:  => is deprecated as an operator name
=======
CREATE EXTENSION hstore;
WARNING:  => is deprecated as an operator name
>>>>>>> a4bebdd9
DETAIL:  This name may be disallowed altogether in future versions of PostgreSQL.
set escape_string_warning=off;
--hstore;
select ''::hstore;
 hstore 
--------
 
(1 row)

select 'a=>b'::hstore;
  hstore  
----------
 "a"=>"b"
(1 row)

select ' a=>b'::hstore;
  hstore  
----------
 "a"=>"b"
(1 row)

select 'a =>b'::hstore;
  hstore  
----------
 "a"=>"b"
(1 row)

select 'a=>b '::hstore;
  hstore  
----------
 "a"=>"b"
(1 row)

select 'a=> b'::hstore;
  hstore  
----------
 "a"=>"b"
(1 row)

select '"a"=>"b"'::hstore;
  hstore  
----------
 "a"=>"b"
(1 row)

select ' "a"=>"b"'::hstore;
  hstore  
----------
 "a"=>"b"
(1 row)

select '"a" =>"b"'::hstore;
  hstore  
----------
 "a"=>"b"
(1 row)

select '"a"=>"b" '::hstore;
  hstore  
----------
 "a"=>"b"
(1 row)

select '"a"=> "b"'::hstore;
  hstore  
----------
 "a"=>"b"
(1 row)

select 'aa=>bb'::hstore;
   hstore   
------------
 "aa"=>"bb"
(1 row)

select ' aa=>bb'::hstore;
   hstore   
------------
 "aa"=>"bb"
(1 row)

select 'aa =>bb'::hstore;
   hstore   
------------
 "aa"=>"bb"
(1 row)

select 'aa=>bb '::hstore;
   hstore   
------------
 "aa"=>"bb"
(1 row)

select 'aa=> bb'::hstore;
   hstore   
------------
 "aa"=>"bb"
(1 row)

select '"aa"=>"bb"'::hstore;
   hstore   
------------
 "aa"=>"bb"
(1 row)

select ' "aa"=>"bb"'::hstore;
   hstore   
------------
 "aa"=>"bb"
(1 row)

select '"aa" =>"bb"'::hstore;
   hstore   
------------
 "aa"=>"bb"
(1 row)

select '"aa"=>"bb" '::hstore;
   hstore   
------------
 "aa"=>"bb"
(1 row)

select '"aa"=> "bb"'::hstore;
   hstore   
------------
 "aa"=>"bb"
(1 row)

select 'aa=>bb, cc=>dd'::hstore;
         hstore         
------------------------
 "aa"=>"bb", "cc"=>"dd"
(1 row)

select 'aa=>bb , cc=>dd'::hstore;
         hstore         
------------------------
 "aa"=>"bb", "cc"=>"dd"
(1 row)

select 'aa=>bb ,cc=>dd'::hstore;
         hstore         
------------------------
 "aa"=>"bb", "cc"=>"dd"
(1 row)

select 'aa=>bb, "cc"=>dd'::hstore;
         hstore         
------------------------
 "aa"=>"bb", "cc"=>"dd"
(1 row)

select 'aa=>bb , "cc"=>dd'::hstore;
         hstore         
------------------------
 "aa"=>"bb", "cc"=>"dd"
(1 row)

select 'aa=>bb ,"cc"=>dd'::hstore;
         hstore         
------------------------
 "aa"=>"bb", "cc"=>"dd"
(1 row)

select 'aa=>"bb", cc=>dd'::hstore;
         hstore         
------------------------
 "aa"=>"bb", "cc"=>"dd"
(1 row)

select 'aa=>"bb" , cc=>dd'::hstore;
         hstore         
------------------------
 "aa"=>"bb", "cc"=>"dd"
(1 row)

select 'aa=>"bb" ,cc=>dd'::hstore;
         hstore         
------------------------
 "aa"=>"bb", "cc"=>"dd"
(1 row)

select 'aa=>null'::hstore;
   hstore   
------------
 "aa"=>NULL
(1 row)

select 'aa=>NuLl'::hstore;
   hstore   
------------
 "aa"=>NULL
(1 row)

select 'aa=>"NuLl"'::hstore;
    hstore    
--------------
 "aa"=>"NuLl"
(1 row)

select e'\\=a=>q=w'::hstore;
   hstore    
-------------
 "=a"=>"q=w"
(1 row)

select e'"=a"=>q\\=w'::hstore;
   hstore    
-------------
 "=a"=>"q=w"
(1 row)

select e'"\\"a"=>q>w'::hstore;
    hstore    
--------------
 "\"a"=>"q>w"
(1 row)

select e'\\"a=>q"w'::hstore;
    hstore     
---------------
 "\"a"=>"q\"w"
(1 row)

select ''::hstore;
 hstore 
--------
 
(1 row)

select '	'::hstore;
 hstore 
--------
 
(1 row)

-- -> operator
select 'aa=>b, c=>d , b=>16'::hstore->'c';
 ?column? 
----------
 d
(1 row)

select 'aa=>b, c=>d , b=>16'::hstore->'b';
 ?column? 
----------
 16
(1 row)

select 'aa=>b, c=>d , b=>16'::hstore->'aa';
 ?column? 
----------
 b
(1 row)

select ('aa=>b, c=>d , b=>16'::hstore->'gg') is null;
 ?column? 
----------
 t
(1 row)

select ('aa=>NULL, c=>d , b=>16'::hstore->'aa') is null;
 ?column? 
----------
 t
(1 row)

select ('aa=>"NULL", c=>d , b=>16'::hstore->'aa') is null;
 ?column? 
----------
 f
(1 row)

-- -> array operator
select 'aa=>"NULL", c=>d , b=>16'::hstore -> ARRAY['aa','c'];
  ?column?  
------------
 {"NULL",d}
(1 row)

select 'aa=>"NULL", c=>d , b=>16'::hstore -> ARRAY['c','aa'];
  ?column?  
------------
 {d,"NULL"}
(1 row)

select 'aa=>NULL, c=>d , b=>16'::hstore -> ARRAY['aa','c',null];
   ?column?    
---------------
 {NULL,d,NULL}
(1 row)

select 'aa=>1, c=>3, b=>2, d=>4'::hstore -> ARRAY[['b','d'],['aa','c']];
   ?column?    
---------------
 {{2,4},{1,3}}
(1 row)

-- exists/defined
select exist('a=>NULL, b=>qq', 'a');
 exist 
-------
 t
(1 row)

select exist('a=>NULL, b=>qq', 'b');
 exist 
-------
 t
(1 row)

select exist('a=>NULL, b=>qq', 'c');
 exist 
-------
 f
(1 row)

select exist('a=>"NULL", b=>qq', 'a');
 exist 
-------
 t
(1 row)

select defined('a=>NULL, b=>qq', 'a');
 defined 
---------
 f
(1 row)

select defined('a=>NULL, b=>qq', 'b');
 defined 
---------
 t
(1 row)

select defined('a=>NULL, b=>qq', 'c');
 defined 
---------
 f
(1 row)

select defined('a=>"NULL", b=>qq', 'a');
 defined 
---------
 t
(1 row)

select hstore 'a=>NULL, b=>qq' ? 'a';
 ?column? 
----------
 t
(1 row)

select hstore 'a=>NULL, b=>qq' ? 'b';
 ?column? 
----------
 t
(1 row)

select hstore 'a=>NULL, b=>qq' ? 'c';
 ?column? 
----------
 f
(1 row)

select hstore 'a=>"NULL", b=>qq' ? 'a';
 ?column? 
----------
 t
(1 row)

select hstore 'a=>NULL, b=>qq' ?| ARRAY['a','b'];
 ?column? 
----------
 t
(1 row)

select hstore 'a=>NULL, b=>qq' ?| ARRAY['b','a'];
 ?column? 
----------
 t
(1 row)

select hstore 'a=>NULL, b=>qq' ?| ARRAY['c','a'];
 ?column? 
----------
 t
(1 row)

select hstore 'a=>NULL, b=>qq' ?| ARRAY['c','d'];
 ?column? 
----------
 f
(1 row)

select hstore 'a=>NULL, b=>qq' ?| '{}'::text[];
 ?column? 
----------
 f
(1 row)

select hstore 'a=>NULL, b=>qq' ?& ARRAY['a','b'];
 ?column? 
----------
 t
(1 row)

select hstore 'a=>NULL, b=>qq' ?& ARRAY['b','a'];
 ?column? 
----------
 t
(1 row)

select hstore 'a=>NULL, b=>qq' ?& ARRAY['c','a'];
 ?column? 
----------
 f
(1 row)

select hstore 'a=>NULL, b=>qq' ?& ARRAY['c','d'];
 ?column? 
----------
 f
(1 row)

select hstore 'a=>NULL, b=>qq' ?& '{}'::text[];
 ?column? 
----------
 t
(1 row)

-- delete
select delete('a=>1 , b=>2, c=>3'::hstore, 'a');
       delete       
--------------------
 "b"=>"2", "c"=>"3"
(1 row)

select delete('a=>null , b=>2, c=>3'::hstore, 'a');
       delete       
--------------------
 "b"=>"2", "c"=>"3"
(1 row)

select delete('a=>1 , b=>2, c=>3'::hstore, 'b');
       delete       
--------------------
 "a"=>"1", "c"=>"3"
(1 row)

select delete('a=>1 , b=>2, c=>3'::hstore, 'c');
       delete       
--------------------
 "a"=>"1", "b"=>"2"
(1 row)

select delete('a=>1 , b=>2, c=>3'::hstore, 'd');
            delete            
------------------------------
 "a"=>"1", "b"=>"2", "c"=>"3"
(1 row)

select 'a=>1 , b=>2, c=>3'::hstore - 'a'::text;
      ?column?      
--------------------
 "b"=>"2", "c"=>"3"
(1 row)

select 'a=>null , b=>2, c=>3'::hstore - 'a'::text;
      ?column?      
--------------------
 "b"=>"2", "c"=>"3"
(1 row)

select 'a=>1 , b=>2, c=>3'::hstore - 'b'::text;
      ?column?      
--------------------
 "a"=>"1", "c"=>"3"
(1 row)

select 'a=>1 , b=>2, c=>3'::hstore - 'c'::text;
      ?column?      
--------------------
 "a"=>"1", "b"=>"2"
(1 row)

select 'a=>1 , b=>2, c=>3'::hstore - 'd'::text;
           ?column?           
------------------------------
 "a"=>"1", "b"=>"2", "c"=>"3"
(1 row)

select pg_column_size('a=>1 , b=>2, c=>3'::hstore - 'b'::text)
         = pg_column_size('a=>1, b=>2'::hstore);
 ?column? 
----------
 t
(1 row)

-- delete (array)
select delete('a=>1 , b=>2, c=>3'::hstore, ARRAY['d','e']);
            delete            
------------------------------
 "a"=>"1", "b"=>"2", "c"=>"3"
(1 row)

select delete('a=>1 , b=>2, c=>3'::hstore, ARRAY['d','b']);
       delete       
--------------------
 "a"=>"1", "c"=>"3"
(1 row)

select delete('a=>1 , b=>2, c=>3'::hstore, ARRAY['a','c']);
  delete  
----------
 "b"=>"2"
(1 row)

select delete('a=>1 , b=>2, c=>3'::hstore, ARRAY[['b'],['c'],['a']]);
 delete 
--------
 
(1 row)

select delete('a=>1 , b=>2, c=>3'::hstore, '{}'::text[]);
            delete            
------------------------------
 "a"=>"1", "b"=>"2", "c"=>"3"
(1 row)

select 'a=>1 , b=>2, c=>3'::hstore - ARRAY['d','e'];
           ?column?           
------------------------------
 "a"=>"1", "b"=>"2", "c"=>"3"
(1 row)

select 'a=>1 , b=>2, c=>3'::hstore - ARRAY['d','b'];
      ?column?      
--------------------
 "a"=>"1", "c"=>"3"
(1 row)

select 'a=>1 , b=>2, c=>3'::hstore - ARRAY['a','c'];
 ?column? 
----------
 "b"=>"2"
(1 row)

select 'a=>1 , b=>2, c=>3'::hstore - ARRAY[['b'],['c'],['a']];
 ?column? 
----------
 
(1 row)

select 'a=>1 , b=>2, c=>3'::hstore - '{}'::text[];
           ?column?           
------------------------------
 "a"=>"1", "b"=>"2", "c"=>"3"
(1 row)

select pg_column_size('a=>1 , b=>2, c=>3'::hstore - ARRAY['a','c'])
         = pg_column_size('b=>2'::hstore);
 ?column? 
----------
 t
(1 row)

select pg_column_size('a=>1 , b=>2, c=>3'::hstore - '{}'::text[])
         = pg_column_size('a=>1, b=>2, c=>3'::hstore);
 ?column? 
----------
 t
(1 row)

-- delete (hstore)
select delete('aa=>1 , b=>2, c=>3'::hstore, 'aa=>4, b=>2'::hstore);
       delete        
---------------------
 "c"=>"3", "aa"=>"1"
(1 row)

select delete('aa=>1 , b=>2, c=>3'::hstore, 'aa=>NULL, c=>3'::hstore);
       delete        
---------------------
 "b"=>"2", "aa"=>"1"
(1 row)

select delete('aa=>1 , b=>2, c=>3'::hstore, 'aa=>1, b=>2, c=>3'::hstore);
 delete 
--------
 
(1 row)

select delete('aa=>1 , b=>2, c=>3'::hstore, 'b=>2'::hstore);
       delete        
---------------------
 "c"=>"3", "aa"=>"1"
(1 row)

select delete('aa=>1 , b=>2, c=>3'::hstore, ''::hstore);
            delete             
-------------------------------
 "b"=>"2", "c"=>"3", "aa"=>"1"
(1 row)

select 'aa=>1 , b=>2, c=>3'::hstore - 'aa=>4, b=>2'::hstore;
      ?column?       
---------------------
 "c"=>"3", "aa"=>"1"
(1 row)

select 'aa=>1 , b=>2, c=>3'::hstore - 'aa=>NULL, c=>3'::hstore;
      ?column?       
---------------------
 "b"=>"2", "aa"=>"1"
(1 row)

select 'aa=>1 , b=>2, c=>3'::hstore - 'aa=>1, b=>2, c=>3'::hstore;
 ?column? 
----------
 
(1 row)

select 'aa=>1 , b=>2, c=>3'::hstore - 'b=>2'::hstore;
      ?column?       
---------------------
 "c"=>"3", "aa"=>"1"
(1 row)

select 'aa=>1 , b=>2, c=>3'::hstore - ''::hstore;
           ?column?            
-------------------------------
 "b"=>"2", "c"=>"3", "aa"=>"1"
(1 row)

select pg_column_size('a=>1 , b=>2, c=>3'::hstore - 'b=>2'::hstore)
         = pg_column_size('a=>1, c=>3'::hstore);
 ?column? 
----------
 t
(1 row)

select pg_column_size('a=>1 , b=>2, c=>3'::hstore - ''::hstore)
         = pg_column_size('a=>1, b=>2, c=>3'::hstore);
 ?column? 
----------
 t
(1 row)

-- ||
select 'aa=>1 , b=>2, cq=>3'::hstore || 'cq=>l, b=>g, fg=>f';
                 ?column?                  
-------------------------------------------
 "b"=>"g", "aa"=>"1", "cq"=>"l", "fg"=>"f"
(1 row)

select 'aa=>1 , b=>2, cq=>3'::hstore || 'aq=>l';
                 ?column?                  
-------------------------------------------
 "b"=>"2", "aa"=>"1", "aq"=>"l", "cq"=>"3"
(1 row)

select 'aa=>1 , b=>2, cq=>3'::hstore || 'aa=>l';
            ?column?            
--------------------------------
 "b"=>"2", "aa"=>"l", "cq"=>"3"
(1 row)

select 'aa=>1 , b=>2, cq=>3'::hstore || '';
            ?column?            
--------------------------------
 "b"=>"2", "aa"=>"1", "cq"=>"3"
(1 row)

select ''::hstore || 'cq=>l, b=>g, fg=>f';
            ?column?            
--------------------------------
 "b"=>"g", "cq"=>"l", "fg"=>"f"
(1 row)

select pg_column_size(''::hstore || ''::hstore) = pg_column_size(''::hstore);
 ?column? 
----------
 t
(1 row)

select pg_column_size('aa=>1'::hstore || 'b=>2'::hstore)
         = pg_column_size('aa=>1, b=>2'::hstore);
 ?column? 
----------
 t
(1 row)

select pg_column_size('aa=>1, b=>2'::hstore || ''::hstore)
         = pg_column_size('aa=>1, b=>2'::hstore);
 ?column? 
----------
 t
(1 row)

select pg_column_size(''::hstore || 'aa=>1, b=>2'::hstore)
         = pg_column_size('aa=>1, b=>2'::hstore);
 ?column? 
----------
 t
(1 row)

-- =>
select 'a=>g, b=>c'::hstore || ( 'asd'=>'gf' );
            ?column?             
---------------------------------
 "a"=>"g", "b"=>"c", "asd"=>"gf"
(1 row)

select 'a=>g, b=>c'::hstore || ( 'b'=>'gf' );
      ?column?       
---------------------
 "a"=>"g", "b"=>"gf"
(1 row)

select 'a=>g, b=>c'::hstore || ( 'b'=>'NULL' );
       ?column?        
-----------------------
 "a"=>"g", "b"=>"NULL"
(1 row)

select 'a=>g, b=>c'::hstore || ( 'b'=>NULL );
      ?column?       
---------------------
 "a"=>"g", "b"=>NULL
(1 row)

select ('a=>g, b=>c'::hstore || ( NULL=>'b' )) is null;
 ?column? 
----------
 t
(1 row)

select pg_column_size(('b'=>'gf'))
         = pg_column_size('b=>gf'::hstore);
 ?column? 
----------
 t
(1 row)

select pg_column_size('a=>g, b=>c'::hstore || ('b'=>'gf'))
         = pg_column_size('a=>g, b=>gf'::hstore);
 ?column? 
----------
 t
(1 row)

-- slice()
select slice(hstore 'aa=>1, b=>2, c=>3', ARRAY['g','h','i']);
 slice 
-------
 
(1 row)

select slice(hstore 'aa=>1, b=>2, c=>3', ARRAY['c','b']);
       slice        
--------------------
 "b"=>"2", "c"=>"3"
(1 row)

select slice(hstore 'aa=>1, b=>2, c=>3', ARRAY['aa','b']);
        slice        
---------------------
 "b"=>"2", "aa"=>"1"
(1 row)

select slice(hstore 'aa=>1, b=>2, c=>3', ARRAY['c','b','aa']);
             slice             
-------------------------------
 "b"=>"2", "c"=>"3", "aa"=>"1"
(1 row)

select pg_column_size(slice(hstore 'aa=>1, b=>2, c=>3', ARRAY['c','b']))
         = pg_column_size('b=>2, c=>3'::hstore);
 ?column? 
----------
 t
(1 row)

select pg_column_size(slice(hstore 'aa=>1, b=>2, c=>3', ARRAY['c','b','aa']))
         = pg_column_size('aa=>1, b=>2, c=>3'::hstore);
 ?column? 
----------
 t
(1 row)

-- array input
select '{}'::text[]::hstore;
 hstore 
--------
 
(1 row)

select ARRAY['a','g','b','h','asd']::hstore;
ERROR:  array must have even number of elements
select ARRAY['a','g','b','h','asd','i']::hstore;
             array              
--------------------------------
 "a"=>"g", "b"=>"h", "asd"=>"i"
(1 row)

select ARRAY[['a','g'],['b','h'],['asd','i']]::hstore;
             array              
--------------------------------
 "a"=>"g", "b"=>"h", "asd"=>"i"
(1 row)

select ARRAY[['a','g','b'],['h','asd','i']]::hstore;
ERROR:  array must have two columns
select ARRAY[[['a','g'],['b','h'],['asd','i']]]::hstore;
ERROR:  wrong number of array subscripts
select hstore('{}'::text[]);
 hstore 
--------
 
(1 row)

select hstore(ARRAY['a','g','b','h','asd']);
ERROR:  array must have even number of elements
select hstore(ARRAY['a','g','b','h','asd','i']);
             hstore             
--------------------------------
 "a"=>"g", "b"=>"h", "asd"=>"i"
(1 row)

select hstore(ARRAY[['a','g'],['b','h'],['asd','i']]);
             hstore             
--------------------------------
 "a"=>"g", "b"=>"h", "asd"=>"i"
(1 row)

select hstore(ARRAY[['a','g','b'],['h','asd','i']]);
ERROR:  array must have two columns
select hstore(ARRAY[[['a','g'],['b','h'],['asd','i']]]);
ERROR:  wrong number of array subscripts
select hstore('[0:5]={a,g,b,h,asd,i}'::text[]);
             hstore             
--------------------------------
 "a"=>"g", "b"=>"h", "asd"=>"i"
(1 row)

select hstore('[0:2][1:2]={{a,g},{b,h},{asd,i}}'::text[]);
             hstore             
--------------------------------
 "a"=>"g", "b"=>"h", "asd"=>"i"
(1 row)

-- pairs of arrays
select hstore(ARRAY['a','b','asd'], ARRAY['g','h','i']);
             hstore             
--------------------------------
 "a"=>"g", "b"=>"h", "asd"=>"i"
(1 row)

select hstore(ARRAY['a','b','asd'], ARRAY['g','h',NULL]);
             hstore              
---------------------------------
 "a"=>"g", "b"=>"h", "asd"=>NULL
(1 row)

select hstore(ARRAY['z','y','x'], ARRAY['1','2','3']);
            hstore            
------------------------------
 "x"=>"3", "y"=>"2", "z"=>"1"
(1 row)

select hstore(ARRAY['aaa','bb','c','d'], ARRAY[null::text,null,null,null]);
                    hstore                     
-----------------------------------------------
 "c"=>NULL, "d"=>NULL, "bb"=>NULL, "aaa"=>NULL
(1 row)

select hstore(ARRAY['aaa','bb','c','d'], null);
                    hstore                     
-----------------------------------------------
 "c"=>NULL, "d"=>NULL, "bb"=>NULL, "aaa"=>NULL
(1 row)

select quote_literal(hstore('{}'::text[], '{}'::text[]));
 quote_literal 
---------------
 ''
(1 row)

select quote_literal(hstore('{}'::text[], null));
 quote_literal 
---------------
 ''
(1 row)

select hstore(ARRAY['a'], '{}'::text[]);  -- error
ERROR:  arrays must have same bounds
select hstore('{}'::text[], ARRAY['a']);  -- error
ERROR:  arrays must have same bounds
select pg_column_size(hstore(ARRAY['a','b','asd'], ARRAY['g','h','i']))
         = pg_column_size('a=>g, b=>h, asd=>i'::hstore);
 ?column? 
----------
 t
(1 row)

-- records
select hstore(v) from (values (1, 'foo', 1.2, 3::float8)) v(a,b,c,d);
                     hstore                     
------------------------------------------------
 "f1"=>"1", "f2"=>"foo", "f3"=>"1.2", "f4"=>"3"
(1 row)

create domain hstestdom1 as integer not null default 0;
create table testhstore0 (a integer, b text, c numeric, d float8);
NOTICE:  Table doesn't have 'DISTRIBUTED BY' clause -- Using column named 'a' as the Greenplum Database data distribution key for this table.
HINT:  The 'DISTRIBUTED BY' clause determines the distribution of data. Make sure column(s) chosen are the optimal data distribution key to minimize skew.
create table testhstore1 (a integer, b text, c numeric, d float8, e hstestdom1);
NOTICE:  Table doesn't have 'DISTRIBUTED BY' clause -- Using column named 'a' as the Greenplum Database data distribution key for this table.
HINT:  The 'DISTRIBUTED BY' clause determines the distribution of data. Make sure column(s) chosen are the optimal data distribution key to minimize skew.
insert into testhstore0 values (1, 'foo', 1.2, 3::float8);
insert into testhstore1 values (1, 'foo', 1.2, 3::float8);
select hstore(v) from testhstore1 v;
                        hstore                        
------------------------------------------------------
 "a"=>"1", "b"=>"foo", "c"=>"1.2", "d"=>"3", "e"=>"0"
(1 row)

select hstore(null::testhstore0);
                   hstore                   
--------------------------------------------
 "a"=>NULL, "b"=>NULL, "c"=>NULL, "d"=>NULL
(1 row)

select hstore(null::testhstore1);
                        hstore                         
-------------------------------------------------------
 "a"=>NULL, "b"=>NULL, "c"=>NULL, "d"=>NULL, "e"=>NULL
(1 row)

select pg_column_size(hstore(v))
         = pg_column_size('a=>1, b=>"foo", c=>"1.2", d=>"3", e=>"0"'::hstore)
  from testhstore1 v;
 ?column? 
----------
 t
(1 row)

select populate_record(v, ('c' => '3.45')) from testhstore1 v;
 populate_record  
------------------
 (1,foo,3.45,3,0)
(1 row)

select populate_record(v, ('d' => '3.45')) from testhstore1 v;
  populate_record   
--------------------
 (1,foo,1.2,3.45,0)
(1 row)

select populate_record(v, ('e' => '123')) from testhstore1 v;
  populate_record  
-------------------
 (1,foo,1.2,3,123)
(1 row)

select populate_record(v, ('e' => null)) from testhstore1 v;
ERROR:  domain hstestdom1 does not allow null values
select populate_record(v, ('c' => null)) from testhstore1 v;
 populate_record 
-----------------
 (1,foo,,3,0)
(1 row)

select populate_record(v, ('b' => 'foo') || ('a' => '123')) from testhstore1 v;
  populate_record  
-------------------
 (123,foo,1.2,3,0)
(1 row)

select populate_record(v, ('b' => 'foo') || ('e' => null)) from testhstore0 v;
 populate_record 
-----------------
 (1,foo,1.2,3)
(1 row)

select populate_record(v, ('b' => 'foo') || ('e' => null)) from testhstore1 v;
ERROR:  domain hstestdom1 does not allow null values
select populate_record(v, '') from testhstore0 v;
 populate_record 
-----------------
 (1,foo,1.2,3)
(1 row)

select populate_record(v, '') from testhstore1 v;
 populate_record 
-----------------
 (1,foo,1.2,3,0)
(1 row)

select populate_record(null::testhstore1, ('c' => '3.45') || ('a' => '123'));
ERROR:  domain hstestdom1 does not allow null values
select populate_record(null::testhstore1, ('c' => '3.45') || ('e' => '123'));
 populate_record 
-----------------
 (,,3.45,,123)
(1 row)

select populate_record(null::testhstore0, '');
 populate_record 
-----------------
 (,,,)
(1 row)

select populate_record(null::testhstore1, '');
ERROR:  domain hstestdom1 does not allow null values
select v #= ('c' => '3.45') from testhstore1 v;
     ?column?     
------------------
 (1,foo,3.45,3,0)
(1 row)

select v #= ('d' => '3.45') from testhstore1 v;
      ?column?      
--------------------
 (1,foo,1.2,3.45,0)
(1 row)

select v #= ('e' => '123') from testhstore1 v;
     ?column?      
-------------------
 (1,foo,1.2,3,123)
(1 row)

select v #= ('c' => null) from testhstore1 v;
   ?column?   
--------------
 (1,foo,,3,0)
(1 row)

select v #= ('e' => null) from testhstore0 v;
   ?column?    
---------------
 (1,foo,1.2,3)
(1 row)

select v #= ('e' => null) from testhstore1 v;
ERROR:  domain hstestdom1 does not allow null values
select v #= (('b' => 'foo') || ('a' => '123')) from testhstore1 v;
     ?column?      
-------------------
 (123,foo,1.2,3,0)
(1 row)

select v #= (('b' => 'foo') || ('e' => '123')) from testhstore1 v;
     ?column?      
-------------------
 (1,foo,1.2,3,123)
(1 row)

select v #= hstore '' from testhstore0 v;
   ?column?    
---------------
 (1,foo,1.2,3)
(1 row)

select v #= hstore '' from testhstore1 v;
    ?column?     
-----------------
 (1,foo,1.2,3,0)
(1 row)

select null::testhstore1 #= (('c' => '3.45') || ('a' => '123'));
ERROR:  domain hstestdom1 does not allow null values
select null::testhstore1 #= (('c' => '3.45') || ('e' => '123'));
   ?column?    
---------------
 (,,3.45,,123)
(1 row)

select null::testhstore0 #= hstore '';
 ?column? 
----------
 (,,,)
(1 row)

select null::testhstore1 #= hstore '';
ERROR:  domain hstestdom1 does not allow null values
select v #= h from testhstore1 v, (values (hstore 'a=>123',1),('b=>foo,c=>3.21',2),('a=>null',3),('e=>123',4),('f=>blah',5)) x(h,i) order by i;
     ?column?      
-------------------
 (123,foo,1.2,3,0)
 (1,foo,3.21,3,0)
 (,foo,1.2,3,0)
 (1,foo,1.2,3,123)
 (1,foo,1.2,3,0)
(5 rows)

-- keys/values
select akeys('aa=>1 , b=>2, cq=>3'::hstore || 'cq=>l, b=>g, fg=>f');
    akeys     
--------------
 {b,aa,cq,fg}
(1 row)

select akeys('""=>1');
 akeys 
-------
 {""}
(1 row)

select akeys('');
 akeys 
-------
 {}
(1 row)

select avals('aa=>1 , b=>2, cq=>3'::hstore || 'cq=>l, b=>g, fg=>f');
   avals   
-----------
 {g,1,l,f}
(1 row)

select avals('aa=>1 , b=>2, cq=>3'::hstore || 'cq=>l, b=>g, fg=>NULL');
    avals     
--------------
 {g,1,l,NULL}
(1 row)

select avals('""=>1');
 avals 
-------
 {1}
(1 row)

select avals('');
 avals 
-------
 {}
(1 row)

select hstore_to_array('aa=>1, cq=>l, b=>g, fg=>NULL'::hstore);
     hstore_to_array     
-------------------------
 {b,g,aa,1,cq,l,fg,NULL}
(1 row)

select %% 'aa=>1, cq=>l, b=>g, fg=>NULL';
        ?column?         
-------------------------
 {b,g,aa,1,cq,l,fg,NULL}
(1 row)

select hstore_to_matrix('aa=>1, cq=>l, b=>g, fg=>NULL'::hstore);
        hstore_to_matrix         
---------------------------------
 {{b,g},{aa,1},{cq,l},{fg,NULL}}
(1 row)

select %# 'aa=>1, cq=>l, b=>g, fg=>NULL';
            ?column?             
---------------------------------
 {{b,g},{aa,1},{cq,l},{fg,NULL}}
(1 row)

select * from skeys('aa=>1 , b=>2, cq=>3'::hstore || 'cq=>l, b=>g, fg=>f');
 skeys 
-------
 b
 aa
 cq
 fg
(4 rows)

select * from skeys('""=>1');
 skeys 
-------
 
(1 row)

select * from skeys('');
 skeys 
-------
(0 rows)

select * from svals('aa=>1 , b=>2, cq=>3'::hstore || 'cq=>l, b=>g, fg=>f');
 svals 
-------
 g
 1
 l
 f
(4 rows)

select *, svals is null from svals('aa=>1 , b=>2, cq=>3'::hstore || 'cq=>l, b=>g, fg=>NULL');
 svals | ?column? 
-------+----------
 g     | f
 1     | f
 l     | f
       | t
(4 rows)

select * from svals('""=>1');
 svals 
-------
 1
(1 row)

select * from svals('');
 svals 
-------
(0 rows)

select * from each('aaa=>bq, b=>NULL, ""=>1 ');
 key | value 
-----+-------
     | 1
 b   | 
 aaa | bq
(3 rows)

-- @>
select 'a=>b, b=>1, c=>NULL'::hstore @> 'a=>b';
 ?column? 
----------
 t
(1 row)

select 'a=>b, b=>1, c=>NULL'::hstore @> 'a=>b, c=>NULL';
 ?column? 
----------
 t
(1 row)

select 'a=>b, b=>1, c=>NULL'::hstore @> 'a=>b, g=>NULL';
 ?column? 
----------
 f
(1 row)

select 'a=>b, b=>1, c=>NULL'::hstore @> 'g=>NULL';
 ?column? 
----------
 f
(1 row)

select 'a=>b, b=>1, c=>NULL'::hstore @> 'a=>c';
 ?column? 
----------
 f
(1 row)

select 'a=>b, b=>1, c=>NULL'::hstore @> 'a=>b';
 ?column? 
----------
 t
(1 row)

select 'a=>b, b=>1, c=>NULL'::hstore @> 'a=>b, c=>q';
 ?column? 
----------
 f
(1 row)

CREATE TABLE testhstore (h hstore);
NOTICE:  Table doesn't have 'DISTRIBUTED BY' clause, and no column type is suitable for a distribution key. Creating a NULL policy entry.
\copy testhstore from 'data/hstore.data'
select count(*) from testhstore where h @> 'wait=>NULL';
 count 
-------
     1
(1 row)

select count(*) from testhstore where h @> 'wait=>CC';
 count 
-------
    15
(1 row)

select count(*) from testhstore where h @> 'wait=>CC, public=>t';
 count 
-------
     2
(1 row)

select count(*) from testhstore where h ? 'public';
 count 
-------
   194
(1 row)

select count(*) from testhstore where h ?| ARRAY['public','disabled'];
 count 
-------
   337
(1 row)

select count(*) from testhstore where h ?& ARRAY['public','disabled'];
 count 
-------
    42
(1 row)

create index hidx on testhstore using gist(h);
set enable_seqscan=off;
select count(*) from testhstore where h @> 'wait=>NULL';
 count 
-------
     1
(1 row)

select count(*) from testhstore where h @> 'wait=>CC';
 count 
-------
    15
(1 row)

select count(*) from testhstore where h @> 'wait=>CC, public=>t';
 count 
-------
     2
(1 row)

select count(*) from testhstore where h ? 'public';
 count 
-------
   194
(1 row)

select count(*) from testhstore where h ?| ARRAY['public','disabled'];
 count 
-------
   337
(1 row)

select count(*) from testhstore where h ?& ARRAY['public','disabled'];
 count 
-------
    42
(1 row)

drop index hidx;
create index hidx on testhstore using gin (h);
set enable_seqscan=off;
select count(*) from testhstore where h @> 'wait=>NULL';
 count 
-------
     1
(1 row)

select count(*) from testhstore where h @> 'wait=>CC';
 count 
-------
    15
(1 row)

select count(*) from testhstore where h @> 'wait=>CC, public=>t';
 count 
-------
     2
(1 row)

select count(*) from testhstore where h ? 'public';
 count 
-------
   194
(1 row)

select count(*) from testhstore where h ?| ARRAY['public','disabled'];
 count 
-------
   337
(1 row)

select count(*) from testhstore where h ?& ARRAY['public','disabled'];
 count 
-------
    42
(1 row)

select count(*) from (select (each(h)).key from testhstore) as wow ;
 count 
-------
  4781
(1 row)

select key, count(*) from (select (each(h)).key from testhstore) as wow group by key order by count desc, key;
    key    | count 
-----------+-------
 line      |   884
 query     |   207
 pos       |   203
 node      |   202
 space     |   197
 status    |   195
 public    |   194
 title     |   190
 wait      |   190
 org       |   189
 user      |   189
 coauthors |   188
 disabled  |   185
 indexed   |   184
 cleaned   |   180
 bad       |   179
 date      |   179
 world     |   176
 state     |   172
 subtitle  |   169
 auth      |   168
 abstract  |   161
(22 rows)

-- sort/hash
select count(distinct h) from testhstore;
 count 
-------
   885
(1 row)

set enable_hashagg = false;
select count(*) from (select h from (select * from testhstore union all select * from testhstore) hs group by h) hs2;
 count 
-------
   885
(1 row)

set enable_hashagg = true;
set enable_sort = false;
select count(*) from (select h from (select * from testhstore union all select * from testhstore) hs group by h) hs2;
 count 
-------
   885
(1 row)

select distinct * from (values (hstore '' || ''),('')) v(h);
 h 
---
 
(1 row)

set enable_sort = true;
-- btree
drop index hidx;
create index hidx on testhstore using btree (h);
set enable_seqscan=off;
select count(*) from testhstore where h #># 'p=>1';
 count 
-------
   125
(1 row)

select count(*) from testhstore where h = 'pos=>98, line=>371, node=>CBA, indexed=>t';
 count 
-------
     1
(1 row)
<|MERGE_RESOLUTION|>--- conflicted
+++ resolved
@@ -1,15 +1,5 @@
-<<<<<<< HEAD
---
--- first, define the datatype.  Turn off echoing so that expected file
--- does not depend on contents of hstore.sql.
---
-SET client_min_messages = warning;
-\set ECHO none
-psql:hstore.sql:234: WARNING:  => is deprecated as an operator name
-=======
 CREATE EXTENSION hstore;
 WARNING:  => is deprecated as an operator name
->>>>>>> a4bebdd9
 DETAIL:  This name may be disallowed altogether in future versions of PostgreSQL.
 set escape_string_warning=off;
 --hstore;
